--- conflicted
+++ resolved
@@ -26,7 +26,6 @@
 #import "ACRViewAttachingTextView.h"
 #import "ACRCitationManager.h"
 
-<<<<<<< HEAD
 #if __has_include(<AdaptiveCards/AdaptiveCards-Swift.h>)
 #define CHAIN_OF_THOUGHT_AVAILABLE 1
 #import <AdaptiveCards/AdaptiveCards-Swift.h>
@@ -34,12 +33,9 @@
 #define CHAIN_OF_THOUGHT_AVAILABLE 0
 #endif
 
-@implementation ACRTextBlockRenderer
-=======
 @implementation ACRTextBlockRenderer {
     ACRCitationManager *_citationManager;
 }
->>>>>>> cf9b1f68
 
 NSString * const DYNAMIC_TEXT_PROP = @"text.dynamic";
 
@@ -76,7 +72,6 @@
     if (txtBlck->GetText().empty()) {
         return nil;
     }
-<<<<<<< HEAD
 
     // Check if this is Chain of Thought content
     NSString *textContent = [NSString stringWithCString:txtBlck->GetText().c_str() encoding:NSUTF8StringEncoding];
@@ -165,11 +160,7 @@
     }
 #endif
 
-    ACRUILabel *lab = [[ACRUILabel alloc] initWithFrame:CGRectMake(0, 0, 0, 0)];
-=======
-    
     ACRViewAttachingTextView *lab = [[ACRViewAttachingTextView alloc] initWithFrame:CGRectMake(0, 0, 0, 0)];
->>>>>>> cf9b1f68
     lab.backgroundColor = [UIColor clearColor];
     
     lab.style = [viewGroup style];
