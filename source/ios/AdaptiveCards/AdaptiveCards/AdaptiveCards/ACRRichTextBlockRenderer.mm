--- conflicted
+++ resolved
@@ -83,7 +83,6 @@
         BOOL hasGestureRecognizerAdded = NO;
         BOOL hasLongPressGestureRecognizerAdded = NO;
         for (const auto &inlineText : rTxtBlck->GetInlines()) {
-<<<<<<< HEAD
             switch (inlineText->GetInlineType()) {
                 case InlineElementType::TextRun:
                 {
@@ -97,22 +96,6 @@
                         NSDictionary *descriptor = nil;
                         NSString *text = nil;
 
-                        if (![textMap objectForKey:key]) {
-                            RichTextElementProperties textProp;
-                            TextRunToRichTextElementProperties(textRun, textProp);
-                            buildIntermediateResultForText(rootView, acoConfig, textProp, key);
-                        }
-=======
-            std::shared_ptr<TextRun> textRun = std::static_pointer_cast<TextRun>(inlineText);
-            if (textRun) {
-                NSNumber *number =
-                    [NSNumber numberWithUnsignedLongLong:(unsigned long long)textRun.get()];
-                NSString *key = [number stringValue];
-                NSData *htmlData = nil;
-                NSDictionary *options = nil;
-                NSDictionary *descriptor = nil;
-                NSString *text = nil;
-
                 if (![textMap objectForKey:key]) {
                     RichTextElementProperties textProp;
                     TextRunToRichTextElementProperties(textRun, textProp);
@@ -133,7 +116,60 @@
                     std::string replacedText = AdaptiveCard::ReplaceStringResources([text UTF8String], card->GetResources(), GetDeviceLanguageLocale());
                     text = [NSString stringWithUTF8String:replacedText.c_str()];
                 }
->>>>>>> 91bdd492
+
+                NSMutableAttributedString *textRunContent = nil;
+                // Initializing NSMutableAttributedString for HTML rendering is very slow
+                if (htmlData) {
+                    textRunContent = [[NSMutableAttributedString alloc] initWithData:htmlData
+                                                                             options:options
+                                                                  documentAttributes:nil
+                                                                               error:nil];
+                    UpdateFontWithDynamicType(textRunContent);
+
+                    lab.selectable = YES;
+                    lab.dataDetectorTypes = UIDataDetectorTypeLink | UIDataDetectorTypePhoneNumber;
+                    lab.userInteractionEnabled = YES;
+                } else {
+                    textRunContent = [[NSMutableAttributedString alloc] initWithString:text
+                                                                            attributes:descriptor];
+                }
+                // Set paragraph style such as line break mode and alignment
+                NSMutableParagraphStyle *paragraphStyle = [[NSMutableParagraphStyle alloc] init];
+                paragraphStyle.alignment =
+                    [ACOHostConfig getTextBlockAlignment:rTxtBlck->GetHorizontalAlignment().value_or(HorizontalAlignment::Left)
+                                                 context:rootView.context];
+
+                // Obtain text color to apply to the attributed string
+                ACRContainerStyle style = lab.style;
+                auto textColor = textRun->GetTextColor().value_or(ForegroundColor::Default);
+                auto foregroundColor = [acoConfig getTextBlockColor:style
+                                                          textColor:textColor
+                                                       subtleOption:textRun->GetIsSubtle().value_or(false)];
+
+                // Config and add Select Action
+                std::shared_ptr<BaseActionElement> baseAction = textRun->GetSelectAction();
+                ACOBaseActionElement *acoAction = [[ACOBaseActionElement alloc] initWithBaseActionElement:baseAction];
+                if (baseAction && [acoAction isEnabled]) {
+                    NSObject *target;
+                    if (ACRRenderingStatus::ACROk ==
+                        buildTarget([rootView getSelectActionsTargetBuilderDirector], acoAction,
+                                    &target)) {
+                        NSRange selectActionRange = NSMakeRange(0, textRunContent.length);
+
+                        [textRunContent addAttribute:NSLinkAttributeName
+                                               value:target
+                                               range:selectActionRange];
+
+                        if (!hasGestureRecognizerAdded) {
+                            [ACRTapGestureRecognizerFactory
+                                addTapGestureRecognizerToUITextView:lab
+                                                             target:(NSObject<ACRSelectActionDelegate>
+                                                                         *)target
+                                                           rootView:rootView
+                                                         hostConfig:acoConfig];
+                            hasGestureRecognizerAdded = YES;
+
+                        }
 
                         NSDictionary *data = textMap[key];
                         if (data) {
