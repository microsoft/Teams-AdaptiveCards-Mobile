--- conflicted
+++ resolved
@@ -16,11 +16,8 @@
 #import "UtiliOS.h"
 #import "FlowLayout.h"
 #import "AreaGridLayout.h"
-<<<<<<< HEAD
 #import "ACRFlowLayout.h"
-=======
 #import "ARCGridViewLayout.h"
->>>>>>> 1ce8c471
 #import "ACRLayoutHelper.h"
 
 @implementation ACRContainerRenderer
@@ -48,14 +45,10 @@
     [rootView.context pushBaseCardElementContext:acoElem];
     
     //Layout
-<<<<<<< HEAD
     float widthOfElement = [rootView widthForElement:elem->GetInternalId().Hash()];
     std::shared_ptr<Layout> final_layout = [[[ACRLayoutHelper alloc] init] layoutToApplyFrom:containerElem->GetLayouts() andHostConfig:acoConfig];
     ACRFlowLayout *flowContainer;
-=======
-    std::shared_ptr<Layout> final_layout = [[[ACRLayoutHelper alloc] init] layoutToApplyFrom:containerElem->GetLayouts() andHostConfig:acoConfig];
     ARCGridViewLayout *gridLayout;
->>>>>>> 1ce8c471
     if(final_layout->GetLayoutContainerType() == LayoutContainerType::Flow)
     {
         NSObject<ACRIFeatureFlagResolver> *featureFlagResolver = [[ACRRegistration getInstance] getFeatureFlagResolver];
@@ -111,18 +104,13 @@
 
     container.frame = viewGroup.frame;
 
-<<<<<<< HEAD
     if(flowContainer != nil)
     {
         [container addArrangedSubview:flowContainer];
     }
-    else
-    {
-=======
-    if (gridLayout != nil) {
+    else if (gridLayout != nil) {
         [container addArrangedSubview:gridLayout];
     } else {
->>>>>>> 1ce8c471
         [ACRRenderer render:container
                    rootView:rootView
                      inputs:inputs
