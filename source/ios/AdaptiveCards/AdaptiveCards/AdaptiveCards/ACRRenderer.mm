//
//  ACRRenderer.mm
//  ACRRenderer.h
//
//  Copyright © 2017 Microsoft. All rights reserved.
//
#import "ACOAdaptiveCardPrivate.h"
#import "ACOBaseActionElementPrivate.h"
#import "ACOBaseCardElementPrivate.h"
#import "ACOHostConfigPrivate.h"
#import "ACRBaseActionElementRenderer.h"
#import "ACRBaseCardElementRenderer.h"
#import "ACRColumnSetView.h"
#import "ACRColumnView.h"
#import "ACRContentHoldingUIScrollView.h"
#import "ARCGridViewLayout.h"
#import "ACRImageRenderer.h"
#import "ACRRegistration.h"
#import "ACRRegistrationPrivate.h"
#import "ACRRendererPrivate.h"
#import "ACRSeparator.h"
#import "ACRUIImageView.h"
#import "ACRViewController.h"
#import "ACRViewPrivate.h"
#import "UtiliOS.h"
#import "ACRLayoutHelper.h"
<<<<<<< HEAD
#import "ACRFlowLayout.h"
=======
#import "FlowLayout.h"
>>>>>>> 1ce8c471
#import "AreaGridLayout.h"

using namespace AdaptiveCards;

@implementation ACRRenderer

- (instancetype)init
{
    self = [super init];
    return self;
}

// This interface is exposed to outside, and returns ACRRenderResult object
// This object contains a viewController instance which defer rendering adaptiveCard until viewDidLoad is called.
+ (ACRRenderResult *)render:(ACOAdaptiveCard *)card config:(ACOHostConfig *)config widthConstraint:(float)width delegate:(id<ACRActionDelegate>)acrActionDelegate
{
    ACRRenderResult *result = [[ACRRenderResult alloc] init];
    // Initializes ACRView instance with HostConfig and AdaptiveCard
    // ACRViewController does not render adaptiveCard until viewDidLoad calls render
    ACRView *view = [[ACRView alloc] init:card hostconfig:config widthConstraint:width delegate:acrActionDelegate];
    result.view = view;
    result.warnings = view.warnings;
    result.succeeded = YES;
    return result;
}

// This interface is exposed to outside, and returns ACRRenderResult object
// This object contains a viewController instance which defer rendering adaptiveCard until viewDidLoad is called.
+ (ACRRenderResult *)render:(ACOAdaptiveCard *)card config:(ACOHostConfig *)config widthConstraint:(float)width
{
    return [ACRRenderer render:card config:config widthConstraint:width delegate:nil];
}

// This interface is exposed to outside, and returns ACRRenderResult object
// This object contains a viewController instance which defer rendering adaptiveCard until viewDidLoad is called.
+ (ACRRenderResult *)renderAsViewController:(ACOAdaptiveCard *)card config:(ACOHostConfig *)config frame:(CGRect)frame delegate:(id<ACRActionDelegate>)acrActionDelegate
{
    ACRRenderResult *result = [[ACRRenderResult alloc] init];
    // Initializes ACRView instance with HostConfig and AdaptiveCard
    // ACRView does not render adaptiveCard until viewDidLoad calls render
    ACRViewController *viewcontroller = [[ACRViewController alloc] init:card hostconfig:config frame:frame delegate:acrActionDelegate];
    result.viewcontroller = viewcontroller;
    result.warnings = ((ACRView *)viewcontroller.view).warnings;
    result.succeeded = YES;
    return result;
}

// transforms (i.e. renders) an adaptiveCard to a new UIView instance
+ (UIView *)renderWithAdaptiveCards:(std::shared_ptr<AdaptiveCard> const &)adaptiveCard
                             inputs:(NSMutableArray *)inputs
                            context:(ACRView *)rootView
                     containingView:(ACRColumnView *)containingView
                         hostconfig:(ACOHostConfig *)config
{
    ACRLayoutHelper *layoutHelper = [[ACRLayoutHelper alloc] init];
    [layoutHelper distributeWidth:[[ACRRegistration getInstance] getHostCardContainer] rootView:rootView forElement:adaptiveCard andHostConfig:config];
<<<<<<< HEAD
                                     
=======
>>>>>>> 1ce8c471
    std::vector<std::shared_ptr<BaseCardElement>> body = adaptiveCard->GetBody();
    ACRColumnView *verticalView = containingView;

    std::vector<std::shared_ptr<BaseActionElement>> actions = adaptiveCard->GetActions();
    
    if (!actions.empty()) {
        [rootView loadImagesForActionsAndCheckIfAllActionsHaveIconImages:actions hostconfig:config hash:iOSInternalIdHash(adaptiveCard->GetInternalId().Hash())];
    }
    
    // set context
    ACOAdaptiveCard *wrapperCard = [[ACOAdaptiveCard alloc] init];
    [wrapperCard setCard:adaptiveCard];
    
    [rootView.context pushCardContext:wrapperCard];
    
    auto backgroundImageProperties = adaptiveCard->GetBackgroundImage();
    verticalView.rtl = rootView.context.rtl;

    std::shared_ptr<BaseActionElement> selectAction = adaptiveCard->GetSelectAction();
    if (selectAction) {
        ACOBaseActionElement *acoSelectAction = [ACOBaseActionElement getACOActionElementFromAdaptiveElement:selectAction];
        [verticalView configureForSelectAction:acoSelectAction rootView:rootView];
    }

    if ((backgroundImageProperties != nullptr) && !(backgroundImageProperties->GetUrl().empty())) {
        ObserverActionBlock observerAction =
            ^(NSObject<ACOIResourceResolver> *imageResourceResolver, NSString *key, std::shared_ptr<BaseCardElement> const &elem, NSURL *url, ACRView *rootView) {
                UIImageView *view = [imageResourceResolver resolveImageViewResource:url];
                if (view) {
                    [view addObserver:rootView
                           forKeyPath:@"image"
                              options:NSKeyValueObservingOptionNew
                              context:backgroundImageProperties.get()];

                    // store the image view and card for easy retrieval in ACRView::observeValueForKeyPath
                    [rootView setImageView:key view:view];
                }
            };
        [rootView loadBackgroundImageAccordingToResourceResolverIF:backgroundImageProperties key:@"backgroundImage" observerAction:observerAction];
    }

    ACRContainerStyle style = ([config getHostConfig]->GetAdaptiveCard().allowCustomStyle) ? (ACRContainerStyle)adaptiveCard->GetStyle() : ACRDefault;
    style = (style == ACRNone) ? ACRDefault : style;
    [verticalView setStyle:style];

    [rootView addBaseCardElementListToConcurrentQueue:body registration:[ACRRegistration getInstance]];
    
    std::shared_ptr<Layout> final_layout = [layoutHelper layoutToApplyFrom:adaptiveCard->GetLayouts() andHostConfig:config];
<<<<<<< HEAD
    ACRFlowLayout *flowContainer;
    if(final_layout->GetLayoutContainerType() == LayoutContainerType::Flow)
    {
        NSObject<ACRIFeatureFlagResolver> *featureFlagResolver = [[ACRRegistration getInstance] getFeatureFlagResolver];
        BOOL isFlowLayoutEnabled = [featureFlagResolver boolForFlag:@"isFlowLayoutEnabled"] ?: NO;
        if (isFlowLayoutEnabled)
        {
            std::shared_ptr<FlowLayout> flow_layout = std::dynamic_pointer_cast<FlowLayout>(final_layout);
            // layout using flow layout
            flowContainer = [[ACRFlowLayout alloc] initWithFlowLayout:flow_layout
                                                                style:style
                                                          parentStyle:style
                                                           hostConfig:config
                                                             maxWidth:[[ACRRegistration getInstance] getHostCardContainer]
                                                            superview:containingView];
            
            [ACRRenderer renderInFlow:flowContainer
                             rootView:rootView
                               inputs:inputs
                        withCardElems:body
                        andHostConfig:config];
        }
        
    }
    else if (final_layout->GetLayoutContainerType() == LayoutContainerType::AreaGrid)
    {
        std::shared_ptr<AreaGridLayout> grid_layout = std::dynamic_pointer_cast<AreaGridLayout>(final_layout);
        // layout using Area Grid
    }
    
    @try {
=======
    ARCGridViewLayout *gridLayout;
    if(final_layout->GetLayoutContainerType() == LayoutContainerType::Flow)
    {
        std::shared_ptr<FlowLayout> flow_layout = std::dynamic_pointer_cast<FlowLayout>(final_layout);
        // layout using flow layout
    }
    else if (final_layout->GetLayoutContainerType() == LayoutContainerType::AreaGrid)
    {
        std::shared_ptr<AreaGridLayout> grid_layout = std::dynamic_pointer_cast<AreaGridLayout>(final_layout);
        gridLayout = [[ARCGridViewLayout alloc] initWithGridLayout:grid_layout
                                                             style:style
                                                       parentStyle:style
                                                        hostConfig:config
                                                         superview:containingView];
        [ACRRenderer render:gridLayout
                   rootView:rootView
                     inputs:inputs
              withCardElems:body
              andHostConfig:config];
    }
    else
    {
        // default stack based layout
    }
    
    @try {
        
        if(gridLayout != nil)
        {
            [verticalView addArrangedSubview:gridLayout];
        }
        else
        {
            [ACRRenderer render:verticalView rootView:rootView inputs:inputs withCardElems:body andHostConfig:config];
        }
>>>>>>> 1ce8c471
        
        if(flowContainer != nil)
        {
            [verticalView addArrangedSubview:flowContainer];
        }
        else
        {
            [ACRRenderer render:verticalView rootView:rootView inputs:inputs withCardElems:body andHostConfig:config];
        }

        [verticalView configureLayoutAndVisibility:GetACRVerticalContentAlignment(adaptiveCard->GetVerticalContentAlignment())
                                         minHeight:adaptiveCard->GetMinHeight()
                                        heightType:GetACRHeight(adaptiveCard->GetHeight())
                                              type:ACRColumn];

        [[rootView card] setInputs:inputs];

        if (!actions.empty()) {
            [ACRSeparator renderActionsSeparator:verticalView hostConfig:[config getHostConfig]];

            // renders buttons and their associated actions
            ACOAdaptiveCard *card = [[ACOAdaptiveCard alloc] init];
            [card setCard:adaptiveCard];
            [ACRRenderer renderActions:rootView inputs:inputs superview:verticalView card:card hostConfig:config];
        }
        
    } @catch (ACOFallbackException *e) {
        
        handleRootFallback(rootView.card.card, verticalView, rootView, inputs, config);
    }
    
    // renders background image for AdaptiveCard and an inner AdaptiveCard in a ShowCard
    renderBackgroundImage(backgroundImageProperties, verticalView, rootView);

    [rootView.context popCardContext:wrapperCard];

    return verticalView;
}

+ (UIView *)renderActions:(ACRView *)rootView
                   inputs:(NSMutableArray *)inputs
                superview:(UIView<ACRIContentHoldingView> *)superview
                     card:(ACOAdaptiveCard *)card
               hostConfig:(ACOHostConfig *)config
{
    ACRRegistration *reg = [ACRRegistration getInstance];
    return [[reg getActionSetRenderer] renderButtons:rootView inputs:inputs superview:superview card:card hostConfig:config];
}

+ (UIView *)renderInFlow:(UIView<ACRIContentHoldingView> *)view
                rootView:(ACRView *)rootView
                  inputs:(NSMutableArray *)inputs
           withCardElems:(std::vector<std::shared_ptr<BaseCardElement>> const &)elems
           andHostConfig:(ACOHostConfig *)config
{
    ACRRegistration *reg = [ACRRegistration getInstance];
    ACOBaseCardElement *acoElem = [[ACOBaseCardElement alloc] init];
    ACOFeatureRegistration *featureReg = [ACOFeatureRegistration getInstance];
    
    // Get responsive layout's host width
    HostWidthConfig hostWidthConfig = [config getHostConfig]->getHostWidth();
    HostWidth hostWidth = convertHostCardContainerToHostWidth([reg getHostCardContainer], hostWidthConfig);
    
    UIView *renderedView = nil;
        
    for (const auto &elem : elems) 
    {
        ACRBaseCardElementRenderer *renderer =
        [reg getRenderer:[NSNumber numberWithInt:(int)elem->GetElementType()]];
        
        if (renderer == nil) 
        {
            NSLog(@"Unsupported card element type:%d\n", (int)elem->GetElementType());
            continue;
        }
        
        [acoElem setElem:elem];
        
        @try 
        {
            if ([acoElem meetsRequirements:featureReg] == NO)
            {
                @throw [ACOFallbackException fallbackException];
            }
            
            if (elem->MeetsTargetWidthRequirement(hostWidth) == false)
            {
                continue;
            }
            
            if (!elem->GetIsVisible())
            {
                continue;
            }
            
            renderedView = [renderer render:view rootView:rootView inputs:inputs baseCardElement:acoElem hostConfig:config];
            
            [view updateLayoutAndVisibilityOfRenderedView:renderedView acoElement:acoElem separator:nil rootView:rootView];
        } 
        @catch (ACOFallbackException *e)
        {
            handleFallbackException(e, view, rootView, inputs, elem, config, true);
        }
    }
    
    //    view.accessibilityElements = [(ACRContentStackView *)view getArrangedSubviews];
    
    return view;
    
}

+ (UIView *)render:(UIView<ACRIContentHoldingView> *)view
          rootView:(ACRView *)rootView
            inputs:(NSMutableArray *)inputs
     withCardElems:(std::vector<std::shared_ptr<BaseCardElement>> const &)elems
     andHostConfig:(ACOHostConfig *)config
{
    ACRRegistration *reg = [ACRRegistration getInstance];
    ACOBaseCardElement *acoElem = [[ACOBaseCardElement alloc] init];
    ACOFeatureRegistration *featureReg = [ACOFeatureRegistration getInstance];
    
    // Get responsive layout's host width
    HostWidthConfig hostWidthConfig = [config getHostConfig]->getHostWidth();
    HostWidth hostWidth = convertHostCardContainerToHostWidth([reg getHostCardContainer], hostWidthConfig);

    UIView *renderedView = nil;

    auto firstelem = elems.begin();

    for (const auto &elem : elems) {
        ACRSeparator *separator = nil;
        BOOL isGridView = ([view isKindOfClass:[ARCGridViewLayout class]]);
        if (!isGridView && *firstelem != elem && renderedView && elem->MeetsTargetWidthRequirement(hostWidth)) {
            separator = [ACRSeparator renderSeparation:elem
                                          forSuperview:view
                                        withHostConfig:[config getHostConfig]];
        }

        ACRBaseCardElementRenderer *renderer =
            [reg getRenderer:[NSNumber numberWithInt:(int)elem->GetElementType()]];

        if (renderer == nil) {
            NSLog(@"Unsupported card element type:%d\n", (int)elem->GetElementType());
            continue;
        }

        [acoElem setElem:elem];

        @try {
            if ([acoElem meetsRequirements:featureReg] == NO){
                @throw [ACOFallbackException fallbackException];
            }
            if (elem->MeetsTargetWidthRequirement(hostWidth) == false){
                continue;
            }

            renderedView = [renderer render:view rootView:rootView inputs:inputs baseCardElement:acoElem hostConfig:config];

            [view updateLayoutAndVisibilityOfRenderedView:renderedView acoElement:acoElem separator:separator rootView:rootView];

            if (separator && !renderedView) {
                [(ACRContentStackView *)view removeViewFromContentStackView:separator];
            }
        } @catch (ACOFallbackException *e) {
            
            handleFallbackException(e, view, rootView, inputs, elem, config, true);
        }
    }

    view.accessibilityElements = [(ACRContentStackView *)view getArrangedSubviews];

    return view;
}
@end<|MERGE_RESOLUTION|>--- conflicted
+++ resolved
@@ -24,11 +24,8 @@
 #import "ACRViewPrivate.h"
 #import "UtiliOS.h"
 #import "ACRLayoutHelper.h"
-<<<<<<< HEAD
 #import "ACRFlowLayout.h"
-=======
 #import "FlowLayout.h"
->>>>>>> 1ce8c471
 #import "AreaGridLayout.h"
 
 using namespace AdaptiveCards;
@@ -85,10 +82,7 @@
 {
     ACRLayoutHelper *layoutHelper = [[ACRLayoutHelper alloc] init];
     [layoutHelper distributeWidth:[[ACRRegistration getInstance] getHostCardContainer] rootView:rootView forElement:adaptiveCard andHostConfig:config];
-<<<<<<< HEAD
-                                     
-=======
->>>>>>> 1ce8c471
+
     std::vector<std::shared_ptr<BaseCardElement>> body = adaptiveCard->GetBody();
     ACRColumnView *verticalView = containingView;
 
@@ -137,8 +131,8 @@
     [rootView addBaseCardElementListToConcurrentQueue:body registration:[ACRRegistration getInstance]];
     
     std::shared_ptr<Layout> final_layout = [layoutHelper layoutToApplyFrom:adaptiveCard->GetLayouts() andHostConfig:config];
-<<<<<<< HEAD
     ACRFlowLayout *flowContainer;
+    ARCGridViewLayout *gridLayout;
     if(final_layout->GetLayoutContainerType() == LayoutContainerType::Flow)
     {
         NSObject<ACRIFeatureFlagResolver> *featureFlagResolver = [[ACRRegistration getInstance] getFeatureFlagResolver];
@@ -160,25 +154,11 @@
                         withCardElems:body
                         andHostConfig:config];
         }
-        
     }
     else if (final_layout->GetLayoutContainerType() == LayoutContainerType::AreaGrid)
     {
         std::shared_ptr<AreaGridLayout> grid_layout = std::dynamic_pointer_cast<AreaGridLayout>(final_layout);
         // layout using Area Grid
-    }
-    
-    @try {
-=======
-    ARCGridViewLayout *gridLayout;
-    if(final_layout->GetLayoutContainerType() == LayoutContainerType::Flow)
-    {
-        std::shared_ptr<FlowLayout> flow_layout = std::dynamic_pointer_cast<FlowLayout>(final_layout);
-        // layout using flow layout
-    }
-    else if (final_layout->GetLayoutContainerType() == LayoutContainerType::AreaGrid)
-    {
-        std::shared_ptr<AreaGridLayout> grid_layout = std::dynamic_pointer_cast<AreaGridLayout>(final_layout);
         gridLayout = [[ARCGridViewLayout alloc] initWithGridLayout:grid_layout
                                                              style:style
                                                        parentStyle:style
@@ -190,26 +170,16 @@
               withCardElems:body
               andHostConfig:config];
     }
-    else
-    {
-        // default stack based layout
-    }
     
     @try {
         
-        if(gridLayout != nil)
+        if(flowContainer != nil)
+        {
+            [verticalView addArrangedSubview:flowContainer];
+        }
+        else if(gridLayout != nil)
         {
             [verticalView addArrangedSubview:gridLayout];
-        }
-        else
-        {
-            [ACRRenderer render:verticalView rootView:rootView inputs:inputs withCardElems:body andHostConfig:config];
-        }
->>>>>>> 1ce8c471
-        
-        if(flowContainer != nil)
-        {
-            [verticalView addArrangedSubview:flowContainer];
         }
         else
         {
