--- conflicted
+++ resolved
@@ -41,8 +41,6 @@
 - (SwiftAdaptiveCardParseResult *)swiftParseResult;
 + (BOOL)isSwiftParserEnabled;
 + (void)setSwiftParserEnabled:(BOOL)enabled;
-<<<<<<< HEAD
-=======
 
 /// Expression Engine Adaptive Card Bridge 
 + (BOOL)isExpressionEvalEnabled;
@@ -51,5 +49,4 @@
                   withData:(NSDictionary * _Nullable)data
                 completion:(void (^_Nullable)(id _Nullable result, NSError * _Nullable error))completion;
 
->>>>>>> dd1ee1db
 @end