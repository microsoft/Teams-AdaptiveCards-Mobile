//
//  ACRSVGImageView.m
//  AdaptiveCards
//
//  Created by Abhishek on 26/04/24.
//  Copyright © 2024 Microsoft. All rights reserved.
//

#import "ACRSVGImageView.h"
<<<<<<< HEAD
=======
#import "Icon.h"
#import "ACRErrors.h"
#ifdef SWIFT_PACKAGE
/// Swift Package Imports
#import "SVGKit.h"
#else
/// Cocoapods Imports
>>>>>>> 7a1d9379
#import <SVGKit/SVGKit.h>
#import "Icon.h"
#import "ACRErrors.h"

@implementation ACRSVGImageView
{
    NSString *_svgPayloadURL;
    ACRRtl _rtl;
    BOOL _isFilled;
}

- (instancetype)init:(NSString *)iconURL
                 rtl:(ACRRtl)rtl
            isFilled:(BOOL)isFilled
                size:(CGSize)size
           tintColor:(UIColor *)tintColor;
{
    self = [super initWithFrame:CGRectMake(0, 0, size.width, size.height)];
    if (self)
    {
        _svgPayloadURL = iconURL;
        self.size = size;
        _rtl = rtl;
        _isFilled = isFilled;
        self.svgTintColor = tintColor;
        [self loadIconFromCDN];
    }
    return self;
}

-(void)loadIconFromCDN
{
    NSURL *svgURL = [[NSURL alloc] initWithString:_svgPayloadURL];
    __weak ACRSVGImageView *weakSelf = self;
    [self makeIconCDNRequestWithURL:svgURL
                         completion:^(NSDictionary * _Nullable dict, NSError * _Nullable error) {
        ACRSVGImageView *strongSelf = weakSelf;
        if (dict != nil)
        {
            BOOL success = [strongSelf updateImageWithSVGData: dict];
            if (!success)
            {
                [strongSelf showUnavailableIcon];
            }
        }
        else
        {
            [strongSelf showUnavailableIcon];
        }
    }];
}

- (void)makeIconCDNRequestWithURL:(NSURL *)url
                       completion:(void (^)(NSDictionary * _Nullable object, NSError * _Nullable error))completion
{
    if (url)
    {
        NSURLSessionDataTask *iconDataTask = [[NSURLSession sharedSession]
                                              dataTaskWithURL:url
                                              completionHandler:^(NSData * _Nullable data,
                                                                  NSURLResponse * _Nullable response,
                                                                  NSError * _Nullable error) {
            NSInteger status = 200;
            if ([response isKindOfClass:[NSHTTPURLResponse class]])
            {
                status = ((NSHTTPURLResponse *)response).statusCode;
            }
            if (!error && status == 200)
            {
                NSError *err;
                NSDictionary *dict = [NSJSONSerialization JSONObjectWithData:data
                                                                     options:NSJSONReadingMutableContainers
                                                                       error:&err];
                if(err)
                {
                    completion(nil, err);
                }
                else
                {
                    completion(dict, nil);
                }
            }
            else
            {
                completion(nil, error);
            }
        }];
        [iconDataTask resume];
    }
    else
    {
        NSError *error = [NSError errorWithDomain:ACRParseErrorDomain
                                                  code:ACRInputErrorValueMissing
                                              userInfo:nil];
        completion(nil, error);
    }
}

- (void)showUnavailableIcon
{
    // we will always show hardcoded square icon as fallback
    NSString *fallbackURLName = @"Square";
    NSString *fallBackURLString = [[NSString alloc] initWithFormat:@"%s%@/%@.json",AdaptiveCards::baseIconCDNUrl, fallbackURLName, fallbackURLName];
    NSURL *svgURL = [[NSURL alloc] initWithString:fallBackURLString];
    [self makeIconCDNRequestWithURL:svgURL completion:^(NSDictionary * _Nullable dict, NSError * _Nullable error) {
        if (dict != nil)
        {
            [self updateImageWithSVGData:dict iconFilledStyleKey:@"filled"];
        }
    }];
}

- (void)setImageWith:(NSArray<NSString *> *)pathArray flipInRTL:(BOOL)flipInRTL viewPort:(CGFloat)viewPort
{
    NSString *path = [pathArray firstObject];
    NSString *svgXML = [self svgXMLPayloadFrom:path viewPort: viewPort];
    NSData* svgData = [svgXML dataUsingEncoding:NSUTF8StringEncoding allowLossyConversion:NO];
    NSInputStream *stream = [[NSInputStream alloc] initWithData:svgData];
    SVGKSource *svgSource = [[SVGKSource alloc] initWithInputSteam:stream];
    dispatch_async(dispatch_get_main_queue(), ^{
        SVGKImage *document = [SVGKImage imageWithSource:svgSource];
        UIImage *imageToRender = [self processImage:document.UIImage flipInRTL:flipInRTL];
        self.image = imageToRender;
        if(self.svgImage)
        {
            self.image = self.svgImage;
        }
    });
}

-(UIImage *)processImage:(UIImage *)img flipInRTL:(BOOL)flipInRTL
{
    self.tintColor = self.svgTintColor;
    UIImage *colored = [img imageWithRenderingMode:UIImageRenderingModeAlwaysTemplate];
    self.contentMode = UIViewContentModeScaleAspectFit;
    
    if (_rtl == ACRRtlRTL)
    {
        // flip in right to left mode
        return [colored imageWithHorizontallyFlippedOrientation];
    }
    return colored;
}

- (NSString *)svgXMLPayloadFrom:(NSString *)path viewPort:(CGFloat)viewPort
{
    return [[NSString alloc] initWithFormat:@"<svg xmlns=\"http://www.w3.org/2000/svg\" width=\"%f\" height=\"%f\" viewBox=\"0 0 %f %f\"><path d=\"%@\"/></svg>", _size.width, _size.height, viewPort, viewPort, path];
}

- (BOOL)updateImageWithSVGData:(NSDictionary *)svgData
{
    NSString *iconFilledStyleKey = _isFilled ? @"filled" : @"regular";
    return [self updateImageWithSVGData:svgData iconFilledStyleKey:iconFilledStyleKey];
}

- (BOOL)updateImageWithSVGData:(NSDictionary *)svgData iconFilledStyleKey:(NSString *)iconFilledStyleKey
{
    NSDictionary *iconDict = svgData[iconFilledStyleKey];
    if (iconDict)
    {
        // exact size for icon may not be available, try to find closest size of icon which is available
        NSString *targetKey = [self findClosestIconSizeInArray:[iconDict allKeys] toTarget:@(self.size.height)];
        NSArray<NSString *> *pathArray = iconDict[targetKey];
        if (pathArray != nil)
        {
            BOOL flipInRTL = NO;
            flipInRTL = svgData[@"flipInRtl"];
            [self setImageWith:pathArray flipInRTL:flipInRTL viewPort:[targetKey doubleValue]];
            return YES;
        }
    }
    return NO;
}

- (NSString *)findClosestIconSizeInArray:(NSArray<NSString *> *)numbers toTarget:(NSNumber *)targetNumber
{
    if (numbers.count == 0)
    {
        return nil;
    }

    NSString *closestNumberString = numbers[0];
    NSNumber *closestNumber = @([closestNumberString doubleValue]);
    double closestDifference = fabs([closestNumber doubleValue] - [targetNumber doubleValue]);

    for (NSString *numberString in numbers)
    {
        NSNumber *number = @([numberString doubleValue]);
        double currentDifference = fabs([number doubleValue] - [targetNumber doubleValue]);
        if (currentDifference < closestDifference)
        {
            closestDifference = currentDifference;
            closestNumberString = numberString;
        }
    }
    return closestNumberString;
}

@end<|MERGE_RESOLUTION|>--- conflicted
+++ resolved
@@ -7,8 +7,6 @@
 //
 
 #import "ACRSVGImageView.h"
-<<<<<<< HEAD
-=======
 #import "Icon.h"
 #import "ACRErrors.h"
 #ifdef SWIFT_PACKAGE
@@ -16,10 +14,8 @@
 #import "SVGKit.h"
 #else
 /// Cocoapods Imports
->>>>>>> 7a1d9379
 #import <SVGKit/SVGKit.h>
-#import "Icon.h"
-#import "ACRErrors.h"
+#endif
 
 @implementation ACRSVGImageView
 {
