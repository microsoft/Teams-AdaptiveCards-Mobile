// !$*UTF8*$!
{
	archiveVersion = 1;
	classes = {
	};
	objectVersion = 46;
	objects = {

/* Begin PBXAggregateTarget section */
		F47ACEE01F62495B0010BEF0 /* AdaptiveCards-Universal */ = {
			isa = PBXAggregateTarget;
			buildConfigurationList = F47ACEE11F62495B0010BEF0 /* Build configuration list for PBXAggregateTarget "AdaptiveCards-Universal" */;
			buildPhases = (
				F47ACEE41F6249610010BEF0 /* ShellScript */,
			);
			dependencies = (
			);
			name = "AdaptiveCards-Universal";
			productName = "AdaptiveCards-Universal";
		};
/* End PBXAggregateTarget section */

/* Begin PBXBuildFile section */
		0D3485F126180F8F00614EB9 /* ACOActionOverflow.mm in Sources */ = {isa = PBXBuildFile; fileRef = 0D3485F026180F8F00614EB9 /* ACOActionOverflow.mm */; };
		0D34862D261C606D00614EB9 /* ACOActionOverflow.h in Headers */ = {isa = PBXBuildFile; fileRef = 0D3485EC26180E9900614EB9 /* ACOActionOverflow.h */; settings = {ATTRIBUTES = (Public, ); }; };
		0D45F59B2617319D00EF03C5 /* ACRActionOverflowRenderer.mm in Sources */ = {isa = PBXBuildFile; fileRef = 0D45F59A2617319D00EF03C5 /* ACRActionOverflowRenderer.mm */; };
		0D45F5A7261731E400EF03C5 /* ACRActionOverflowRenderer.h in Headers */ = {isa = PBXBuildFile; fileRef = 0D45F5A6261731E400EF03C5 /* ACRActionOverflowRenderer.h */; settings = {ATTRIBUTES = (Public, ); }; };
		0D993BF02C788D4200B4D1C6 /* ARCGridViewLayout.mm in Sources */ = {isa = PBXBuildFile; fileRef = 0D993BEF2C788D4200B4D1C6 /* ARCGridViewLayout.mm */; };
		0D993BF32C7A11E000B4D1C6 /* ACRLayoutHelper.mm in Sources */ = {isa = PBXBuildFile; fileRef = 0D993BF12C7A11E000B4D1C6 /* ACRLayoutHelper.mm */; };
		242FB50C2DA64F0F00D38E53 /* ThemedUrl.h in Headers */ = {isa = PBXBuildFile; fileRef = 242FB50A2DA64F0F00D38E53 /* ThemedUrl.h */; settings = {ATTRIBUTES = (Public, ); }; };
		242FB50D2DA64F0F00D38E53 /* ThemedUrl.cpp in Sources */ = {isa = PBXBuildFile; fileRef = 242FB50B2DA64F0F00D38E53 /* ThemedUrl.cpp */; };
		300ECB63219A12D100371DC5 /* AdaptiveBase64Util.cpp in Sources */ = {isa = PBXBuildFile; fileRef = 300ECB61219A12D100371DC5 /* AdaptiveBase64Util.cpp */; };
		300ECB64219A12D100371DC5 /* AdaptiveBase64Util.h in Headers */ = {isa = PBXBuildFile; fileRef = 300ECB62219A12D100371DC5 /* AdaptiveBase64Util.h */; settings = {ATTRIBUTES = (Public, ); }; };
		30D56DE9268298B300D6E418 /* AdaptiveCardsTests.mm in Sources */ = {isa = PBXBuildFile; fileRef = 30D56DE8268298B300D6E418 /* AdaptiveCardsTests.mm */; };
		30D56DEF2682AB9C00D6E418 /* AdaptiveCardsTextBlockTests.mm in Sources */ = {isa = PBXBuildFile; fileRef = 30D56DEE2682AB9C00D6E418 /* AdaptiveCardsTextBlockTests.mm */; };
		3714EB522DAFB30400EE15AA /* ThemedUrl.cpp in Sources */ = {isa = PBXBuildFile; fileRef = 3714EB512DAFB30400EE15AA /* ThemedUrl.cpp */; };
		3714EB532DAFB30400EE15AA /* ThemedUrl.h in Headers */ = {isa = PBXBuildFile; fileRef = 3714EB502DAFB30400EE15AA /* ThemedUrl.h */; settings = {ATTRIBUTES = (Public, ); }; };
		46058FCF2C5CCBAA00966E76 /* Layout.h in Headers */ = {isa = PBXBuildFile; fileRef = 46058FCE2C5CCBAA00966E76 /* Layout.h */; settings = {ATTRIBUTES = (Public, ); }; };
		46058FD12C5CCBED00966E76 /* Layout.cpp in Sources */ = {isa = PBXBuildFile; fileRef = 46058FD02C5CCBED00966E76 /* Layout.cpp */; };
		46058FD42C5CEEFE00966E76 /* FlowLayout.cpp in Sources */ = {isa = PBXBuildFile; fileRef = 46058FD22C5CEEFE00966E76 /* FlowLayout.cpp */; };
		46058FD52C5CEEFE00966E76 /* FlowLayout.h in Headers */ = {isa = PBXBuildFile; fileRef = 46058FD32C5CEEFE00966E76 /* FlowLayout.h */; };
		46058FD82C6086AA00966E76 /* GridArea.cpp in Sources */ = {isa = PBXBuildFile; fileRef = 46058FD62C6086AA00966E76 /* GridArea.cpp */; };
		46058FD92C6086AA00966E76 /* GridArea.h in Headers */ = {isa = PBXBuildFile; fileRef = 46058FD72C6086AA00966E76 /* GridArea.h */; };
		46058FDC2C608D0800966E76 /* AreaGridLayout.cpp in Sources */ = {isa = PBXBuildFile; fileRef = 46058FDA2C608D0800966E76 /* AreaGridLayout.cpp */; };
		46058FDD2C608D0800966E76 /* AreaGridLayout.h in Headers */ = {isa = PBXBuildFile; fileRef = 46058FDB2C608D0800966E76 /* AreaGridLayout.h */; };
		46058FE12C64774800966E76 /* ACRLayoutHelper.mm in Sources */ = {isa = PBXBuildFile; fileRef = 46058FE02C64774800966E76 /* ACRLayoutHelper.mm */; };
		4608EE892BF5C1AB00543095 /* ACRRatingLabelRenderer.h in Headers */ = {isa = PBXBuildFile; fileRef = 4608EE872BF5C1AB00543095 /* ACRRatingLabelRenderer.h */; };
		4608EE8A2BF5C1AB00543095 /* ACRRatingLabelRenderer.mm in Sources */ = {isa = PBXBuildFile; fileRef = 4608EE882BF5C1AB00543095 /* ACRRatingLabelRenderer.mm */; };
		4608EE8D2BF5C1B800543095 /* ACRRatingInputRenderer.h in Headers */ = {isa = PBXBuildFile; fileRef = 4608EE8B2BF5C1B800543095 /* ACRRatingInputRenderer.h */; };
		4608EE8E2BF5C1B800543095 /* ACRRatingInputRenderer.mm in Sources */ = {isa = PBXBuildFile; fileRef = 4608EE8C2BF5C1B800543095 /* ACRRatingInputRenderer.mm */; };
		4621E12C2BF3557C004F03F3 /* RatingLabel.h in Headers */ = {isa = PBXBuildFile; fileRef = 4621E12B2BF3557C004F03F3 /* RatingLabel.h */; };
		4621E12E2BF35784004F03F3 /* RatingLabel.cpp in Sources */ = {isa = PBXBuildFile; fileRef = 4621E12D2BF35784004F03F3 /* RatingLabel.cpp */; };
		463C3C082BD8DB1F00A95C4E /* Icon.cpp in Sources */ = {isa = PBXBuildFile; fileRef = 463C3C062BD8DB1F00A95C4E /* Icon.cpp */; };
		463C3C0B2BD8DCC000A95C4E /* Icon.h in Headers */ = {isa = PBXBuildFile; fileRef = 463C3C0A2BD8DCC000A95C4E /* Icon.h */; settings = {ATTRIBUTES = (Public, ); }; };
		463C3C0E2BD8F6D100A95C4E /* ACRIconRenderer.mm in Sources */ = {isa = PBXBuildFile; fileRef = 463C3C0D2BD8F6D100A95C4E /* ACRIconRenderer.mm */; };
		463C3C0F2BD8F7D200A95C4E /* ACRIconRenderer.h in Headers */ = {isa = PBXBuildFile; fileRef = 463C3C0C2BD8F63100A95C4E /* ACRIconRenderer.h */; settings = {ATTRIBUTES = (Public, ); }; };
		463C4EDB2BDB666A00A95C4E /* ACRSVGImageView.h in Headers */ = {isa = PBXBuildFile; fileRef = 463C4EDA2BDB666A00A95C4E /* ACRSVGImageView.h */; };
		463C4EDD2BDB66C600A95C4E /* ACRSVGImageView.mm in Sources */ = {isa = PBXBuildFile; fileRef = 463C4EDC2BDB66C600A95C4E /* ACRSVGImageView.mm */; };
		463C4EDF2BDF63E700A95C4E /* ACRSVGIconHoldingView.h in Headers */ = {isa = PBXBuildFile; fileRef = 463C4EDE2BDF63E700A95C4E /* ACRSVGIconHoldingView.h */; };
		463C4EE12BDF640300A95C4E /* ACRSVGIconHoldingView.mm in Sources */ = {isa = PBXBuildFile; fileRef = 463C4EE02BDF640300A95C4E /* ACRSVGIconHoldingView.mm */; };
		46445D892BF72A5300831973 /* ACRRatingView.h in Headers */ = {isa = PBXBuildFile; fileRef = 46445D882BF72A5300831973 /* ACRRatingView.h */; };
		46445D8B2BF7324100831973 /* ACRRatingView.mm in Sources */ = {isa = PBXBuildFile; fileRef = 46445D8A2BF7324100831973 /* ACRRatingView.mm */; };
		465352612C16FD9800DCEE25 /* ACRRatingInputDataSource.h in Headers */ = {isa = PBXBuildFile; fileRef = 465352602C16FD9800DCEE25 /* ACRRatingInputDataSource.h */; };
		46731C0C2CBD198F0092B7A9 /* Badge.cpp in Sources */ = {isa = PBXBuildFile; fileRef = 46731C0A2CBD198F0092B7A9 /* Badge.cpp */; };
		46731C0D2CBD198F0092B7A9 /* Badge.h in Headers */ = {isa = PBXBuildFile; fileRef = 46731C0B2CBD198F0092B7A9 /* Badge.h */; };
		468F1F1A2BFC5BC500C2F561 /* ACRRatingInputDataSource.mm in Sources */ = {isa = PBXBuildFile; fileRef = 468F1F192BFC5BC500C2F561 /* ACRRatingInputDataSource.mm */; };
		46B329162BF32057009671AE /* RatingInput.h in Headers */ = {isa = PBXBuildFile; fileRef = 46B329152BF32057009671AE /* RatingInput.h */; };
		46B329182BF3228F009671AE /* RatingInput.cpp in Sources */ = {isa = PBXBuildFile; fileRef = 46B329172BF3228F009671AE /* RatingInput.cpp */; };
		46B78E642C0580D100EF4566 /* AdaptiveCardsRatingElementTests.mm in Sources */ = {isa = PBXBuildFile; fileRef = 46B78E632C0580D100EF4566 /* AdaptiveCardsRatingElementTests.mm */; };
		46B78E662C0586D500EF4566 /* RatingInputValid.json in Resources */ = {isa = PBXBuildFile; fileRef = 46B78E652C0586D500EF4566 /* RatingInputValid.json */; };
		46B78E682C0587B700EF4566 /* RatingLabelValid.json in Resources */ = {isa = PBXBuildFile; fileRef = 46B78E672C0587B700EF4566 /* RatingLabelValid.json */; };
		46CBB6372C22BA24008FC5D5 /* IconInfo.cpp in Sources */ = {isa = PBXBuildFile; fileRef = 46CBB6352C22BA24008FC5D5 /* IconInfo.cpp */; };
		46CBB6382C22BA24008FC5D5 /* IconInfo.h in Headers */ = {isa = PBXBuildFile; fileRef = 46CBB6362C22BA24008FC5D5 /* IconInfo.h */; };
		46CBB63B2C22BA33008FC5D5 /* CompoundButton.cpp in Sources */ = {isa = PBXBuildFile; fileRef = 46CBB6392C22BA33008FC5D5 /* CompoundButton.cpp */; };
		46CBB63C2C22BA33008FC5D5 /* CompoundButton.h in Headers */ = {isa = PBXBuildFile; fileRef = 46CBB63A2C22BA33008FC5D5 /* CompoundButton.h */; };
		46CBB63F2C22BA4D008FC5D5 /* ACRCompoundButtonRenderer.h in Headers */ = {isa = PBXBuildFile; fileRef = 46CBB63D2C22BA4D008FC5D5 /* ACRCompoundButtonRenderer.h */; };
		46CBB6402C22BA4D008FC5D5 /* ACRCompoundButtonRenderer.mm in Sources */ = {isa = PBXBuildFile; fileRef = 46CBB63E2C22BA4D008FC5D5 /* ACRCompoundButtonRenderer.mm */; };
		46CBB6422C22BA88008FC5D5 /* AdaptiveCardCompoundButtonTests.mm in Sources */ = {isa = PBXBuildFile; fileRef = 46CBB6412C22BA88008FC5D5 /* AdaptiveCardCompoundButtonTests.mm */; };
		46CBB6452C22BA96008FC5D5 /* CompoundButtonInvalid.json in Resources */ = {isa = PBXBuildFile; fileRef = 46CBB6432C22BA96008FC5D5 /* CompoundButtonInvalid.json */; };
		46CBB6462C22BA96008FC5D5 /* CompoundButtonValid.json in Resources */ = {isa = PBXBuildFile; fileRef = 46CBB6442C22BA96008FC5D5 /* CompoundButtonValid.json */; };
		46CE7DC52C7C554F000508DF /* ACRIFeatureFlagResolver.h in Headers */ = {isa = PBXBuildFile; fileRef = 46CE7DC42C7C554F000508DF /* ACRIFeatureFlagResolver.h */; settings = {ATTRIBUTES = (Public, ); }; };
		46CE971B2C7DBECF000508DF /* ARCGridViewLayout.h in Headers */ = {isa = PBXBuildFile; fileRef = 46CE97182C7DBECF000508DF /* ARCGridViewLayout.h */; };
		46CE971C2C7DBECF000508DF /* ACRFlowLayout.h in Headers */ = {isa = PBXBuildFile; fileRef = 46CE97192C7DBECF000508DF /* ACRFlowLayout.h */; };
		46CE971D2C7DBECF000508DF /* ACRLayoutHelper.h in Headers */ = {isa = PBXBuildFile; fileRef = 46CE971A2C7DBECF000508DF /* ACRLayoutHelper.h */; };
		46DF37AE2C902F97001C254F /* Carousel.cpp in Sources */ = {isa = PBXBuildFile; fileRef = 46DF37AD2C902F97001C254F /* Carousel.cpp */; };
		46DF37B02C902FD4001C254F /* CarouselPage.h in Headers */ = {isa = PBXBuildFile; fileRef = 46DF37AF2C902FD4001C254F /* CarouselPage.h */; };
		46DF37B22C90306E001C254F /* CarouselPage.cpp in Sources */ = {isa = PBXBuildFile; fileRef = 46DF37B12C90306D001C254F /* CarouselPage.cpp */; };
		46DF37BC2C903377001C254F /* ACRCarouselViewRenderer.mm in Sources */ = {isa = PBXBuildFile; fileRef = 46DF37B52C903377001C254F /* ACRCarouselViewRenderer.mm */; };
		46DF37BE2C903377001C254F /* ACRCompoundButtonRenderer.mm in Sources */ = {isa = PBXBuildFile; fileRef = 46DF37B72C903377001C254F /* ACRCompoundButtonRenderer.mm */; };
		46DF37CF2C9034E6001C254F /* ACRCompoundButtonRenderer.mm in Sources */ = {isa = PBXBuildFile; fileRef = 46DF37C62C9034E6001C254F /* ACRCompoundButtonRenderer.mm */; };
		46DF58E32C6F12FC00DCBA77 /* ACRFlowLayout.mm in Sources */ = {isa = PBXBuildFile; fileRef = 46DF58E22C6F12FC00DCBA77 /* ACRFlowLayout.mm */; };
		46F6F7812BFF1C8200D31C47 /* ValueChangedAction.h in Headers */ = {isa = PBXBuildFile; fileRef = 46F6F7802BFF1C8200D31C47 /* ValueChangedAction.h */; };
		46F6F7832BFF1CB400D31C47 /* ValueChangedAction.cpp in Sources */ = {isa = PBXBuildFile; fileRef = 46F6F7822BFF1CB400D31C47 /* ValueChangedAction.cpp */; };
		6B00E1162A3A58B30079D8A6 /* ACRTypeaheadSearchViewControllerPrivate.h in Headers */ = {isa = PBXBuildFile; fileRef = 6B00E1152A3A58B30079D8A6 /* ACRTypeaheadSearchViewControllerPrivate.h */; };
		6B096D4E225431D0006CC034 /* ACRRichTextBlockRenderer.h in Headers */ = {isa = PBXBuildFile; fileRef = 6B096D4C225431D0006CC034 /* ACRRichTextBlockRenderer.h */; settings = {ATTRIBUTES = (Public, ); }; };
		6B096D4F225431D0006CC034 /* ACRRichTextBlockRenderer.mm in Sources */ = {isa = PBXBuildFile; fileRef = 6B096D4D225431D0006CC034 /* ACRRichTextBlockRenderer.mm */; };
		6B1147D11F32E53A008846EC /* ACRActionDelegate.h in Headers */ = {isa = PBXBuildFile; fileRef = 6B1147D01F32E53A008846EC /* ACRActionDelegate.h */; settings = {ATTRIBUTES = (Public, ); }; };
		6B124C8C26B4AA07007E9641 /* AdaptiveCardsActionsTest.mm in Sources */ = {isa = PBXBuildFile; fileRef = 6B124C8B26B4AA07007E9641 /* AdaptiveCardsActionsTest.mm */; };
		6B124C8E26B4B3CD007E9641 /* UIKit.framework in Frameworks */ = {isa = PBXBuildFile; fileRef = 6B124C8D26B4B3CD007E9641 /* UIKit.framework */; };
		6B124C9026B8AC37007E9641 /* ACRMockViews.mm in Sources */ = {isa = PBXBuildFile; fileRef = 6B124C8F26B8AC37007E9641 /* ACRMockViews.mm */; };
		6B124C9526B8AE72007E9641 /* MockContext.mm in Sources */ = {isa = PBXBuildFile; fileRef = 6B124C9426B8AE72007E9641 /* MockContext.mm */; };
		6B124C9826B9F5FC007E9641 /* AdaptiveCardsColumnTests.mm in Sources */ = {isa = PBXBuildFile; fileRef = 6B124C9726B9F5FC007E9641 /* AdaptiveCardsColumnTests.mm */; };
		6B124C9B26B9F7AD007E9641 /* ACOVisibilityManager.mm in Sources */ = {isa = PBXBuildFile; fileRef = 6B124C9A26B9F7AD007E9641 /* ACOVisibilityManager.mm */; };
		6B124C9F26BCB2FE007E9641 /* ACOVisibilityManager.h in Headers */ = {isa = PBXBuildFile; fileRef = 6B124C9926B9F6B1007E9641 /* ACOVisibilityManager.h */; settings = {ATTRIBUTES = (Public, ); }; };
		6B124CA426D04CA9007E9641 /* AdaptiveCardsUtiliOSTest.mm in Sources */ = {isa = PBXBuildFile; fileRef = 6B124CA326D04CA9007E9641 /* AdaptiveCardsUtiliOSTest.mm */; };
		6B124CA826D050DB007E9641 /* CoreGraphics.framework in Frameworks */ = {isa = PBXBuildFile; fileRef = 6B124CA726D050DB007E9641 /* CoreGraphics.framework */; };
		6B22425E21E80647000ACDA1 /* ACOParseContext.h in Headers */ = {isa = PBXBuildFile; fileRef = 6B22425B21E80647000ACDA1 /* ACOParseContext.h */; settings = {ATTRIBUTES = (Public, ); }; };
		6B22425F21E80647000ACDA1 /* ACOParseContext.mm in Sources */ = {isa = PBXBuildFile; fileRef = 6B22425C21E80647000ACDA1 /* ACOParseContext.mm */; };
		6B22426D2203BE98000ACDA1 /* UnknownAction.h in Headers */ = {isa = PBXBuildFile; fileRef = 6B22426B2203BE97000ACDA1 /* UnknownAction.h */; settings = {ATTRIBUTES = (Public, ); }; };
		6B22426E2203BE98000ACDA1 /* UnknownAction.cpp in Sources */ = {isa = PBXBuildFile; fileRef = 6B22426C2203BE97000ACDA1 /* UnknownAction.cpp */; };
		6B224278220BAC8B000ACDA1 /* BaseElement.cpp in Sources */ = {isa = PBXBuildFile; fileRef = 6B224275220BAC8A000ACDA1 /* BaseElement.cpp */; };
		6B224279220BAC8B000ACDA1 /* BaseElement.h in Headers */ = {isa = PBXBuildFile; fileRef = 6B224276220BAC8B000ACDA1 /* BaseElement.h */; settings = {ATTRIBUTES = (Public, ); }; };
		6B22427A220BAC8B000ACDA1 /* pch.cpp in Sources */ = {isa = PBXBuildFile; fileRef = 6B224277220BAC8B000ACDA1 /* pch.cpp */; };
		6B2242A32233439E000ACDA1 /* TextElementProperties.cpp in Sources */ = {isa = PBXBuildFile; fileRef = 6B2242A12233439D000ACDA1 /* TextElementProperties.cpp */; };
		6B2242A42233439E000ACDA1 /* TextElementProperties.h in Headers */ = {isa = PBXBuildFile; fileRef = 6B2242A22233439D000ACDA1 /* TextElementProperties.h */; settings = {ATTRIBUTES = (Public, ); }; };
		6B2242A72233442C000ACDA1 /* RichTextBlock.cpp in Sources */ = {isa = PBXBuildFile; fileRef = 6B2242A52233442C000ACDA1 /* RichTextBlock.cpp */; };
		6B2242A82233442C000ACDA1 /* RichTextBlock.h in Headers */ = {isa = PBXBuildFile; fileRef = 6B2242A62233442C000ACDA1 /* RichTextBlock.h */; settings = {ATTRIBUTES = (Public, ); }; };
		6B2242AE22334452000ACDA1 /* TextRun.h in Headers */ = {isa = PBXBuildFile; fileRef = 6B2242A922334451000ACDA1 /* TextRun.h */; settings = {ATTRIBUTES = (Public, ); }; };
		6B2242AF22334452000ACDA1 /* TextRun.cpp in Sources */ = {isa = PBXBuildFile; fileRef = 6B2242AA22334451000ACDA1 /* TextRun.cpp */; };
		6B2242B022334452000ACDA1 /* Inline.h in Headers */ = {isa = PBXBuildFile; fileRef = 6B2242AB22334451000ACDA1 /* Inline.h */; settings = {ATTRIBUTES = (Public, ); }; };
		6B2242B422334492000ACDA1 /* Inline.cpp in Sources */ = {isa = PBXBuildFile; fileRef = 6B2242B322334492000ACDA1 /* Inline.cpp */; };
		6B250FB2253F5F8F007FFCFB /* ACRTargetBuilder.h in Headers */ = {isa = PBXBuildFile; fileRef = 6B250FB1253F5F8E007FFCFB /* ACRTargetBuilder.h */; settings = {ATTRIBUTES = (Public, ); }; };
		6B25D3E226138E3700A47AFB /* ACOEnums.h in Headers */ = {isa = PBXBuildFile; fileRef = 6B25D3E126138E3600A47AFB /* ACOEnums.h */; settings = {ATTRIBUTES = (Public, ); }; };
		6B25D3EB2613D83700A47AFB /* ACORenderContext.h in Headers */ = {isa = PBXBuildFile; fileRef = 6B25D3E92613D83700A47AFB /* ACORenderContext.h */; settings = {ATTRIBUTES = (Public, ); }; };
		6B25D3EC2613D83700A47AFB /* ACORenderContext.mm in Sources */ = {isa = PBXBuildFile; fileRef = 6B25D3EA2613D83700A47AFB /* ACORenderContext.mm */; };
		6B268FE720CF19E200D99C1B /* RemoteResourceInformation.h in Headers */ = {isa = PBXBuildFile; fileRef = 6B268FE620CF19E100D99C1B /* RemoteResourceInformation.h */; settings = {ATTRIBUTES = (Public, ); }; };
		6B27CD6624BD52D600C0F90F /* ACRInputLabelView.h in Headers */ = {isa = PBXBuildFile; fileRef = 6B27CD6424BD52D500C0F90F /* ACRInputLabelView.h */; settings = {ATTRIBUTES = (Public, ); }; };
		6B27CD6724BD52D600C0F90F /* ACRInputLabelView.mm in Sources */ = {isa = PBXBuildFile; fileRef = 6B27CD6524BD52D600C0F90F /* ACRInputLabelView.mm */; };
		6B377284260194000024E527 /* ACRActionExecuteRenderer.h in Headers */ = {isa = PBXBuildFile; fileRef = 6B377282260193FF0024E527 /* ACRActionExecuteRenderer.h */; settings = {ATTRIBUTES = (Public, ); }; };
		6B377285260194000024E527 /* ACRActionExecuteRenderer.mm in Sources */ = {isa = PBXBuildFile; fileRef = 6B377283260194000024E527 /* ACRActionExecuteRenderer.mm */; };
		6B3787B720CA00D300015401 /* ACRUILabel.h in Headers */ = {isa = PBXBuildFile; fileRef = F4F44B6A203FA8EF00A2F24C /* ACRUILabel.h */; settings = {ATTRIBUTES = (Public, ); }; };
		6B3787BA20CB3E0E00015401 /* ACRContentHoldingUIScrollView.mm in Sources */ = {isa = PBXBuildFile; fileRef = 6B3787B820CB3E0E00015401 /* ACRContentHoldingUIScrollView.mm */; };
		6B3787BB20CB3E0E00015401 /* ACRContentHoldingUIScrollView.h in Headers */ = {isa = PBXBuildFile; fileRef = 6B3787B920CB3E0E00015401 /* ACRContentHoldingUIScrollView.h */; settings = {ATTRIBUTES = (Public, ); }; };
		6B421CC02101503E002F401A /* QuartzCore.framework in Frameworks */ = {isa = PBXBuildFile; fileRef = F4CA74A320181B52002041DF /* QuartzCore.framework */; };
		6B421CC121015EDD002F401A /* CoreGraphics.framework in Frameworks */ = {isa = PBXBuildFile; fileRef = F45A071C1EF4BCC3007C6503 /* CoreGraphics.framework */; };
		6B4C05BF27864B0800882387 /* ACRImagePropertiesTests.mm in Sources */ = {isa = PBXBuildFile; fileRef = 6B4C05BE27864B0800882387 /* ACRImagePropertiesTests.mm */; };
		6B5BA8BF2707BBD000719853 /* ACOWarning.mm in Sources */ = {isa = PBXBuildFile; fileRef = 6B5BA8BE2707BBD000719853 /* ACOWarning.mm */; };
		6B5D240D212C89E70010EB07 /* ACORemoteResourceInformation.h in Headers */ = {isa = PBXBuildFile; fileRef = 6B5D240A212C89E70010EB07 /* ACORemoteResourceInformation.h */; settings = {ATTRIBUTES = (Public, ); }; };
		6B5D240E212C89E70010EB07 /* ACORemoteResourceInformation.mm in Sources */ = {isa = PBXBuildFile; fileRef = 6B5D240B212C89E70010EB07 /* ACORemoteResourceInformation.mm */; };
		6B5E9CBB24B644B100757882 /* ACRToggleInputView.h in Headers */ = {isa = PBXBuildFile; fileRef = 6BE8DFD5249C5126005EFE66 /* ACRToggleInputView.h */; settings = {ATTRIBUTES = (Public, ); }; };
		6B616C4021CB1878003E29CE /* ACRToggleVisibilityTarget.mm in Sources */ = {isa = PBXBuildFile; fileRef = 6B616C3E21CB1878003E29CE /* ACRToggleVisibilityTarget.mm */; };
		6B616C4321CB20D2003E29CE /* ACRActionToggleVisibilityRenderer.h in Headers */ = {isa = PBXBuildFile; fileRef = 6B616C4121CB20D1003E29CE /* ACRActionToggleVisibilityRenderer.h */; settings = {ATTRIBUTES = (Public, ); }; };
		6B616C4421CB20D2003E29CE /* ACRActionToggleVisibilityRenderer.mm in Sources */ = {isa = PBXBuildFile; fileRef = 6B616C4221CB20D1003E29CE /* ACRActionToggleVisibilityRenderer.mm */; };
		6B654C752708168D00DF6A5F /* Action.ToggleVisibilityExhaustive.json in Resources */ = {isa = PBXBuildFile; fileRef = 6B654C742708168D00DF6A5F /* Action.ToggleVisibilityExhaustive.json */; };
		6B6840F91F25EC2D008A933F /* ACRInputChoiceSetRenderer.mm in Sources */ = {isa = PBXBuildFile; fileRef = 6B6840F71F25EC2D008A933F /* ACRInputChoiceSetRenderer.mm */; };
		6B696CD923202B1B00E1D607 /* ACRTargetBuilderDirector.mm in Sources */ = {isa = PBXBuildFile; fileRef = 6B696CD723202B1A00E1D607 /* ACRTargetBuilderDirector.mm */; };
		6B74403925BA71B60051F2A1 /* ACRImageProperties.h in Headers */ = {isa = PBXBuildFile; fileRef = 6B74403725BA71B60051F2A1 /* ACRImageProperties.h */; settings = {ATTRIBUTES = (Public, ); }; };
		6B74403A25BA71B70051F2A1 /* ACRImageProperties.mm in Sources */ = {isa = PBXBuildFile; fileRef = 6B74403825BA71B60051F2A1 /* ACRImageProperties.mm */; };
		6B7B1A9120B4D2AB00260731 /* Media.cpp in Sources */ = {isa = PBXBuildFile; fileRef = 6B7B1A8D20B4D2AA00260731 /* Media.cpp */; };
		6B7B1A9220B4D2AB00260731 /* MediaSource.cpp in Sources */ = {isa = PBXBuildFile; fileRef = 6B7B1A8E20B4D2AA00260731 /* MediaSource.cpp */; };
		6B7B1A9320B4D2AB00260731 /* MediaSource.h in Headers */ = {isa = PBXBuildFile; fileRef = 6B7B1A8F20B4D2AA00260731 /* MediaSource.h */; settings = {ATTRIBUTES = (Public, ); }; };
		6B7B1A9420B4D2AB00260731 /* Media.h in Headers */ = {isa = PBXBuildFile; fileRef = 6B7B1A9020B4D2AB00260731 /* Media.h */; settings = {ATTRIBUTES = (Public, ); }; };
		6B7B1A9720BE2CBC00260731 /* ACRUIImageView.mm in Sources */ = {isa = PBXBuildFile; fileRef = 6B7B1A9520BE2CBB00260731 /* ACRUIImageView.mm */; };
		6B7B1A9820BE2CBC00260731 /* ACRUIImageView.h in Headers */ = {isa = PBXBuildFile; fileRef = 6B7B1A9620BE2CBC00260731 /* ACRUIImageView.h */; settings = {ATTRIBUTES = (Public, ); }; };
		6B8C76432641D8D6009548FA /* InternalId.h in Headers */ = {isa = PBXBuildFile; fileRef = 6B8C76422641D8D6009548FA /* InternalId.h */; settings = {ATTRIBUTES = (Public, ); }; };
		6B8C765226449B09009548FA /* TableColumnDefinition.cpp in Sources */ = {isa = PBXBuildFile; fileRef = 6B8C764A26449B07009548FA /* TableColumnDefinition.cpp */; };
		6B8C765326449B09009548FA /* Table.h in Headers */ = {isa = PBXBuildFile; fileRef = 6B8C764B26449B07009548FA /* Table.h */; settings = {ATTRIBUTES = (Public, ); }; };
		6B8C765426449B09009548FA /* TableCell.cpp in Sources */ = {isa = PBXBuildFile; fileRef = 6B8C764C26449B08009548FA /* TableCell.cpp */; };
		6B8C765526449B09009548FA /* TableColumnDefinition.h in Headers */ = {isa = PBXBuildFile; fileRef = 6B8C764D26449B08009548FA /* TableColumnDefinition.h */; settings = {ATTRIBUTES = (Public, ); }; };
		6B8C765626449B09009548FA /* Table.cpp in Sources */ = {isa = PBXBuildFile; fileRef = 6B8C764E26449B08009548FA /* Table.cpp */; };
		6B8C765726449B09009548FA /* TableRow.h in Headers */ = {isa = PBXBuildFile; fileRef = 6B8C764F26449B08009548FA /* TableRow.h */; settings = {ATTRIBUTES = (Public, ); }; };
		6B8C765826449B09009548FA /* TableRow.cpp in Sources */ = {isa = PBXBuildFile; fileRef = 6B8C765026449B08009548FA /* TableRow.cpp */; };
		6B8C765926449B09009548FA /* TableCell.h in Headers */ = {isa = PBXBuildFile; fileRef = 6B8C765126449B08009548FA /* TableCell.h */; settings = {ATTRIBUTES = (Public, ); }; };
		6B8C766526461E98009548FA /* ACOBundle.mm in Sources */ = {isa = PBXBuildFile; fileRef = 6B8C766226461E97009548FA /* ACOBundle.mm */; };
		6B8C766626461E98009548FA /* ACRInputTableView.mm in Sources */ = {isa = PBXBuildFile; fileRef = 6B8C766326461E98009548FA /* ACRInputTableView.mm */; };
		6B8C766726461E98009548FA /* ACOBundle.h in Headers */ = {isa = PBXBuildFile; fileRef = 6B8C766426461E98009548FA /* ACOBundle.h */; settings = {ATTRIBUTES = (Public, ); }; };
		6B92A7E42677DC8B00CAE3BF /* ACRChoiceSetCompactStyleView.mm in Sources */ = {isa = PBXBuildFile; fileRef = 6B92A7E32677DC8B00CAE3BF /* ACRChoiceSetCompactStyleView.mm */; };
		6B92A7E62677DFAB00CAE3BF /* ACRChoiceSetCompactStyleView.h in Headers */ = {isa = PBXBuildFile; fileRef = 6B92A7E52677DFAB00CAE3BF /* ACRChoiceSetCompactStyleView.h */; settings = {ATTRIBUTES = (Public, ); }; };
		6B94F2DD24C7997D00E2B310 /* ACRTextInputHandler.h in Headers */ = {isa = PBXBuildFile; fileRef = 6B94F2DB24C7997D00E2B310 /* ACRTextInputHandler.h */; settings = {ATTRIBUTES = (Public, ); }; };
		6B94F2DE24C7997D00E2B310 /* ACRTextInputHandler.mm in Sources */ = {isa = PBXBuildFile; fileRef = 6B94F2DC24C7997D00E2B310 /* ACRTextInputHandler.mm */; };
		6B9AB31020DD82A2005C8E15 /* ACRTextView.h in Headers */ = {isa = PBXBuildFile; fileRef = 6B9AB30E20DD82A2005C8E15 /* ACRTextView.h */; settings = {ATTRIBUTES = (Public, ); }; };
		6B9AB31120DD82A2005C8E15 /* ACRTextView.mm in Sources */ = {isa = PBXBuildFile; fileRef = 6B9AB30F20DD82A2005C8E15 /* ACRTextView.mm */; };
		6B9BDF7320E1BD0E00F13155 /* ACRToggleInputDataSource.mm in Sources */ = {isa = PBXBuildFile; fileRef = 6B9BDF7120E1BD0E00F13155 /* ACRToggleInputDataSource.mm */; };
		6B9BDF7F20F40D1000F13155 /* ACOResourceResolvers.mm in Sources */ = {isa = PBXBuildFile; fileRef = 6B9BDF7D20F40D0F00F13155 /* ACOResourceResolvers.mm */; };
		6B9BDF8020F40D1000F13155 /* ACOResourceResolvers.h in Headers */ = {isa = PBXBuildFile; fileRef = 6B9BDF7E20F40D1000F13155 /* ACOResourceResolvers.h */; settings = {ATTRIBUTES = (Public, ); }; };
		6B9BDFCA20F6BF5D00F13155 /* ACOIResourceResolver.h in Headers */ = {isa = PBXBuildFile; fileRef = 6B9BDFC920F6BF5D00F13155 /* ACOIResourceResolver.h */; settings = {ATTRIBUTES = (Public, ); }; };
		6B9D650A21095C7A00BB5C7B /* ACOMediaEvent.h in Headers */ = {isa = PBXBuildFile; fileRef = 6B9D650721095C7A00BB5C7B /* ACOMediaEvent.h */; settings = {ATTRIBUTES = (Public, ); }; };
		6B9D650B21095C7A00BB5C7B /* ACOMediaEvent.mm in Sources */ = {isa = PBXBuildFile; fileRef = 6B9D650821095C7A00BB5C7B /* ACOMediaEvent.mm */; };
		6B9D650E21095CBF00BB5C7B /* ACRMediaTarget.h in Headers */ = {isa = PBXBuildFile; fileRef = 6B9D650C21095CBE00BB5C7B /* ACRMediaTarget.h */; settings = {ATTRIBUTES = (Public, ); }; };
		6B9D650F21095CBF00BB5C7B /* ACRMediaTarget.mm in Sources */ = {isa = PBXBuildFile; fileRef = 6B9D650D21095CBE00BB5C7B /* ACRMediaTarget.mm */; };
		6BAC0F2D228E2D7300E42DEB /* RichTextElementProperties.h in Headers */ = {isa = PBXBuildFile; fileRef = 6BAC0F2B228E2D7200E42DEB /* RichTextElementProperties.h */; settings = {ATTRIBUTES = (Public, ); }; };
		6BAC0F2E228E2D7300E42DEB /* RichTextElementProperties.cpp in Sources */ = {isa = PBXBuildFile; fileRef = 6BAC0F2C228E2D7300E42DEB /* RichTextElementProperties.cpp */; };
		6BB211FC20FF9FEA009EA1BA /* ACRActionSetRenderer.mm in Sources */ = {isa = PBXBuildFile; fileRef = 6BB211FA20FF9FE9009EA1BA /* ACRActionSetRenderer.mm */; };
		6BB211FD20FF9FEA009EA1BA /* ACRActionSetRenderer.h in Headers */ = {isa = PBXBuildFile; fileRef = 6BB211FB20FF9FEA009EA1BA /* ACRActionSetRenderer.h */; settings = {ATTRIBUTES = (Public, ); }; };
		6BB211FF20FFF9C0009EA1BA /* ACRIMedia.h in Headers */ = {isa = PBXBuildFile; fileRef = 6BB211FE20FFF9C0009EA1BA /* ACRIMedia.h */; settings = {ATTRIBUTES = (Public, ); }; };
		6BB2121821001596009EA1BA /* AVFoundation.framework in Frameworks */ = {isa = PBXBuildFile; fileRef = 6BB2121721001596009EA1BA /* AVFoundation.framework */; };
		6BB21219210015A7009EA1BA /* AVKit.framework in Frameworks */ = {isa = PBXBuildFile; fileRef = 6BB2120F210013AA009EA1BA /* AVKit.framework */; };
		6BBE841923CD184D00ECA586 /* ACREnums.h in Headers */ = {isa = PBXBuildFile; fileRef = 6BBE841623CD184D00ECA586 /* ACREnums.h */; settings = {ATTRIBUTES = (Public, ); }; };
		6BBE841B23CD184D00ECA586 /* ACOWarning.h in Headers */ = {isa = PBXBuildFile; fileRef = 6BBE841823CD184D00ECA586 /* ACOWarning.h */; settings = {ATTRIBUTES = (Public, ); }; };
		6BBE841F23CE60E300ECA586 /* ACRMediaRenderer.h in Headers */ = {isa = PBXBuildFile; fileRef = 6BBE841E23CE60E300ECA586 /* ACRMediaRenderer.h */; settings = {ATTRIBUTES = (Public, ); }; };
		6BC30F6E21E56CF900B9FAAE /* UtiliOS.mm in Sources */ = {isa = PBXBuildFile; fileRef = 6BC30F6D21E56CF900B9FAAE /* UtiliOS.mm */; };
		6BC30F7621E5750A00B9FAAE /* EnumMagic.h in Headers */ = {isa = PBXBuildFile; fileRef = 6BC30F7521E5750A00B9FAAE /* EnumMagic.h */; settings = {ATTRIBUTES = (Public, ); }; };
		6BC30F7921E6E49E00B9FAAE /* ACRCustomActionRenderer.mm in Sources */ = {isa = PBXBuildFile; fileRef = 6BC30F7721E6E49E00B9FAAE /* ACRCustomActionRenderer.mm */; };
		6BC30F7A21E6E49E00B9FAAE /* ACRCustomActionRenderer.h in Headers */ = {isa = PBXBuildFile; fileRef = 6BC30F7821E6E49E00B9FAAE /* ACRCustomActionRenderer.h */; settings = {ATTRIBUTES = (Public, ); }; };
		6BCE4B222108EB4E00021A62 /* ACRAVPlayerViewHoldingUIView.h in Headers */ = {isa = PBXBuildFile; fileRef = 6BCE4B202108EB4D00021A62 /* ACRAVPlayerViewHoldingUIView.h */; settings = {ATTRIBUTES = (Public, ); }; };
		6BCE4B232108EB4E00021A62 /* ACRAVPlayerViewHoldingUIView.mm in Sources */ = {isa = PBXBuildFile; fileRef = 6BCE4B212108EB4E00021A62 /* ACRAVPlayerViewHoldingUIView.mm */; };
		6BCE4B252108FA7D00021A62 /* ACRMediaRenderer.mm in Sources */ = {isa = PBXBuildFile; fileRef = 6BCE4B242108FA7C00021A62 /* ACRMediaRenderer.mm */; };
		6BCE4B272108FA9300021A62 /* ACRTapGestureRecognizerFactory.mm in Sources */ = {isa = PBXBuildFile; fileRef = 6BCE4B262108FA9300021A62 /* ACRTapGestureRecognizerFactory.mm */; };
		6BCE4B292108FBD800021A62 /* ACRTapGestureRecognizerFactory.h in Headers */ = {isa = PBXBuildFile; fileRef = 6BCE4B282108FBD800021A62 /* ACRTapGestureRecognizerFactory.h */; settings = {ATTRIBUTES = (Public, ); }; };
		6BD025ED254784670009B019 /* ACOInputResults.h in Headers */ = {isa = PBXBuildFile; fileRef = 6BD025EB254784660009B019 /* ACOInputResults.h */; settings = {ATTRIBUTES = (Public, ); }; };
		6BD025EE254784670009B019 /* ACOInputResults.mm in Sources */ = {isa = PBXBuildFile; fileRef = 6BD025EC254784670009B019 /* ACOInputResults.mm */; };
		6BD859FB26F2CA7B0086F5BA /* ACOFillerSpaceManager.h in Headers */ = {isa = PBXBuildFile; fileRef = 6BD859F826F2CA7B0086F5BA /* ACOFillerSpaceManager.h */; settings = {ATTRIBUTES = (Public, ); }; };
		6BD859FC26F2CA7B0086F5BA /* ACOFillerSpaceManager.mm in Sources */ = {isa = PBXBuildFile; fileRef = 6BD859F926F2CA7B0086F5BA /* ACOFillerSpaceManager.mm */; };
		6BDE5C4026FEA7DC003A1DDB /* ACRAggregateTarget.h in Headers */ = {isa = PBXBuildFile; fileRef = 6BDE5C3826FEA7C9003A1DDB /* ACRAggregateTarget.h */; settings = {ATTRIBUTES = (Public, ); }; };
		6BDE5C4126FEA7DC003A1DDB /* ACROverflowTarget.mm in Sources */ = {isa = PBXBuildFile; fileRef = 6BDE5C3926FEA7DB003A1DDB /* ACROverflowTarget.mm */; };
		6BDE5C4226FEA7DC003A1DDB /* ACROverflowTarget.h in Headers */ = {isa = PBXBuildFile; fileRef = 6BDE5C3A26FEA7DB003A1DDB /* ACROverflowTarget.h */; settings = {ATTRIBUTES = (Public, ); }; };
		6BDE5C4326FEA7DC003A1DDB /* ACRBaseTarget.mm in Sources */ = {isa = PBXBuildFile; fileRef = 6BDE5C3B26FEA7DB003A1DDB /* ACRBaseTarget.mm */; };
		6BDE5C4426FEA7DC003A1DDB /* ACRBaseTarget.h in Headers */ = {isa = PBXBuildFile; fileRef = 6BDE5C3C26FEA7DB003A1DDB /* ACRBaseTarget.h */; settings = {ATTRIBUTES = (Public, ); }; };
		6BDE5C4626FEA7DC003A1DDB /* ACRShowCardTarget.mm in Sources */ = {isa = PBXBuildFile; fileRef = 6BDE5C3E26FEA7DB003A1DDB /* ACRShowCardTarget.mm */; };
		6BDE5C4726FEA7DC003A1DDB /* ACRAggregateTarget.mm in Sources */ = {isa = PBXBuildFile; fileRef = 6BDE5C3F26FEA7DC003A1DDB /* ACRAggregateTarget.mm */; };
		6BE6C7B026E2C9A3009E9171 /* ACRCustomRenderers.mm in Sources */ = {isa = PBXBuildFile; fileRef = 6BE6C7AF26E2C9A3009E9171 /* ACRCustomRenderers.mm */; };
		6BE6C7B226E2DF29009E9171 /* Container.VerticalContentAlignment2.json in Resources */ = {isa = PBXBuildFile; fileRef = 6BE6C7B126E2DF29009E9171 /* Container.VerticalContentAlignment2.json */; };
		6BE6C7B626E2E140009E9171 /* Column.VerticalAlignment.json in Resources */ = {isa = PBXBuildFile; fileRef = 6BE6C7B526E2E140009E9171 /* Column.VerticalAlignment.json */; };
		6BE6C7BA26E2E30A009E9171 /* Container.VerticalContentAlignment.json in Resources */ = {isa = PBXBuildFile; fileRef = 6BE6C7B726E2E30A009E9171 /* Container.VerticalContentAlignment.json */; };
		6BE6C7BB26E2E30A009E9171 /* ColumnSet.Image.VerticalStretch.json in Resources */ = {isa = PBXBuildFile; fileRef = 6BE6C7B826E2E30A009E9171 /* ColumnSet.Image.VerticalStretch.json */; };
		6BE6C7BC26E2E30A009E9171 /* ColumnSet.FactSet.VerticalStretch.json in Resources */ = {isa = PBXBuildFile; fileRef = 6BE6C7B926E2E30A009E9171 /* ColumnSet.FactSet.VerticalStretch.json */; };
		6BE6C7BE26E2E4EC009E9171 /* ColumnSet.VerticalStretch.json in Resources */ = {isa = PBXBuildFile; fileRef = 6BE6C7BD26E2E4EC009E9171 /* ColumnSet.VerticalStretch.json */; };
		6BE6C7C126E2ECEA009E9171 /* ADCMockResolver.m in Sources */ = {isa = PBXBuildFile; fileRef = 6BE6C7BF26E2ECEA009E9171 /* ADCMockResolver.m */; };
		6BE6C7C326E2F07C009E9171 /* sample.json in Resources */ = {isa = PBXBuildFile; fileRef = 6BE6C7C226E2F07C009E9171 /* sample.json */; };
		6BE6C7C526E7CDD0009E9171 /* ColumnSet.Input.ChoiceSet.VerticalStretch.json in Resources */ = {isa = PBXBuildFile; fileRef = 6BE6C7C426E7CDCF009E9171 /* ColumnSet.Input.ChoiceSet.VerticalStretch.json */; };
		6BE8DFD4249C4C1B005EFE66 /* ACRToggleInputView.mm in Sources */ = {isa = PBXBuildFile; fileRef = 6BE8DFD3249C4C1B005EFE66 /* ACRToggleInputView.mm */; };
		6BF339D320A6649500DA5973 /* json.h in CopyFiles */ = {isa = PBXBuildFile; fileRef = F4071C771FCCBAEF00AF4FEA /* json.h */; };
		6BF430772190DDCA0068E432 /* ACRQuickReplyView.h in Headers */ = {isa = PBXBuildFile; fileRef = 6BF430752190DDCA0068E432 /* ACRQuickReplyView.h */; settings = {ATTRIBUTES = (Public, ); }; };
		6BF430782190DDCA0068E432 /* ACRQuickReplyView.mm in Sources */ = {isa = PBXBuildFile; fileRef = 6BF430762190DDCA0068E432 /* ACRQuickReplyView.mm */; };
		6BF4307F219129600068E432 /* ACRQuickReplyMultilineView.h in Headers */ = {isa = PBXBuildFile; fileRef = 6BF4307D219129600068E432 /* ACRQuickReplyMultilineView.h */; settings = {ATTRIBUTES = (Public, ); }; };
		6BF43080219129600068E432 /* ACRQuickReplyMultilineView.mm in Sources */ = {isa = PBXBuildFile; fileRef = 6BF4307E219129600068E432 /* ACRQuickReplyMultilineView.mm */; };
		6BFCA140264F54B500195CA7 /* ACRTableRow.h in Headers */ = {isa = PBXBuildFile; fileRef = 6BFCA13A264F54B000195CA7 /* ACRTableRow.h */; settings = {ATTRIBUTES = (Public, ); }; };
		6BFCA141264F54B500195CA7 /* ACRTableView.h in Headers */ = {isa = PBXBuildFile; fileRef = 6BFCA13B264F54B100195CA7 /* ACRTableView.h */; settings = {ATTRIBUTES = (Public, ); }; };
		6BFCA142264F54B500195CA7 /* ACRTableRow.mm in Sources */ = {isa = PBXBuildFile; fileRef = 6BFCA13C264F54B200195CA7 /* ACRTableRow.mm */; };
		6BFCA143264F54B500195CA7 /* ACRTableView.mm in Sources */ = {isa = PBXBuildFile; fileRef = 6BFCA13D264F54B300195CA7 /* ACRTableView.mm */; };
		6BFCA145264F54B500195CA7 /* ACRTableCellView.mm in Sources */ = {isa = PBXBuildFile; fileRef = 6BFCA13F264F54B500195CA7 /* ACRTableCellView.mm */; };
		6BFCA1482653270200195CA7 /* ACRTableCellRenderer.h in Headers */ = {isa = PBXBuildFile; fileRef = 6BFCA1462653270200195CA7 /* ACRTableCellRenderer.h */; settings = {ATTRIBUTES = (Public, ); }; };
		6BFCA1492653270200195CA7 /* ACRTableCellRenderer.mm in Sources */ = {isa = PBXBuildFile; fileRef = 6BFCA1472653270200195CA7 /* ACRTableCellRenderer.mm */; };
		6BFCA14C265452E100195CA7 /* ACRTableRenderer.h in Headers */ = {isa = PBXBuildFile; fileRef = 6BFCA14A265452E000195CA7 /* ACRTableRenderer.h */; settings = {ATTRIBUTES = (Public, ); }; };
		6BFCA14D265452E100195CA7 /* ACRTableRenderer.mm in Sources */ = {isa = PBXBuildFile; fileRef = 6BFCA14B265452E100195CA7 /* ACRTableRenderer.mm */; };
		6BFF23EE2714C0F000183C59 /* ACOBaseCardElementPrivate.h in Headers */ = {isa = PBXBuildFile; fileRef = 6BFF23DD2714C0EF00183C59 /* ACOBaseCardElementPrivate.h */; settings = {ATTRIBUTES = (Public, ); }; };
		6BFF23EF2714C0F000183C59 /* ACRInputLabelViewPrivate.h in Headers */ = {isa = PBXBuildFile; fileRef = 6BFF23DE2714C0EF00183C59 /* ACRInputLabelViewPrivate.h */; settings = {ATTRIBUTES = (Public, ); }; };
		6BFF23F02714C0F000183C59 /* ACRViewPrivate.h in Headers */ = {isa = PBXBuildFile; fileRef = 6BFF23DF2714C0F000183C59 /* ACRViewPrivate.h */; settings = {ATTRIBUTES = (Public, ); }; };
		6BFF23F12714C0F000183C59 /* ACOAuthenticationPrivate.h in Headers */ = {isa = PBXBuildFile; fileRef = 6BFF23E02714C0F000183C59 /* ACOAuthenticationPrivate.h */; settings = {ATTRIBUTES = (Public, ); }; };
		6BFF23F22714C0F000183C59 /* ACORemoteResourceInformationPrivate.h in Headers */ = {isa = PBXBuildFile; fileRef = 6BFF23E12714C0F000183C59 /* ACORemoteResourceInformationPrivate.h */; settings = {ATTRIBUTES = (Public, ); }; };
		6BFF23F32714C0F000183C59 /* ACOHostConfigPrivate.h in Headers */ = {isa = PBXBuildFile; fileRef = 6BFF23E22714C0F000183C59 /* ACOHostConfigPrivate.h */; settings = {ATTRIBUTES = (Public, ); }; };
		6BFF23F42714C0F000183C59 /* ACOParseContextPrivate.h in Headers */ = {isa = PBXBuildFile; fileRef = 6BFF23E32714C0F000183C59 /* ACOParseContextPrivate.h */; settings = {ATTRIBUTES = (Public, ); }; };
		6BFF23F52714C0F000183C59 /* ACOAdaptiveCardPrivate.h in Headers */ = {isa = PBXBuildFile; fileRef = 6BFF23E42714C0F000183C59 /* ACOAdaptiveCardPrivate.h */; settings = {ATTRIBUTES = (Public, ); }; };
		6BFF23F62714C0F000183C59 /* ACRRendererPrivate.h in Headers */ = {isa = PBXBuildFile; fileRef = 6BFF23E52714C0F000183C59 /* ACRRendererPrivate.h */; settings = {ATTRIBUTES = (Public, ); }; };
		6BFF23F72714C0F000183C59 /* ACRRegistrationPrivate.h in Headers */ = {isa = PBXBuildFile; fileRef = 6BFF23E62714C0F000183C59 /* ACRRegistrationPrivate.h */; settings = {ATTRIBUTES = (Public, ); }; };
		6BFF23F82714C0F000183C59 /* ACRParseWarningPrivate.h in Headers */ = {isa = PBXBuildFile; fileRef = 6BFF23E72714C0F000183C59 /* ACRParseWarningPrivate.h */; settings = {ATTRIBUTES = (Public, ); }; };
		6BFF23F92714C0F000183C59 /* ACORefreshPrivate.h in Headers */ = {isa = PBXBuildFile; fileRef = 6BFF23E82714C0F000183C59 /* ACORefreshPrivate.h */; settings = {ATTRIBUTES = (Public, ); }; };
		6BFF23FA2714C0F000183C59 /* ACOBaseActionElementPrivate.h in Headers */ = {isa = PBXBuildFile; fileRef = 6BFF23E92714C0F000183C59 /* ACOBaseActionElementPrivate.h */; settings = {ATTRIBUTES = (Public, ); }; };
		6BFF23FB2714C0F000183C59 /* ACOTokenExchangeResourcePrivate.h in Headers */ = {isa = PBXBuildFile; fileRef = 6BFF23EA2714C0F000183C59 /* ACOTokenExchangeResourcePrivate.h */; settings = {ATTRIBUTES = (Public, ); }; };
		6BFF23FC2714C0F000183C59 /* ACOMediaEventPrivate.h in Headers */ = {isa = PBXBuildFile; fileRef = 6BFF23EB2714C0F000183C59 /* ACOMediaEventPrivate.h */; settings = {ATTRIBUTES = (Public, ); }; };
		6BFF23FD2714C0F000183C59 /* ACOAuthCardButtonPrivate.h in Headers */ = {isa = PBXBuildFile; fileRef = 6BFF23EC2714C0F000183C59 /* ACOAuthCardButtonPrivate.h */; settings = {ATTRIBUTES = (Public, ); }; };
		6BFF23FE2714C0F000183C59 /* ACOActionOverflowPrivate.h in Headers */ = {isa = PBXBuildFile; fileRef = 6BFF23ED2714C0F000183C59 /* ACOActionOverflowPrivate.h */; settings = {ATTRIBUTES = (Public, ); }; };
		6BFF24002714CA7600183C59 /* ACRChoiceSetViewDataSource.h in Headers */ = {isa = PBXBuildFile; fileRef = 6BFF23FF2714CA7600183C59 /* ACRChoiceSetViewDataSource.h */; settings = {ATTRIBUTES = (Public, ); }; };
		6BFF24042714E1BD00183C59 /* ACRDateTextField.h in Headers */ = {isa = PBXBuildFile; fileRef = 6BFF24032714E1BD00183C59 /* ACRDateTextField.h */; settings = {ATTRIBUTES = (Public, ); }; };
		6BFF24062714E26900183C59 /* ACRToggleInputDataSource.h in Headers */ = {isa = PBXBuildFile; fileRef = 6BFF24052714E26900183C59 /* ACRToggleInputDataSource.h */; settings = {ATTRIBUTES = (Public, ); }; };
		6BFF24082714E30B00183C59 /* ACRShowCardTarget.h in Headers */ = {isa = PBXBuildFile; fileRef = 6BFF24072714E30B00183C59 /* ACRShowCardTarget.h */; settings = {ATTRIBUTES = (Public, ); }; };
		6BFF240A2714E33000183C59 /* ACRToggleVisibilityTarget.h in Headers */ = {isa = PBXBuildFile; fileRef = 6BFF24092714E33000183C59 /* ACRToggleVisibilityTarget.h */; settings = {ATTRIBUTES = (Public, ); }; };
		6BFF240C2714E3D100183C59 /* ACRSeparator.h in Headers */ = {isa = PBXBuildFile; fileRef = 6BFF240B2714E3D100183C59 /* ACRSeparator.h */; settings = {ATTRIBUTES = (Public, ); }; };
		6BFF240E2714E42800183C59 /* ACRTableCellView.h in Headers */ = {isa = PBXBuildFile; fileRef = 6BFF240D2714E42800183C59 /* ACRTableCellView.h */; settings = {ATTRIBUTES = (Public, ); }; };
		6BFF24102714E46300183C59 /* ACRImageSetUICollectionView.h in Headers */ = {isa = PBXBuildFile; fileRef = 6BFF240F2714E46300183C59 /* ACRImageSetUICollectionView.h */; settings = {ATTRIBUTES = (Public, ); }; };
		6BFF24122714E99C00183C59 /* ACRTargetBuilderDirector.h in Headers */ = {isa = PBXBuildFile; fileRef = 6BFF24112714E99C00183C59 /* ACRTargetBuilderDirector.h */; settings = {ATTRIBUTES = (Public, ); }; };
		6BFF24142714EF2200183C59 /* UtiliOS.h in Headers */ = {isa = PBXBuildFile; fileRef = 6BFF24132714EF2200183C59 /* UtiliOS.h */; settings = {ATTRIBUTES = (Public, ); }; };
		6BFF24162714FA1D00183C59 /* AdaptiveCards.h in Headers */ = {isa = PBXBuildFile; fileRef = 6BFF24152714FA1D00183C59 /* AdaptiveCards.h */; settings = {ATTRIBUTES = (Public, ); }; };
		6BFF99C325FFF53E0028069F /* AuthCardButton.h in Headers */ = {isa = PBXBuildFile; fileRef = 6BFF99B925FFF53D0028069F /* AuthCardButton.h */; settings = {ATTRIBUTES = (Public, ); }; };
		6BFF99C425FFF53E0028069F /* ExecuteAction.h in Headers */ = {isa = PBXBuildFile; fileRef = 6BFF99BA25FFF53D0028069F /* ExecuteAction.h */; settings = {ATTRIBUTES = (Public, ); }; };
		6BFF99C525FFF53E0028069F /* AuthCardButton.cpp in Sources */ = {isa = PBXBuildFile; fileRef = 6BFF99BB25FFF53D0028069F /* AuthCardButton.cpp */; };
		6BFF99C625FFF53E0028069F /* TokenExchangeResource.h in Headers */ = {isa = PBXBuildFile; fileRef = 6BFF99BC25FFF53D0028069F /* TokenExchangeResource.h */; settings = {ATTRIBUTES = (Public, ); }; };
		6BFF99C725FFF53E0028069F /* Authentication.h in Headers */ = {isa = PBXBuildFile; fileRef = 6BFF99BD25FFF53D0028069F /* Authentication.h */; settings = {ATTRIBUTES = (Public, ); }; };
		6BFF99C825FFF53E0028069F /* ExecuteAction.cpp in Sources */ = {isa = PBXBuildFile; fileRef = 6BFF99BE25FFF53D0028069F /* ExecuteAction.cpp */; };
		6BFF99C925FFF53E0028069F /* Refresh.cpp in Sources */ = {isa = PBXBuildFile; fileRef = 6BFF99BF25FFF53D0028069F /* Refresh.cpp */; };
		6BFF99CA25FFF53E0028069F /* Refresh.h in Headers */ = {isa = PBXBuildFile; fileRef = 6BFF99C025FFF53D0028069F /* Refresh.h */; settings = {ATTRIBUTES = (Public, ); }; };
		6BFF99CB25FFF53E0028069F /* TokenExchangeResource.cpp in Sources */ = {isa = PBXBuildFile; fileRef = 6BFF99C125FFF53D0028069F /* TokenExchangeResource.cpp */; };
		6BFF99CC25FFF53E0028069F /* Authentication.cpp in Sources */ = {isa = PBXBuildFile; fileRef = 6BFF99C225FFF53D0028069F /* Authentication.cpp */; };
		6BFF99E0260012380028069F /* ACORefresh.h in Headers */ = {isa = PBXBuildFile; fileRef = 6BFF99DD260012380028069F /* ACORefresh.h */; settings = {ATTRIBUTES = (Public, ); }; };
		6BFF99E1260012380028069F /* ACORefresh.mm in Sources */ = {isa = PBXBuildFile; fileRef = 6BFF99DE260012380028069F /* ACORefresh.mm */; };
		6BFF99ED2600387A0028069F /* ACOTokenExchangeResource.h in Headers */ = {isa = PBXBuildFile; fileRef = 6BFF99EA2600387A0028069F /* ACOTokenExchangeResource.h */; settings = {ATTRIBUTES = (Public, ); }; };
		6BFF99EE2600387A0028069F /* ACOTokenExchangeResource.mm in Sources */ = {isa = PBXBuildFile; fileRef = 6BFF99EB2600387A0028069F /* ACOTokenExchangeResource.mm */; };
		6BFF99FB26003EBA0028069F /* ACOAutoCardButton.mm in Sources */ = {isa = PBXBuildFile; fileRef = 6BFF99F826003EBA0028069F /* ACOAutoCardButton.mm */; };
		6BFF99FC26003EBA0028069F /* ACOAuthCardButton.h in Headers */ = {isa = PBXBuildFile; fileRef = 6BFF99F926003EBA0028069F /* ACOAuthCardButton.h */; settings = {ATTRIBUTES = (Public, ); }; };
		6BFF9A0326004C580028069F /* ACOAuthentication.h in Headers */ = {isa = PBXBuildFile; fileRef = 6BFF9A0026004C580028069F /* ACOAuthentication.h */; settings = {ATTRIBUTES = (Public, ); }; };
		6BFF9A0526004C580028069F /* ACOAuthentication.mm in Sources */ = {isa = PBXBuildFile; fileRef = 6BFF9A0226004C580028069F /* ACOAuthentication.mm */; };
		7751C0732CAC0EEB00C876DD /* ACRPageControl.h in Headers */ = {isa = PBXBuildFile; fileRef = 7751C0722CAC0EEB00C876DD /* ACRPageControl.h */; };
		7751C0772CAC0F0B00C876DD /* ACRCarouselView.h in Headers */ = {isa = PBXBuildFile; fileRef = 7751C0742CAC0F0B00C876DD /* ACRCarouselView.h */; };
		7751C0782CAC0F0B00C876DD /* ACRCarouselViewRenderer.h in Headers */ = {isa = PBXBuildFile; fileRef = 7751C0752CAC0F0B00C876DD /* ACRCarouselViewRenderer.h */; };
		7751C0792CAC0F0B00C876DD /* ACRCarouselPageContainerView.h in Headers */ = {isa = PBXBuildFile; fileRef = 7751C0762CAC0F0B00C876DD /* ACRCarouselPageContainerView.h */; };
		7751C07B2CAC0F4100C876DD /* ACRCarouselPageView.h in Headers */ = {isa = PBXBuildFile; fileRef = 7751C07A2CAC0F4100C876DD /* ACRCarouselPageView.h */; };
		7762DE932CB3B8BD0051C112 /* ACRDirectionalPanGestureRecognizer.m in Sources */ = {isa = PBXBuildFile; fileRef = 7762DE922CB3B8BD0051C112 /* ACRDirectionalPanGestureRecognizer.m */; };
		7762DE982CB3F8500051C112 /* ACRDirectionalPanGestureRecognizer.h in Headers */ = {isa = PBXBuildFile; fileRef = 7762DE972CB3F8500051C112 /* ACRDirectionalPanGestureRecognizer.h */; };
		7773A9152CA2D32E00097C06 /* Carousel.valid.json in Resources */ = {isa = PBXBuildFile; fileRef = 7773A9142CA2D32E00097C06 /* Carousel.valid.json */; };
		7773A9172CA2D33400097C06 /* Carousel.invalid.json in Resources */ = {isa = PBXBuildFile; fileRef = 7773A9162CA2D33400097C06 /* Carousel.invalid.json */; };
		7773A91A2CA2D53400097C06 /* AdaptiveCardCarouselTests.mm in Sources */ = {isa = PBXBuildFile; fileRef = 7773A9112CA2D20100097C06 /* AdaptiveCardCarouselTests.mm */; };
		7773C2DB2CA3FF8600097C06 /* ACRCarouselPageView.mm in Sources */ = {isa = PBXBuildFile; fileRef = 7773C2DA2CA3FF8600097C06 /* ACRCarouselPageView.mm */; };
		7773C2E22CA558AE00097C06 /* ACRCarouselPageContainerView.mm in Sources */ = {isa = PBXBuildFile; fileRef = 7773C2E12CA558AE00097C06 /* ACRCarouselPageContainerView.mm */; };
		7773C2E62CA5592200097C06 /* ACRCarouselView.mm in Sources */ = {isa = PBXBuildFile; fileRef = 7773C2E42CA5592200097C06 /* ACRCarouselView.mm */; };
		7773C2EA2CA5656100097C06 /* ACRPageControl.mm in Sources */ = {isa = PBXBuildFile; fileRef = 7773C2E82CA5656100097C06 /* ACRPageControl.mm */; };
		7ECFB640219A3940004727A9 /* ParseContext.cpp in Sources */ = {isa = PBXBuildFile; fileRef = 7ECFB63E219A3940004727A9 /* ParseContext.cpp */; };
		7ECFB641219A3940004727A9 /* ParseContext.h in Headers */ = {isa = PBXBuildFile; fileRef = 7ECFB63F219A3940004727A9 /* ParseContext.h */; settings = {ATTRIBUTES = (Public, ); }; };
		7EDC0F67213878E800077A13 /* SemanticVersion.h in Headers */ = {isa = PBXBuildFile; fileRef = 7EDC0F65213878E800077A13 /* SemanticVersion.h */; settings = {ATTRIBUTES = (Public, ); }; };
		7EDC0F68213878E800077A13 /* SemanticVersion.cpp in Sources */ = {isa = PBXBuildFile; fileRef = 7EDC0F66213878E800077A13 /* SemanticVersion.cpp */; };
		7EF8879D21F14CDD00BAFF02 /* BackgroundImage.h in Headers */ = {isa = PBXBuildFile; fileRef = 7EF8879B21F14CDD00BAFF02 /* BackgroundImage.h */; settings = {ATTRIBUTES = (Public, ); }; };
		7EF8879E21F14CDD00BAFF02 /* BackgroundImage.cpp in Sources */ = {isa = PBXBuildFile; fileRef = 7EF8879C21F14CDD00BAFF02 /* BackgroundImage.cpp */; };
		8404BA8E226697800091A0AD /* FeatureRegistration.h in Headers */ = {isa = PBXBuildFile; fileRef = 8404BA8C226697800091A0AD /* FeatureRegistration.h */; settings = {ATTRIBUTES = (Public, ); }; };
		8404BA8F226697800091A0AD /* FeatureRegistration.cpp in Sources */ = {isa = PBXBuildFile; fileRef = 8404BA8D226697800091A0AD /* FeatureRegistration.cpp */; };
		84AE295827FFA26F00D01B82 /* ContentSource.cpp in Sources */ = {isa = PBXBuildFile; fileRef = 84AE295327FFA26F00D01B82 /* ContentSource.cpp */; };
		84AE295927FFA26F00D01B82 /* CMakeLists.txt in Resources */ = {isa = PBXBuildFile; fileRef = 84AE295427FFA26F00D01B82 /* CMakeLists.txt */; };
		84AE295A27FFA26F00D01B82 /* ContentSource.h in Headers */ = {isa = PBXBuildFile; fileRef = 84AE295527FFA26F00D01B82 /* ContentSource.h */; };
		84AE295B27FFA26F00D01B82 /* CaptionSource.h in Headers */ = {isa = PBXBuildFile; fileRef = 84AE295627FFA26F00D01B82 /* CaptionSource.h */; };
		84AE295C27FFA26F00D01B82 /* CaptionSource.cpp in Sources */ = {isa = PBXBuildFile; fileRef = 84AE295727FFA26F00D01B82 /* CaptionSource.cpp */; };
		B35633222C060D7900F1C999 /* ValueChangedActionTests.mm in Sources */ = {isa = PBXBuildFile; fileRef = B35633212C060D7900F1C999 /* ValueChangedActionTests.mm */; };
		B35633242C060EEF00F1C999 /* ValueChangedActionValid.json in Resources */ = {isa = PBXBuildFile; fileRef = B35633232C060EEF00F1C999 /* ValueChangedActionValid.json */; };
		B35633272C06E4FC00F1C999 /* ValueChangedActionInvalid.json in Resources */ = {isa = PBXBuildFile; fileRef = B35633262C06E4FC00F1C999 /* ValueChangedActionInvalid.json */; };
		B37FE7572CBEAAEC00537817 /* ACRBadgeRenderer.mm in Sources */ = {isa = PBXBuildFile; fileRef = B37FE7542CBEAAEC00537817 /* ACRBadgeRenderer.mm */; };
		B37FE7582CBEAAEC00537817 /* ACRBadgeView.mm in Sources */ = {isa = PBXBuildFile; fileRef = B37FE7562CBEAAEC00537817 /* ACRBadgeView.mm */; };
		B37FE7612CBEB00400537817 /* ACRBadgeView.h in Headers */ = {isa = PBXBuildFile; fileRef = B37FE7602CBEB00400537817 /* ACRBadgeView.h */; };
		B37FE7622CBEB00400537817 /* ACRBadgeRenderer.h in Headers */ = {isa = PBXBuildFile; fileRef = B37FE75F2CBEB00400537817 /* ACRBadgeRenderer.h */; };
		C8DEDF39220CDEB00001AAED /* ActionSet.cpp in Sources */ = {isa = PBXBuildFile; fileRef = C8DEDF37220CDEB00001AAED /* ActionSet.cpp */; };
		C8DEDF3A220CDEB00001AAED /* ActionSet.h in Headers */ = {isa = PBXBuildFile; fileRef = C8DEDF38220CDEB00001AAED /* ActionSet.h */; settings = {ATTRIBUTES = (Public, ); }; };
		CA1218C621C4509400152EA8 /* ToggleVisibilityTarget.h in Headers */ = {isa = PBXBuildFile; fileRef = CA1218C221C4509300152EA8 /* ToggleVisibilityTarget.h */; settings = {ATTRIBUTES = (Public, ); }; };
		CA1218C721C4509400152EA8 /* ToggleVisibilityAction.h in Headers */ = {isa = PBXBuildFile; fileRef = CA1218C321C4509300152EA8 /* ToggleVisibilityAction.h */; settings = {ATTRIBUTES = (Public, ); }; };
		CA1218C821C4509400152EA8 /* ToggleVisibilityTarget.cpp in Sources */ = {isa = PBXBuildFile; fileRef = CA1218C421C4509400152EA8 /* ToggleVisibilityTarget.cpp */; };
		CA1218C921C4509400152EA8 /* ToggleVisibilityAction.cpp in Sources */ = {isa = PBXBuildFile; fileRef = CA1218C521C4509400152EA8 /* ToggleVisibilityAction.cpp */; };
		CFB972012941C07A008E3795 /* ChoicesData.h in Headers */ = {isa = PBXBuildFile; fileRef = CFB971FF2941C079008E3795 /* ChoicesData.h */; };
		CFB972022941C07A008E3795 /* ChoicesData.cpp in Sources */ = {isa = PBXBuildFile; fileRef = CFB972002941C079008E3795 /* ChoicesData.cpp */; };
		CFF954CF29819ABD00F321C3 /* ACOTypeaheadDebouncer.mm in Sources */ = {isa = PBXBuildFile; fileRef = CFF954CE29819ABD00F321C3 /* ACOTypeaheadDebouncer.mm */; };
		CFF954D029819AC300F321C3 /* ACOTypeaheadDebouncer.h in Headers */ = {isa = PBXBuildFile; fileRef = CFF954CD29819AA800F321C3 /* ACOTypeaheadDebouncer.h */; settings = {ATTRIBUTES = (Public, ); }; };
		CFF954D329819B4A00F321C3 /* ACOTypeaheadDynamicChoicesService.mm in Sources */ = {isa = PBXBuildFile; fileRef = CFF954D229819B4A00F321C3 /* ACOTypeaheadDynamicChoicesService.mm */; };
		CFF954D52981AED600F321C3 /* ACOTypeaheadSearchHandler.h in Headers */ = {isa = PBXBuildFile; fileRef = CFF954D429819C1200F321C3 /* ACOTypeaheadSearchHandler.h */; settings = {ATTRIBUTES = (Public, ); }; };
		CFF954D82981AF5800F321C3 /* ACRChoiceSetFilteredStyleView.mm in Sources */ = {isa = PBXBuildFile; fileRef = CFF954D62981AF5800F321C3 /* ACRChoiceSetFilteredStyleView.mm */; };
		CFF954D92981AF5800F321C3 /* ACRChoiceSetFilteredStyleView.h in Headers */ = {isa = PBXBuildFile; fileRef = CFF954D72981AF5800F321C3 /* ACRChoiceSetFilteredStyleView.h */; settings = {ATTRIBUTES = (Public, ); }; };
		CFF954DC2981B2A700F321C3 /* ACRTypeaheadSearchParameters.mm in Sources */ = {isa = PBXBuildFile; fileRef = CFF954DA2981B2A700F321C3 /* ACRTypeaheadSearchParameters.mm */; };
		CFF954DD2981B2A700F321C3 /* ACRTypeaheadSearchParameters.h in Headers */ = {isa = PBXBuildFile; fileRef = CFF954DB2981B2A700F321C3 /* ACRTypeaheadSearchParameters.h */; settings = {ATTRIBUTES = (Public, ); }; };
		CFF954E02981B62000F321C3 /* ACRTypeaheadSearchViewController.mm in Sources */ = {isa = PBXBuildFile; fileRef = CFF954DE2981B62000F321C3 /* ACRTypeaheadSearchViewController.mm */; };
		CFF95C072982E30E00F321C3 /* ACRTypeaheadSearchParametersTests.mm in Sources */ = {isa = PBXBuildFile; fileRef = CFF95C062982E30E00F321C3 /* ACRTypeaheadSearchParametersTests.mm */; };
		CFF95C092982E34300F321C3 /* ACRChoiceSetFilteredStyleViewTests.mm in Sources */ = {isa = PBXBuildFile; fileRef = CFF95C082982E34300F321C3 /* ACRChoiceSetFilteredStyleViewTests.mm */; };
		CFF95C0B2982E38500F321C3 /* ACRChoiceSetCompactStyleViewTests.mm in Sources */ = {isa = PBXBuildFile; fileRef = CFF95C0A2982E38500F321C3 /* ACRChoiceSetCompactStyleViewTests.mm */; };
		CFF95C0D2982E3C900F321C3 /* ACOTypeaheadDynamicChoicesServiceTests.mm in Sources */ = {isa = PBXBuildFile; fileRef = CFF95C0C2982E3C900F321C3 /* ACOTypeaheadDynamicChoicesServiceTests.mm */; };
		CFF95C0F2982E4EC00F321C3 /* ACOTypeaheadDebouncerTests.mm in Sources */ = {isa = PBXBuildFile; fileRef = CFF95C0E2982E4EC00F321C3 /* ACOTypeaheadDebouncerTests.mm */; };
		DD278A02932F65F8BDD1EA5D /* Pods_AdaptiveCards.framework in Frameworks */ = {isa = PBXBuildFile; fileRef = 255F5D3143215497D4067E21 /* Pods_AdaptiveCards.framework */; };
		EC367F912F6036B68C5BBFDB /* Pods_AdaptiveCards_AdaptiveCardsTests.framework in Frameworks */ = {isa = PBXBuildFile; fileRef = E3DBB3CD3C02321AED9AEF65 /* Pods_AdaptiveCards_AdaptiveCardsTests.framework */; };
		F401A8781F0DB69B006D7AF2 /* ACRImageSetUICollectionView.mm in Sources */ = {isa = PBXBuildFile; fileRef = F401A8761F0DB69B006D7AF2 /* ACRImageSetUICollectionView.mm */; };
		F401A87C1F0DCBC8006D7AF2 /* ACRImageSetRenderer.mm in Sources */ = {isa = PBXBuildFile; fileRef = F401A87A1F0DCBC8006D7AF2 /* ACRImageSetRenderer.mm */; };
		F401A87F1F1045CA006D7AF2 /* ACRContentHoldingUIView.h in Headers */ = {isa = PBXBuildFile; fileRef = F401A87D1F1045CA006D7AF2 /* ACRContentHoldingUIView.h */; settings = {ATTRIBUTES = (Public, ); }; };
		F401A8801F1045CA006D7AF2 /* ACRContentHoldingUIView.mm in Sources */ = {isa = PBXBuildFile; fileRef = F401A87E1F1045CA006D7AF2 /* ACRContentHoldingUIView.mm */; };
		F4071C7A1FCCBAEF00AF4FEA /* ElementParserRegistration.h in Headers */ = {isa = PBXBuildFile; fileRef = F4071C731FCCBAEE00AF4FEA /* ElementParserRegistration.h */; settings = {ATTRIBUTES = (Public, ); }; };
		F4071C7B1FCCBAEF00AF4FEA /* ActionParserRegistration.h in Headers */ = {isa = PBXBuildFile; fileRef = F4071C741FCCBAEF00AF4FEA /* ActionParserRegistration.h */; settings = {ATTRIBUTES = (Public, ); }; };
		F4071C7C1FCCBAEF00AF4FEA /* json-forwards.h in Headers */ = {isa = PBXBuildFile; fileRef = F4071C761FCCBAEF00AF4FEA /* json-forwards.h */; settings = {ATTRIBUTES = (Public, ); }; };
		F4071C7D1FCCBAEF00AF4FEA /* json.h in Headers */ = {isa = PBXBuildFile; fileRef = F4071C771FCCBAEF00AF4FEA /* json.h */; settings = {ATTRIBUTES = (Public, ); }; };
		F4071C7E1FCCBAEF00AF4FEA /* ActionParserRegistration.cpp in Sources */ = {isa = PBXBuildFile; fileRef = F4071C781FCCBAEF00AF4FEA /* ActionParserRegistration.cpp */; };
		F4071C7F1FCCBAEF00AF4FEA /* ElementParserRegistration.cpp in Sources */ = {isa = PBXBuildFile; fileRef = F4071C791FCCBAEF00AF4FEA /* ElementParserRegistration.cpp */; };
		F423C0BF1EE1FBAA00905679 /* AdaptiveCards.framework in Frameworks */ = {isa = PBXBuildFile; fileRef = F423C0B51EE1FBA900905679 /* AdaptiveCards.framework */; };
		F42741071EF8624F00399FBB /* ACRIBaseCardElementRenderer.h in Headers */ = {isa = PBXBuildFile; fileRef = F42741061EF8624F00399FBB /* ACRIBaseCardElementRenderer.h */; settings = {ATTRIBUTES = (Public, ); }; };
		F427410A1EF864A900399FBB /* ACRBaseCardElementRenderer.h in Headers */ = {isa = PBXBuildFile; fileRef = F42741081EF864A900399FBB /* ACRBaseCardElementRenderer.h */; settings = {ATTRIBUTES = (Public, ); }; };
		F427410B1EF864A900399FBB /* ACRBaseCardElementRenderer.mm in Sources */ = {isa = PBXBuildFile; fileRef = F42741091EF864A900399FBB /* ACRBaseCardElementRenderer.mm */; };
		F42741131EF873A600399FBB /* ACRImageRenderer.mm in Sources */ = {isa = PBXBuildFile; fileRef = F42741111EF873A600399FBB /* ACRImageRenderer.mm */; };
		F42741171EF895AB00399FBB /* ACRTextBlockRenderer.mm in Sources */ = {isa = PBXBuildFile; fileRef = F42741151EF895AB00399FBB /* ACRTextBlockRenderer.mm */; };
		F427411C1EF8A25200399FBB /* ACRRegistration.h in Headers */ = {isa = PBXBuildFile; fileRef = F427411A1EF8A25200399FBB /* ACRRegistration.h */; settings = {ATTRIBUTES = (Public, ); }; };
		F427411D1EF8A25200399FBB /* ACRRegistration.mm in Sources */ = {isa = PBXBuildFile; fileRef = F427411B1EF8A25200399FBB /* ACRRegistration.mm */; };
		F42741211EF9DB8000399FBB /* ACRContainerRenderer.mm in Sources */ = {isa = PBXBuildFile; fileRef = F427411F1EF9DB8000399FBB /* ACRContainerRenderer.mm */; };
		F42741251EFB274C00399FBB /* ACRColumnRenderer.mm in Sources */ = {isa = PBXBuildFile; fileRef = F42741231EFB274C00399FBB /* ACRColumnRenderer.mm */; };
		F42741291EFB374A00399FBB /* ACRColumnSetRenderer.mm in Sources */ = {isa = PBXBuildFile; fileRef = F42741271EFB374A00399FBB /* ACRColumnSetRenderer.mm */; };
		F429793A1F31458800E89914 /* ACRActionSubmitRenderer.h in Headers */ = {isa = PBXBuildFile; fileRef = F42979381F31458800E89914 /* ACRActionSubmitRenderer.h */; settings = {ATTRIBUTES = (Public, ); }; };
		F429793B1F31458800E89914 /* ACRActionSubmitRenderer.mm in Sources */ = {isa = PBXBuildFile; fileRef = F42979391F31458800E89914 /* ACRActionSubmitRenderer.mm */; };
		F429793E1F3155EF00E89914 /* ACRTextField.h in Headers */ = {isa = PBXBuildFile; fileRef = F429793C1F3155EF00E89914 /* ACRTextField.h */; settings = {ATTRIBUTES = (Public, ); }; };
		F429793F1F3155EF00E89914 /* ACRTextField.mm in Sources */ = {isa = PBXBuildFile; fileRef = F429793D1F3155EF00E89914 /* ACRTextField.mm */; };
		F42979431F322C3E00E89914 /* ACRErrors.mm in Sources */ = {isa = PBXBuildFile; fileRef = F42979411F322C3E00E89914 /* ACRErrors.mm */; };
		F42979461F322C9000E89914 /* ACRNumericTextField.mm in Sources */ = {isa = PBXBuildFile; fileRef = F42979441F322C9000E89914 /* ACRNumericTextField.mm */; };
		F42979471F322C9000E89914 /* ACRNumericTextField.h in Headers */ = {isa = PBXBuildFile; fileRef = F42979451F322C9000E89914 /* ACRNumericTextField.h */; settings = {ATTRIBUTES = (Public, ); }; };
		F429794D1F32684900E89914 /* ACRDateTextField.mm in Sources */ = {isa = PBXBuildFile; fileRef = F429794C1F32684900E89914 /* ACRDateTextField.mm */; };
		F42C2F4A20351954008787B0 /* (null) in Sources */ = {isa = PBXBuildFile; };
		F42E51731FEC3840008F9642 /* MarkDownParsedResult.h in Headers */ = {isa = PBXBuildFile; fileRef = F42E516B1FEC383E008F9642 /* MarkDownParsedResult.h */; settings = {ATTRIBUTES = (Public, ); }; };
		F42E51741FEC3840008F9642 /* MarkDownBlockParser.cpp in Sources */ = {isa = PBXBuildFile; fileRef = F42E516C1FEC383E008F9642 /* MarkDownBlockParser.cpp */; };
		F42E51751FEC3840008F9642 /* MarkDownHtmlGenerator.h in Headers */ = {isa = PBXBuildFile; fileRef = F42E516D1FEC383F008F9642 /* MarkDownHtmlGenerator.h */; settings = {ATTRIBUTES = (Public, ); }; };
		F42E51761FEC3840008F9642 /* MarkDownParsedResult.cpp in Sources */ = {isa = PBXBuildFile; fileRef = F42E516E1FEC383F008F9642 /* MarkDownParsedResult.cpp */; };
		F42E51771FEC3840008F9642 /* MarkDownBlockParser.h in Headers */ = {isa = PBXBuildFile; fileRef = F42E516F1FEC383F008F9642 /* MarkDownBlockParser.h */; settings = {ATTRIBUTES = (Public, ); }; };
		F42E51781FEC3840008F9642 /* MarkDownHtmlGenerator.cpp in Sources */ = {isa = PBXBuildFile; fileRef = F42E51701FEC383F008F9642 /* MarkDownHtmlGenerator.cpp */; };
		F42E51791FEC3840008F9642 /* MarkDownParser.h in Headers */ = {isa = PBXBuildFile; fileRef = F42E51711FEC383F008F9642 /* MarkDownParser.h */; settings = {ATTRIBUTES = (Public, ); }; };
		F42E517A1FEC3840008F9642 /* MarkDownParser.cpp in Sources */ = {isa = PBXBuildFile; fileRef = F42E51721FEC3840008F9642 /* MarkDownParser.cpp */; };
		F43110431F357487001AAE30 /* ACRInputTableView.h in Headers */ = {isa = PBXBuildFile; fileRef = F431103D1F357487001AAE30 /* ACRInputTableView.h */; settings = {ATTRIBUTES = (Public, ); }; };
		F43110451F357487001AAE30 /* ACOHostConfig.h in Headers */ = {isa = PBXBuildFile; fileRef = F431103F1F357487001AAE30 /* ACOHostConfig.h */; settings = {ATTRIBUTES = (Public, ); }; };
		F43110461F357487001AAE30 /* ACOHostConfig.mm in Sources */ = {isa = PBXBuildFile; fileRef = F43110401F357487001AAE30 /* ACOHostConfig.mm */; };
		F43660781F0706D800EBA868 /* SharedAdaptiveCard.cpp in Sources */ = {isa = PBXBuildFile; fileRef = F43660761F0706D800EBA868 /* SharedAdaptiveCard.cpp */; };
		F43660791F0706D800EBA868 /* SharedAdaptiveCard.h in Headers */ = {isa = PBXBuildFile; fileRef = F43660771F0706D800EBA868 /* SharedAdaptiveCard.h */; settings = {ATTRIBUTES = (Public, ); }; };
		F43A94111F1D60E30001920B /* ACRFactSetRenderer.mm in Sources */ = {isa = PBXBuildFile; fileRef = F43A940F1F1D60E30001920B /* ACRFactSetRenderer.mm */; };
		F43A94151F1EED6D0001920B /* ACRInputRenderer.mm in Sources */ = {isa = PBXBuildFile; fileRef = F43A94131F1EED6D0001920B /* ACRInputRenderer.mm */; };
		F43A94191F20502D0001920B /* ACRInputToggleRenderer.mm in Sources */ = {isa = PBXBuildFile; fileRef = F43A94171F20502D0001920B /* ACRInputToggleRenderer.mm */; };
		F44872F51EE2261F00FCAFAE /* AdaptiveCardParseException.cpp in Sources */ = {isa = PBXBuildFile; fileRef = F44872BD1EE2261F00FCAFAE /* AdaptiveCardParseException.cpp */; };
		F44872F61EE2261F00FCAFAE /* AdaptiveCardParseException.h in Headers */ = {isa = PBXBuildFile; fileRef = F44872BE1EE2261F00FCAFAE /* AdaptiveCardParseException.h */; settings = {ATTRIBUTES = (Public, ); }; };
		F44872F71EE2261F00FCAFAE /* BaseActionElement.cpp in Sources */ = {isa = PBXBuildFile; fileRef = F44872BF1EE2261F00FCAFAE /* BaseActionElement.cpp */; };
		F44872F81EE2261F00FCAFAE /* BaseActionElement.h in Headers */ = {isa = PBXBuildFile; fileRef = F44872C01EE2261F00FCAFAE /* BaseActionElement.h */; settings = {ATTRIBUTES = (Public, ); }; };
		F44872F91EE2261F00FCAFAE /* BaseCardElement.cpp in Sources */ = {isa = PBXBuildFile; fileRef = F44872C11EE2261F00FCAFAE /* BaseCardElement.cpp */; };
		F44872FA1EE2261F00FCAFAE /* BaseCardElement.h in Headers */ = {isa = PBXBuildFile; fileRef = F44872C21EE2261F00FCAFAE /* BaseCardElement.h */; settings = {ATTRIBUTES = (Public, ); }; };
		F44872FB1EE2261F00FCAFAE /* BaseInputElement.cpp in Sources */ = {isa = PBXBuildFile; fileRef = F44872C31EE2261F00FCAFAE /* BaseInputElement.cpp */; };
		F44872FC1EE2261F00FCAFAE /* BaseInputElement.h in Headers */ = {isa = PBXBuildFile; fileRef = F44872C41EE2261F00FCAFAE /* BaseInputElement.h */; settings = {ATTRIBUTES = (Public, ); }; };
		F44872FD1EE2261F00FCAFAE /* ChoiceInput.cpp in Sources */ = {isa = PBXBuildFile; fileRef = F44872C51EE2261F00FCAFAE /* ChoiceInput.cpp */; };
		F44872FE1EE2261F00FCAFAE /* ChoiceInput.h in Headers */ = {isa = PBXBuildFile; fileRef = F44872C61EE2261F00FCAFAE /* ChoiceInput.h */; settings = {ATTRIBUTES = (Public, ); }; };
		F44872FF1EE2261F00FCAFAE /* ChoiceSetInput.cpp in Sources */ = {isa = PBXBuildFile; fileRef = F44872C71EE2261F00FCAFAE /* ChoiceSetInput.cpp */; };
		F44873001EE2261F00FCAFAE /* ChoiceSetInput.h in Headers */ = {isa = PBXBuildFile; fileRef = F44872C81EE2261F00FCAFAE /* ChoiceSetInput.h */; settings = {ATTRIBUTES = (Public, ); }; };
		F44873011EE2261F00FCAFAE /* Column.cpp in Sources */ = {isa = PBXBuildFile; fileRef = F44872C91EE2261F00FCAFAE /* Column.cpp */; };
		F44873021EE2261F00FCAFAE /* Column.h in Headers */ = {isa = PBXBuildFile; fileRef = F44872CA1EE2261F00FCAFAE /* Column.h */; settings = {ATTRIBUTES = (Public, ); }; };
		F44873031EE2261F00FCAFAE /* ColumnSet.cpp in Sources */ = {isa = PBXBuildFile; fileRef = F44872CB1EE2261F00FCAFAE /* ColumnSet.cpp */; };
		F44873041EE2261F00FCAFAE /* ColumnSet.h in Headers */ = {isa = PBXBuildFile; fileRef = F44872CC1EE2261F00FCAFAE /* ColumnSet.h */; settings = {ATTRIBUTES = (Public, ); }; };
		F44873051EE2261F00FCAFAE /* Container.cpp in Sources */ = {isa = PBXBuildFile; fileRef = F44872CD1EE2261F00FCAFAE /* Container.cpp */; };
		F44873061EE2261F00FCAFAE /* Container.h in Headers */ = {isa = PBXBuildFile; fileRef = F44872CE1EE2261F00FCAFAE /* Container.h */; settings = {ATTRIBUTES = (Public, ); }; };
		F44873071EE2261F00FCAFAE /* DateInput.cpp in Sources */ = {isa = PBXBuildFile; fileRef = F44872CF1EE2261F00FCAFAE /* DateInput.cpp */; };
		F44873081EE2261F00FCAFAE /* DateInput.h in Headers */ = {isa = PBXBuildFile; fileRef = F44872D01EE2261F00FCAFAE /* DateInput.h */; settings = {ATTRIBUTES = (Public, ); }; };
		F44873091EE2261F00FCAFAE /* Enums.cpp in Sources */ = {isa = PBXBuildFile; fileRef = F44872D11EE2261F00FCAFAE /* Enums.cpp */; };
		F448730A1EE2261F00FCAFAE /* Enums.h in Headers */ = {isa = PBXBuildFile; fileRef = F44872D21EE2261F00FCAFAE /* Enums.h */; settings = {ATTRIBUTES = (Public, ); }; };
		F448730B1EE2261F00FCAFAE /* Fact.cpp in Sources */ = {isa = PBXBuildFile; fileRef = F44872D31EE2261F00FCAFAE /* Fact.cpp */; };
		F448730C1EE2261F00FCAFAE /* Fact.h in Headers */ = {isa = PBXBuildFile; fileRef = F44872D41EE2261F00FCAFAE /* Fact.h */; settings = {ATTRIBUTES = (Public, ); }; };
		F448730D1EE2261F00FCAFAE /* FactSet.cpp in Sources */ = {isa = PBXBuildFile; fileRef = F44872D51EE2261F00FCAFAE /* FactSet.cpp */; };
		F448730E1EE2261F00FCAFAE /* FactSet.h in Headers */ = {isa = PBXBuildFile; fileRef = F44872D61EE2261F00FCAFAE /* FactSet.h */; settings = {ATTRIBUTES = (Public, ); }; };
		F448730F1EE2261F00FCAFAE /* HostConfig.h in Headers */ = {isa = PBXBuildFile; fileRef = F44872D71EE2261F00FCAFAE /* HostConfig.h */; settings = {ATTRIBUTES = (Public, ); }; };
		F44873121EE2261F00FCAFAE /* Image.cpp in Sources */ = {isa = PBXBuildFile; fileRef = F44872DA1EE2261F00FCAFAE /* Image.cpp */; };
		F44873131EE2261F00FCAFAE /* Image.h in Headers */ = {isa = PBXBuildFile; fileRef = F44872DB1EE2261F00FCAFAE /* Image.h */; settings = {ATTRIBUTES = (Public, ); }; };
		F44873141EE2261F00FCAFAE /* ImageSet.cpp in Sources */ = {isa = PBXBuildFile; fileRef = F44872DC1EE2261F00FCAFAE /* ImageSet.cpp */; };
		F44873151EE2261F00FCAFAE /* ImageSet.h in Headers */ = {isa = PBXBuildFile; fileRef = F44872DD1EE2261F00FCAFAE /* ImageSet.h */; settings = {ATTRIBUTES = (Public, ); }; };
		F44873171EE2261F00FCAFAE /* jsoncpp.cpp in Sources */ = {isa = PBXBuildFile; fileRef = F44872DF1EE2261F00FCAFAE /* jsoncpp.cpp */; };
		F44873181EE2261F00FCAFAE /* NumberInput.cpp in Sources */ = {isa = PBXBuildFile; fileRef = F44872E01EE2261F00FCAFAE /* NumberInput.cpp */; };
		F44873191EE2261F00FCAFAE /* NumberInput.h in Headers */ = {isa = PBXBuildFile; fileRef = F44872E11EE2261F00FCAFAE /* NumberInput.h */; settings = {ATTRIBUTES = (Public, ); }; };
		F448731A1EE2261F00FCAFAE /* OpenUrlAction.cpp in Sources */ = {isa = PBXBuildFile; fileRef = F44872E21EE2261F00FCAFAE /* OpenUrlAction.cpp */; };
		F448731B1EE2261F00FCAFAE /* OpenUrlAction.h in Headers */ = {isa = PBXBuildFile; fileRef = F44872E31EE2261F00FCAFAE /* OpenUrlAction.h */; settings = {ATTRIBUTES = (Public, ); }; };
		F448731C1EE2261F00FCAFAE /* ParseUtil.cpp in Sources */ = {isa = PBXBuildFile; fileRef = F44872E41EE2261F00FCAFAE /* ParseUtil.cpp */; };
		F448731D1EE2261F00FCAFAE /* ParseUtil.h in Headers */ = {isa = PBXBuildFile; fileRef = F44872E51EE2261F00FCAFAE /* ParseUtil.h */; settings = {ATTRIBUTES = (Public, ); }; };
		F448731E1EE2261F00FCAFAE /* pch.h in Headers */ = {isa = PBXBuildFile; fileRef = F44872E61EE2261F00FCAFAE /* pch.h */; settings = {ATTRIBUTES = (Public, ); }; };
		F448731F1EE2261F00FCAFAE /* ShowCardAction.cpp in Sources */ = {isa = PBXBuildFile; fileRef = F44872E71EE2261F00FCAFAE /* ShowCardAction.cpp */; };
		F44873201EE2261F00FCAFAE /* ShowCardAction.h in Headers */ = {isa = PBXBuildFile; fileRef = F44872E81EE2261F00FCAFAE /* ShowCardAction.h */; settings = {ATTRIBUTES = (Public, ); }; };
		F44873211EE2261F00FCAFAE /* SubmitAction.cpp in Sources */ = {isa = PBXBuildFile; fileRef = F44872E91EE2261F00FCAFAE /* SubmitAction.cpp */; };
		F44873221EE2261F00FCAFAE /* SubmitAction.h in Headers */ = {isa = PBXBuildFile; fileRef = F44872EA1EE2261F00FCAFAE /* SubmitAction.h */; settings = {ATTRIBUTES = (Public, ); }; };
		F44873231EE2261F00FCAFAE /* TextBlock.cpp in Sources */ = {isa = PBXBuildFile; fileRef = F44872EB1EE2261F00FCAFAE /* TextBlock.cpp */; };
		F44873241EE2261F00FCAFAE /* TextBlock.h in Headers */ = {isa = PBXBuildFile; fileRef = F44872EC1EE2261F00FCAFAE /* TextBlock.h */; settings = {ATTRIBUTES = (Public, ); }; };
		F44873251EE2261F00FCAFAE /* TextInput.cpp in Sources */ = {isa = PBXBuildFile; fileRef = F44872ED1EE2261F00FCAFAE /* TextInput.cpp */; };
		F44873261EE2261F00FCAFAE /* TextInput.h in Headers */ = {isa = PBXBuildFile; fileRef = F44872EE1EE2261F00FCAFAE /* TextInput.h */; settings = {ATTRIBUTES = (Public, ); }; };
		F44873271EE2261F00FCAFAE /* TimeInput.cpp in Sources */ = {isa = PBXBuildFile; fileRef = F44872EF1EE2261F00FCAFAE /* TimeInput.cpp */; };
		F44873281EE2261F00FCAFAE /* TimeInput.h in Headers */ = {isa = PBXBuildFile; fileRef = F44872F01EE2261F00FCAFAE /* TimeInput.h */; settings = {ATTRIBUTES = (Public, ); }; };
		F44873291EE2261F00FCAFAE /* ToggleInput.cpp in Sources */ = {isa = PBXBuildFile; fileRef = F44872F11EE2261F00FCAFAE /* ToggleInput.cpp */; };
		F448732A1EE2261F00FCAFAE /* ToggleInput.h in Headers */ = {isa = PBXBuildFile; fileRef = F44872F21EE2261F00FCAFAE /* ToggleInput.h */; settings = {ATTRIBUTES = (Public, ); }; };
		F452CD581F68CD6F005394B2 /* HostConfig.cpp in Sources */ = {isa = PBXBuildFile; fileRef = F452CD571F68CD6F005394B2 /* HostConfig.cpp */; };
		F45A071F1EF4BD67007C6503 /* UIKit.framework in Frameworks */ = {isa = PBXBuildFile; fileRef = F45A071E1EF4BD67007C6503 /* UIKit.framework */; };
		F495FC0A2022A18F0093D4DE /* ACRChoiceSetViewDataSource.mm in Sources */ = {isa = PBXBuildFile; fileRef = F495FC082022A18F0093D4DE /* ACRChoiceSetViewDataSource.mm */; };
		F4960C042051FE8200780566 /* ACRView.h in Headers */ = {isa = PBXBuildFile; fileRef = F4960C022051FE8000780566 /* ACRView.h */; settings = {ATTRIBUTES = (Public, ); }; };
		F4960C052051FE8200780566 /* ACRView.mm in Sources */ = {isa = PBXBuildFile; fileRef = F4960C032051FE8100780566 /* ACRView.mm */; };
		F49683521F6CA24600DF0D3A /* ACRRenderer.h in Headers */ = {isa = PBXBuildFile; fileRef = F496834E1F6CA24600DF0D3A /* ACRRenderer.h */; settings = {ATTRIBUTES = (Public, ); }; };
		F49683531F6CA24600DF0D3A /* ACRRenderer.mm in Sources */ = {isa = PBXBuildFile; fileRef = F496834F1F6CA24600DF0D3A /* ACRRenderer.mm */; };
		F49683541F6CA24600DF0D3A /* ACRRenderResult.h in Headers */ = {isa = PBXBuildFile; fileRef = F49683501F6CA24600DF0D3A /* ACRRenderResult.h */; settings = {ATTRIBUTES = (Public, ); }; };
		F49683551F6CA24600DF0D3A /* ACRRenderResult.mm in Sources */ = {isa = PBXBuildFile; fileRef = F49683511F6CA24600DF0D3A /* ACRRenderResult.mm */; };
		F4C1F5D61F2187900018CB78 /* ACRInputDateRenderer.mm in Sources */ = {isa = PBXBuildFile; fileRef = F4C1F5D41F2187900018CB78 /* ACRInputDateRenderer.mm */; };
		F4C1F5DA1F218ABC0018CB78 /* ACRInputTimeRenderer.mm in Sources */ = {isa = PBXBuildFile; fileRef = F4C1F5D81F218ABC0018CB78 /* ACRInputTimeRenderer.mm */; };
		F4C1F5DD1F218F920018CB78 /* ACRInputNumberRenderer.h in Headers */ = {isa = PBXBuildFile; fileRef = F4C1F5DB1F218F920018CB78 /* ACRInputNumberRenderer.h */; settings = {ATTRIBUTES = (Public, ); }; };
		F4C1F5DE1F218F920018CB78 /* ACRInputNumberRenderer.mm in Sources */ = {isa = PBXBuildFile; fileRef = F4C1F5DC1F218F920018CB78 /* ACRInputNumberRenderer.mm */; };
		F4C1F5E41F2A62190018CB78 /* ACRActionOpenURLRenderer.mm in Sources */ = {isa = PBXBuildFile; fileRef = F4C1F5E31F2A62190018CB78 /* ACRActionOpenURLRenderer.mm */; };
		F4C1F5E61F2ABB0E0018CB78 /* ACRActionOpenURLRenderer.h in Headers */ = {isa = PBXBuildFile; fileRef = F4C1F5E51F2ABB0E0018CB78 /* ACRActionOpenURLRenderer.h */; settings = {ATTRIBUTES = (Public, ); }; };
		F4C1F5E81F2ABB3C0018CB78 /* ACRIBaseActionElementRenderer.h in Headers */ = {isa = PBXBuildFile; fileRef = F4C1F5E71F2ABB3C0018CB78 /* ACRIBaseActionElementRenderer.h */; settings = {ATTRIBUTES = (Public, ); }; };
		F4C1F5EB1F2ABD6B0018CB78 /* ACRBaseActionElementRenderer.h in Headers */ = {isa = PBXBuildFile; fileRef = F4C1F5E91F2ABD6B0018CB78 /* ACRBaseActionElementRenderer.h */; settings = {ATTRIBUTES = (Public, ); }; };
		F4C1F5EC1F2ABD6B0018CB78 /* ACRBaseActionElementRenderer.mm in Sources */ = {isa = PBXBuildFile; fileRef = F4C1F5EA1F2ABD6B0018CB78 /* ACRBaseActionElementRenderer.mm */; };
		F4C1F5EE1F2BB2810018CB78 /* ACRIContentHoldingView.h in Headers */ = {isa = PBXBuildFile; fileRef = F4C1F5ED1F2BB2810018CB78 /* ACRIContentHoldingView.h */; settings = {ATTRIBUTES = (Public, ); }; };
		F4C1F5F11F2BC6840018CB78 /* ACRButton.h in Headers */ = {isa = PBXBuildFile; fileRef = F4C1F5EF1F2BC6840018CB78 /* ACRButton.h */; settings = {ATTRIBUTES = (Public, ); }; };
		F4C1F5F21F2BC6840018CB78 /* ACRButton.mm in Sources */ = {isa = PBXBuildFile; fileRef = F4C1F5F01F2BC6840018CB78 /* ACRButton.mm */; };
		F4C1F5FE1F2C235E0018CB78 /* ACRActionShowCardRenderer.mm in Sources */ = {isa = PBXBuildFile; fileRef = F4C1F5FD1F2C235E0018CB78 /* ACRActionShowCardRenderer.mm */; };
		F4C1F6001F2C23FD0018CB78 /* ACRActionShowCardRenderer.h in Headers */ = {isa = PBXBuildFile; fileRef = F4C1F5FF1F2C23FD0018CB78 /* ACRActionShowCardRenderer.h */; settings = {ATTRIBUTES = (Public, ); }; };
		F4CA74A02016B3B9002041DF /* ACRTapGestureRecognizerEventHandler.mm in Sources */ = {isa = PBXBuildFile; fileRef = F4CA749E2016B3B8002041DF /* ACRTapGestureRecognizerEventHandler.mm */; };
		F4CA74A12016B3B9002041DF /* ACRTapGestureRecognizerEventHandler.h in Headers */ = {isa = PBXBuildFile; fileRef = F4CA749F2016B3B9002041DF /* ACRTapGestureRecognizerEventHandler.h */; settings = {ATTRIBUTES = (Public, ); }; };
		F4CAE77B1F7325DF00545555 /* Separator.cpp in Sources */ = {isa = PBXBuildFile; fileRef = F4CAE7791F7325DF00545555 /* Separator.cpp */; };
		F4CAE77C1F7325DF00545555 /* Separator.h in Headers */ = {isa = PBXBuildFile; fileRef = F4CAE77A1F7325DF00545555 /* Separator.h */; settings = {ATTRIBUTES = (Public, ); }; };
		F4CAE7821F75AB9000545555 /* ACOAdaptiveCard.h in Headers */ = {isa = PBXBuildFile; fileRef = F4CAE77F1F75AB9000545555 /* ACOAdaptiveCard.h */; settings = {ATTRIBUTES = (Public, ); }; };
		F4CAE7831F75AB9000545555 /* ACOAdaptiveCard.mm in Sources */ = {isa = PBXBuildFile; fileRef = F4CAE7801F75AB9000545555 /* ACOAdaptiveCard.mm */; };
		F4D0694A205B27EA003645E4 /* ACRViewController.mm in Sources */ = {isa = PBXBuildFile; fileRef = F4D06947205B27E9003645E4 /* ACRViewController.mm */; };
		F4D0694B205B27EA003645E4 /* ACRViewController.h in Headers */ = {isa = PBXBuildFile; fileRef = F4D06948205B27E9003645E4 /* ACRViewController.h */; settings = {ATTRIBUTES = (Public, ); }; };
		F4D33EA51F06F41B00941E44 /* ACRSeparator.mm in Sources */ = {isa = PBXBuildFile; fileRef = F4D33EA41F06F41B00941E44 /* ACRSeparator.mm */; };
		F4D402111F7DAC2C00D0356B /* ACOAdaptiveCardParseResult.h in Headers */ = {isa = PBXBuildFile; fileRef = F4D4020D1F7DAC2C00D0356B /* ACOAdaptiveCardParseResult.h */; settings = {ATTRIBUTES = (Public, ); }; };
		F4D402121F7DAC2C00D0356B /* ACOAdaptiveCardParseResult.mm in Sources */ = {isa = PBXBuildFile; fileRef = F4D4020E1F7DAC2C00D0356B /* ACOAdaptiveCardParseResult.mm */; };
		F4D402131F7DAC2C00D0356B /* ACOHostConfigParseResult.h in Headers */ = {isa = PBXBuildFile; fileRef = F4D4020F1F7DAC2C00D0356B /* ACOHostConfigParseResult.h */; settings = {ATTRIBUTES = (Public, ); }; };
		F4D402141F7DAC2C00D0356B /* ACOHostConfigParseResult.mm in Sources */ = {isa = PBXBuildFile; fileRef = F4D402101F7DAC2C00D0356B /* ACOHostConfigParseResult.mm */; };
		F4F2556C1F98246000A80D39 /* ACOBaseActionElement.h in Headers */ = {isa = PBXBuildFile; fileRef = F4F2556B1F98246000A80D39 /* ACOBaseActionElement.h */; settings = {ATTRIBUTES = (Public, ); }; };
		F4F255701F98247600A80D39 /* ACOBaseActionElement.mm in Sources */ = {isa = PBXBuildFile; fileRef = F4F2556E1F98247600A80D39 /* ACOBaseActionElement.mm */; };
		F4F44B6E203FAF9300A2F24C /* ACRUILabel.mm in Sources */ = {isa = PBXBuildFile; fileRef = F4F44B6D203FAF9300A2F24C /* ACRUILabel.mm */; };
		F4F44B7A20478C5C00A2F24C /* DateTimePreparsedToken.h in Headers */ = {isa = PBXBuildFile; fileRef = F4F44B7620478C5B00A2F24C /* DateTimePreparsedToken.h */; settings = {ATTRIBUTES = (Public, ); }; };
		F4F44B7B20478C5C00A2F24C /* DateTimePreparser.h in Headers */ = {isa = PBXBuildFile; fileRef = F4F44B7720478C5B00A2F24C /* DateTimePreparser.h */; settings = {ATTRIBUTES = (Public, ); }; };
		F4F44B7C20478C5C00A2F24C /* DateTimePreparsedToken.cpp in Sources */ = {isa = PBXBuildFile; fileRef = F4F44B7820478C5C00A2F24C /* DateTimePreparsedToken.cpp */; };
		F4F44B7D20478C5C00A2F24C /* DateTimePreparser.cpp in Sources */ = {isa = PBXBuildFile; fileRef = F4F44B7920478C5C00A2F24C /* DateTimePreparser.cpp */; };
		F4F44B8020478C6F00A2F24C /* Util.h in Headers */ = {isa = PBXBuildFile; fileRef = F4F44B7E20478C6F00A2F24C /* Util.h */; settings = {ATTRIBUTES = (Public, ); }; };
		F4F44B8120478C6F00A2F24C /* Util.cpp in Sources */ = {isa = PBXBuildFile; fileRef = F4F44B7F20478C6F00A2F24C /* Util.cpp */; };
		F4F44B8D204A11D000A2F24C /* (null) in Headers */ = {isa = PBXBuildFile; settings = {ATTRIBUTES = (Public, ); }; };
		F4F44B8E204A145200A2F24C /* ACOBaseCardElement.mm in Sources */ = {isa = PBXBuildFile; fileRef = F4F44B882048F82F00A2F24C /* ACOBaseCardElement.mm */; };
		F4F44B8F204A148200A2F24C /* ACOBaseCardElement.h in Headers */ = {isa = PBXBuildFile; fileRef = F4F44B8A2048F83F00A2F24C /* ACOBaseCardElement.h */; settings = {ATTRIBUTES = (Public, ); }; };
		F4F44B90204A14EF00A2F24C /* ACRColumnRenderer.h in Headers */ = {isa = PBXBuildFile; fileRef = F42741221EFB274C00399FBB /* ACRColumnRenderer.h */; settings = {ATTRIBUTES = (Public, ); }; };
		F4F44B91204A152100A2F24C /* ACRColumnSetRenderer.h in Headers */ = {isa = PBXBuildFile; fileRef = F42741261EFB374A00399FBB /* ACRColumnSetRenderer.h */; settings = {ATTRIBUTES = (Public, ); }; };
		F4F44B92204A153D00A2F24C /* ACRContainerRenderer.h in Headers */ = {isa = PBXBuildFile; fileRef = F427411E1EF9DB8000399FBB /* ACRContainerRenderer.h */; settings = {ATTRIBUTES = (Public, ); }; };
		F4F44B93204A155B00A2F24C /* ACRFactSetRenderer.h in Headers */ = {isa = PBXBuildFile; fileRef = F43A940E1F1D60E30001920B /* ACRFactSetRenderer.h */; settings = {ATTRIBUTES = (Public, ); }; };
		F4F44B94204A157B00A2F24C /* ACRImageRenderer.h in Headers */ = {isa = PBXBuildFile; fileRef = F42741101EF873A600399FBB /* ACRImageRenderer.h */; settings = {ATTRIBUTES = (Public, ); }; };
		F4F44B95204A159A00A2F24C /* ACRImageSetRenderer.h in Headers */ = {isa = PBXBuildFile; fileRef = F401A8791F0DCBC8006D7AF2 /* ACRImageSetRenderer.h */; settings = {ATTRIBUTES = (Public, ); }; };
		F4F44B96204A15C500A2F24C /* ACRInputChoiceSetRenderer.h in Headers */ = {isa = PBXBuildFile; fileRef = 6B6840F61F25EC2D008A933F /* ACRInputChoiceSetRenderer.h */; settings = {ATTRIBUTES = (Public, ); }; };
		F4F44B97204A15DF00A2F24C /* ACRInputDateRenderer.h in Headers */ = {isa = PBXBuildFile; fileRef = F4C1F5D31F2187900018CB78 /* ACRInputDateRenderer.h */; settings = {ATTRIBUTES = (Public, ); }; };
		F4F44B98204A160B00A2F24C /* ACRInputRenderer.h in Headers */ = {isa = PBXBuildFile; fileRef = F43A94121F1EED6D0001920B /* ACRInputRenderer.h */; settings = {ATTRIBUTES = (Public, ); }; };
		F4F44B99204A162900A2F24C /* ACRInputTimeRenderer.h in Headers */ = {isa = PBXBuildFile; fileRef = F4C1F5D71F218ABC0018CB78 /* ACRInputTimeRenderer.h */; settings = {ATTRIBUTES = (Public, ); }; };
		F4F44B9A204A164100A2F24C /* ACRInputToggleRenderer.h in Headers */ = {isa = PBXBuildFile; fileRef = F43A94161F20502D0001920B /* ACRInputToggleRenderer.h */; settings = {ATTRIBUTES = (Public, ); }; };
		F4F44B9B204A165F00A2F24C /* ACRIBaseInputHandler.h in Headers */ = {isa = PBXBuildFile; fileRef = F42979361F31438900E89914 /* ACRIBaseInputHandler.h */; settings = {ATTRIBUTES = (Public, ); }; };
		F4F44B9C204A169D00A2F24C /* ACRErrors.h in Headers */ = {isa = PBXBuildFile; fileRef = F42979401F322C3E00E89914 /* ACRErrors.h */; settings = {ATTRIBUTES = (Public, ); }; };
		F4F44B9D204A16BC00A2F24C /* ACRTextBlockRenderer.h in Headers */ = {isa = PBXBuildFile; fileRef = F42741141EF895AB00399FBB /* ACRTextBlockRenderer.h */; settings = {ATTRIBUTES = (Public, ); }; };
		F4F44BA0204CED2400A2F24C /* ACRCustomRenderer.mm in Sources */ = {isa = PBXBuildFile; fileRef = F4F44B9E204CED2300A2F24C /* ACRCustomRenderer.mm */; };
		F4F44BA1204CED2400A2F24C /* ACRCustomRenderer.h in Headers */ = {isa = PBXBuildFile; fileRef = F4F44B9F204CED2300A2F24C /* ACRCustomRenderer.h */; settings = {ATTRIBUTES = (Public, ); }; };
		F4F6BA29204E107F003741B6 /* UnknownElement.h in Headers */ = {isa = PBXBuildFile; fileRef = F4F6BA27204E107F003741B6 /* UnknownElement.h */; settings = {ATTRIBUTES = (Public, ); }; };
		F4F6BA2A204E107F003741B6 /* UnknownElement.cpp in Sources */ = {isa = PBXBuildFile; fileRef = F4F6BA28204E107F003741B6 /* UnknownElement.cpp */; };
		F4F6BA2F204F18D8003741B6 /* ParseResult.cpp in Sources */ = {isa = PBXBuildFile; fileRef = F4F6BA2B204F18D7003741B6 /* ParseResult.cpp */; };
		F4F6BA30204F18D8003741B6 /* AdaptiveCardParseWarning.h in Headers */ = {isa = PBXBuildFile; fileRef = F4F6BA2C204F18D8003741B6 /* AdaptiveCardParseWarning.h */; settings = {ATTRIBUTES = (Public, ); }; };
		F4F6BA31204F18D8003741B6 /* ParseResult.h in Headers */ = {isa = PBXBuildFile; fileRef = F4F6BA2D204F18D8003741B6 /* ParseResult.h */; settings = {ATTRIBUTES = (Public, ); }; };
		F4F6BA32204F18D8003741B6 /* AdaptiveCardParseWarning.cpp in Sources */ = {isa = PBXBuildFile; fileRef = F4F6BA2E204F18D8003741B6 /* AdaptiveCardParseWarning.cpp */; };
		F4F6BA35204F200F003741B6 /* ACRParseWarning.mm in Sources */ = {isa = PBXBuildFile; fileRef = F4F6BA33204F200E003741B6 /* ACRParseWarning.mm */; };
		F4F6BA36204F200F003741B6 /* ACRParseWarning.h in Headers */ = {isa = PBXBuildFile; fileRef = F4F6BA34204F200E003741B6 /* ACRParseWarning.h */; settings = {ATTRIBUTES = (Public, ); }; };
		F4FE45661F196E7B0071D9E5 /* ACRColumnView.h in Headers */ = {isa = PBXBuildFile; fileRef = F4FE45641F196E7B0071D9E5 /* ACRColumnView.h */; settings = {ATTRIBUTES = (Public, ); }; };
		F4FE45671F196E7B0071D9E5 /* ACRColumnView.mm in Sources */ = {isa = PBXBuildFile; fileRef = F4FE45651F196E7B0071D9E5 /* ACRColumnView.mm */; };
		F4FE456A1F196F3D0071D9E5 /* ACRContentStackView.h in Headers */ = {isa = PBXBuildFile; fileRef = F4FE45681F196F3D0071D9E5 /* ACRContentStackView.h */; settings = {ATTRIBUTES = (Public, ); }; };
		F4FE456B1F196F3D0071D9E5 /* ACRContentStackView.mm in Sources */ = {isa = PBXBuildFile; fileRef = F4FE45691F196F3D0071D9E5 /* ACRContentStackView.mm */; };
		F4FE456E1F1985200071D9E5 /* ACRColumnSetView.h in Headers */ = {isa = PBXBuildFile; fileRef = F4FE456C1F1985200071D9E5 /* ACRColumnSetView.h */; settings = {ATTRIBUTES = (Public, ); }; };
		F4FE456F1F1985200071D9E5 /* ACRColumnSetView.mm in Sources */ = {isa = PBXBuildFile; fileRef = F4FE456D1F1985200071D9E5 /* ACRColumnSetView.mm */; };
		F974C5362800B8E100C1B3C7 /* CaptionSource.cpp in Sources */ = {isa = PBXBuildFile; fileRef = F974C5342800B8E000C1B3C7 /* CaptionSource.cpp */; };
		F974C5372800B8E100C1B3C7 /* CaptionSource.h in Headers */ = {isa = PBXBuildFile; fileRef = F974C5352800B8E000C1B3C7 /* CaptionSource.h */; };
		F974C53A2800B8EA00C1B3C7 /* ContentSource.cpp in Sources */ = {isa = PBXBuildFile; fileRef = F974C5382800B8EA00C1B3C7 /* ContentSource.cpp */; };
		F974C53B2800B8EA00C1B3C7 /* ContentSource.h in Headers */ = {isa = PBXBuildFile; fileRef = F974C5392800B8EA00C1B3C7 /* ContentSource.h */; };
		F9A9E55126FE9FA000D13410 /* CollectionCoreElement.cpp in Sources */ = {isa = PBXBuildFile; fileRef = F9A9E54F26FE9FA000D13410 /* CollectionCoreElement.cpp */; };
		F9A9E55226FE9FA000D13410 /* CollectionCoreElement.h in Headers */ = {isa = PBXBuildFile; fileRef = F9A9E55026FE9FA000D13410 /* CollectionCoreElement.h */; settings = {ATTRIBUTES = (Public, ); }; };
		F9A9E55526FE9FE400D13410 /* StyledCollectionElement.cpp in Sources */ = {isa = PBXBuildFile; fileRef = F9A9E55326FE9FE400D13410 /* StyledCollectionElement.cpp */; };
		F9A9E55626FE9FE400D13410 /* StyledCollectionElement.h in Headers */ = {isa = PBXBuildFile; fileRef = F9A9E55426FE9FE400D13410 /* StyledCollectionElement.h */; settings = {ATTRIBUTES = (Public, ); }; };
/* End PBXBuildFile section */

/* Begin PBXContainerItemProxy section */
		F423C0C01EE1FBAA00905679 /* PBXContainerItemProxy */ = {
			isa = PBXContainerItemProxy;
			containerPortal = F423C0AC1EE1FBA900905679 /* Project object */;
			proxyType = 1;
			remoteGlobalIDString = F423C0B41EE1FBA900905679;
			remoteInfo = AdaptiveCards;
		};
/* End PBXContainerItemProxy section */

/* Begin PBXCopyFilesBuildPhase section */
		6BF339D220A6647500DA5973 /* CopyFiles */ = {
			isa = PBXCopyFilesBuildPhase;
			buildActionMask = 12;
			dstPath = Headers/json;
			dstSubfolderSpec = 1;
			files = (
				6BF339D320A6649500DA5973 /* json.h in CopyFiles */,
			);
			runOnlyForDeploymentPostprocessing = 0;
		};
/* End PBXCopyFilesBuildPhase section */

/* Begin PBXFileReference section */
		0D3485EC26180E9900614EB9 /* ACOActionOverflow.h */ = {isa = PBXFileReference; lastKnownFileType = sourcecode.c.h; path = ACOActionOverflow.h; sourceTree = "<group>"; };
		0D3485F026180F8F00614EB9 /* ACOActionOverflow.mm */ = {isa = PBXFileReference; lastKnownFileType = sourcecode.cpp.objcpp; path = ACOActionOverflow.mm; sourceTree = "<group>"; };
		0D45F59A2617319D00EF03C5 /* ACRActionOverflowRenderer.mm */ = {isa = PBXFileReference; lastKnownFileType = sourcecode.cpp.objcpp; path = ACRActionOverflowRenderer.mm; sourceTree = "<group>"; };
		0D45F5A6261731E400EF03C5 /* ACRActionOverflowRenderer.h */ = {isa = PBXFileReference; lastKnownFileType = sourcecode.c.h; path = ACRActionOverflowRenderer.h; sourceTree = "<group>"; };
		0D993BEF2C788D4200B4D1C6 /* ARCGridViewLayout.mm */ = {isa = PBXFileReference; fileEncoding = 4; lastKnownFileType = sourcecode.cpp.objcpp; path = ARCGridViewLayout.mm; sourceTree = "<group>"; };
		0D993BF12C7A11E000B4D1C6 /* ACRLayoutHelper.mm */ = {isa = PBXFileReference; fileEncoding = 4; lastKnownFileType = sourcecode.cpp.objcpp; path = ACRLayoutHelper.mm; sourceTree = "<group>"; };
		0E46B8FBE57A09301765F779 /* Pods-Fluent-AdaptiveCardsTests.debug.xcconfig */ = {isa = PBXFileReference; includeInIndex = 1; lastKnownFileType = text.xcconfig; name = "Pods-Fluent-AdaptiveCardsTests.debug.xcconfig"; path = "Target Support Files/Pods-Fluent-AdaptiveCardsTests/Pods-Fluent-AdaptiveCardsTests.debug.xcconfig"; sourceTree = "<group>"; };
		0FFDCEA85BBFF936BE8D0383 /* Pods-AdaptiveCardsTests-AdaptiveCards.debug.xcconfig */ = {isa = PBXFileReference; includeInIndex = 1; lastKnownFileType = text.xcconfig; name = "Pods-AdaptiveCardsTests-AdaptiveCards.debug.xcconfig"; path = "Target Support Files/Pods-AdaptiveCardsTests-AdaptiveCards/Pods-AdaptiveCardsTests-AdaptiveCards.debug.xcconfig"; sourceTree = "<group>"; };
		242FB50A2DA64F0F00D38E53 /* ThemedUrl.h */ = {isa = PBXFileReference; lastKnownFileType = sourcecode.c.h; name = ThemedUrl.h; path = "/Users/harikap/Documents/Teams-AdaptiveCards-Mobile/source/shared/cpp/ObjectModel/ThemedUrl.h"; sourceTree = "<absolute>"; };
		242FB50B2DA64F0F00D38E53 /* ThemedUrl.cpp */ = {isa = PBXFileReference; lastKnownFileType = sourcecode.cpp.cpp; name = ThemedUrl.cpp; path = "/Users/harikap/Documents/Teams-AdaptiveCards-Mobile/source/shared/cpp/ObjectModel/ThemedUrl.cpp"; sourceTree = "<absolute>"; };
		255F5D3143215497D4067E21 /* Pods_AdaptiveCards.framework */ = {isa = PBXFileReference; explicitFileType = wrapper.framework; includeInIndex = 0; path = Pods_AdaptiveCards.framework; sourceTree = BUILT_PRODUCTS_DIR; };
		270B2D4F8E11C644BA95F36D /* Pods-Fluent-AdaptiveCardsTests.release.xcconfig */ = {isa = PBXFileReference; includeInIndex = 1; lastKnownFileType = text.xcconfig; name = "Pods-Fluent-AdaptiveCardsTests.release.xcconfig"; path = "Target Support Files/Pods-Fluent-AdaptiveCardsTests/Pods-Fluent-AdaptiveCardsTests.release.xcconfig"; sourceTree = "<group>"; };
		27CC4CEB2C16B73E2987EB85 /* Pods-Fluent-AdaptiveCards.release.xcconfig */ = {isa = PBXFileReference; includeInIndex = 1; lastKnownFileType = text.xcconfig; name = "Pods-Fluent-AdaptiveCards.release.xcconfig"; path = "Target Support Files/Pods-Fluent-AdaptiveCards/Pods-Fluent-AdaptiveCards.release.xcconfig"; sourceTree = "<group>"; };
		300ECB61219A12D100371DC5 /* AdaptiveBase64Util.cpp */ = {isa = PBXFileReference; fileEncoding = 4; lastKnownFileType = sourcecode.cpp.cpp; name = AdaptiveBase64Util.cpp; path = ../../../../shared/cpp/ObjectModel/AdaptiveBase64Util.cpp; sourceTree = "<group>"; };
		300ECB62219A12D100371DC5 /* AdaptiveBase64Util.h */ = {isa = PBXFileReference; fileEncoding = 4; lastKnownFileType = sourcecode.c.h; name = AdaptiveBase64Util.h; path = ../../../../shared/cpp/ObjectModel/AdaptiveBase64Util.h; sourceTree = "<group>"; };
		30D56DE8268298B300D6E418 /* AdaptiveCardsTests.mm */ = {isa = PBXFileReference; fileEncoding = 4; lastKnownFileType = sourcecode.cpp.objcpp; path = AdaptiveCardsTests.mm; sourceTree = "<group>"; };
		30D56DEE2682AB9C00D6E418 /* AdaptiveCardsTextBlockTests.mm */ = {isa = PBXFileReference; fileEncoding = 4; lastKnownFileType = sourcecode.cpp.objcpp; path = AdaptiveCardsTextBlockTests.mm; sourceTree = "<group>"; };
		3714EB502DAFB30400EE15AA /* ThemedUrl.h */ = {isa = PBXFileReference; lastKnownFileType = sourcecode.c.h; name = ThemedUrl.h; path = ../../../../shared/cpp/ObjectModel/ThemedUrl.h; sourceTree = "<group>"; };
		3714EB512DAFB30400EE15AA /* ThemedUrl.cpp */ = {isa = PBXFileReference; lastKnownFileType = sourcecode.cpp.cpp; name = ThemedUrl.cpp; path = ../../../../shared/cpp/ObjectModel/ThemedUrl.cpp; sourceTree = "<group>"; };
		3F3FBD57C361267D351D4B65 /* Pods-AdaptiveCards-AdaptiveCardsTests.debug.xcconfig */ = {isa = PBXFileReference; includeInIndex = 1; lastKnownFileType = text.xcconfig; name = "Pods-AdaptiveCards-AdaptiveCardsTests.debug.xcconfig"; path = "Target Support Files/Pods-AdaptiveCards-AdaptiveCardsTests/Pods-AdaptiveCards-AdaptiveCardsTests.debug.xcconfig"; sourceTree = "<group>"; };
		45580A4A0B0DE521608DDA3A /* Pods-ADCIOSVisualizer-AdaptiveCardsTests.release.xcconfig */ = {isa = PBXFileReference; includeInIndex = 1; lastKnownFileType = text.xcconfig; name = "Pods-ADCIOSVisualizer-AdaptiveCardsTests.release.xcconfig"; path = "Target Support Files/Pods-ADCIOSVisualizer-AdaptiveCardsTests/Pods-ADCIOSVisualizer-AdaptiveCardsTests.release.xcconfig"; sourceTree = "<group>"; };
		46058FCE2C5CCBAA00966E76 /* Layout.h */ = {isa = PBXFileReference; lastKnownFileType = sourcecode.c.h; name = Layout.h; path = ../../../../shared/cpp/ObjectModel/Layout.h; sourceTree = "<group>"; };
		46058FD02C5CCBED00966E76 /* Layout.cpp */ = {isa = PBXFileReference; lastKnownFileType = sourcecode.cpp.cpp; name = Layout.cpp; path = ../../../../shared/cpp/ObjectModel/Layout.cpp; sourceTree = "<group>"; };
		46058FD22C5CEEFE00966E76 /* FlowLayout.cpp */ = {isa = PBXFileReference; lastKnownFileType = sourcecode.cpp.cpp; name = FlowLayout.cpp; path = ../../../../shared/cpp/ObjectModel/FlowLayout.cpp; sourceTree = "<group>"; };
		46058FD32C5CEEFE00966E76 /* FlowLayout.h */ = {isa = PBXFileReference; lastKnownFileType = sourcecode.c.h; name = FlowLayout.h; path = ../../../../shared/cpp/ObjectModel/FlowLayout.h; sourceTree = "<group>"; };
		46058FD62C6086AA00966E76 /* GridArea.cpp */ = {isa = PBXFileReference; lastKnownFileType = sourcecode.cpp.cpp; name = GridArea.cpp; path = ../../../../shared/cpp/ObjectModel/GridArea.cpp; sourceTree = "<group>"; };
		46058FD72C6086AA00966E76 /* GridArea.h */ = {isa = PBXFileReference; lastKnownFileType = sourcecode.c.h; name = GridArea.h; path = ../../../../shared/cpp/ObjectModel/GridArea.h; sourceTree = "<group>"; };
		46058FDA2C608D0800966E76 /* AreaGridLayout.cpp */ = {isa = PBXFileReference; lastKnownFileType = sourcecode.cpp.cpp; name = AreaGridLayout.cpp; path = ../../../../shared/cpp/ObjectModel/AreaGridLayout.cpp; sourceTree = "<group>"; };
		46058FDB2C608D0800966E76 /* AreaGridLayout.h */ = {isa = PBXFileReference; lastKnownFileType = sourcecode.c.h; name = AreaGridLayout.h; path = ../../../../shared/cpp/ObjectModel/AreaGridLayout.h; sourceTree = "<group>"; };
		46058FE02C64774800966E76 /* ACRLayoutHelper.mm */ = {isa = PBXFileReference; lastKnownFileType = sourcecode.cpp.objcpp; path = ACRLayoutHelper.mm; sourceTree = "<group>"; };
		4608EE872BF5C1AB00543095 /* ACRRatingLabelRenderer.h */ = {isa = PBXFileReference; fileEncoding = 4; lastKnownFileType = sourcecode.c.h; path = ACRRatingLabelRenderer.h; sourceTree = "<group>"; };
		4608EE882BF5C1AB00543095 /* ACRRatingLabelRenderer.mm */ = {isa = PBXFileReference; fileEncoding = 4; lastKnownFileType = sourcecode.cpp.objcpp; path = ACRRatingLabelRenderer.mm; sourceTree = "<group>"; };
		4608EE8B2BF5C1B800543095 /* ACRRatingInputRenderer.h */ = {isa = PBXFileReference; fileEncoding = 4; lastKnownFileType = sourcecode.c.h; path = ACRRatingInputRenderer.h; sourceTree = "<group>"; };
		4608EE8C2BF5C1B800543095 /* ACRRatingInputRenderer.mm */ = {isa = PBXFileReference; fileEncoding = 4; lastKnownFileType = sourcecode.cpp.objcpp; path = ACRRatingInputRenderer.mm; sourceTree = "<group>"; };
		4615350F2C81D9D100054123 /* Carousel.h */ = {isa = PBXFileReference; lastKnownFileType = sourcecode.c.h; name = Carousel.h; path = ../../../../shared/cpp/ObjectModel/Carousel.h; sourceTree = "<group>"; };
		4621E12B2BF3557C004F03F3 /* RatingLabel.h */ = {isa = PBXFileReference; lastKnownFileType = sourcecode.c.h; name = RatingLabel.h; path = ../../../../shared/cpp/ObjectModel/RatingLabel.h; sourceTree = "<group>"; };
		4621E12D2BF35784004F03F3 /* RatingLabel.cpp */ = {isa = PBXFileReference; lastKnownFileType = sourcecode.cpp.cpp; name = RatingLabel.cpp; path = ../../../../shared/cpp/ObjectModel/RatingLabel.cpp; sourceTree = "<group>"; };
		463C3C062BD8DB1F00A95C4E /* Icon.cpp */ = {isa = PBXFileReference; lastKnownFileType = sourcecode.cpp.cpp; name = Icon.cpp; path = ../../../../shared/cpp/ObjectModel/Icon.cpp; sourceTree = "<group>"; };
		463C3C0A2BD8DCC000A95C4E /* Icon.h */ = {isa = PBXFileReference; lastKnownFileType = sourcecode.c.h; name = Icon.h; path = ../../../../shared/cpp/ObjectModel/Icon.h; sourceTree = "<group>"; };
		463C3C0C2BD8F63100A95C4E /* ACRIconRenderer.h */ = {isa = PBXFileReference; lastKnownFileType = sourcecode.c.h; path = ACRIconRenderer.h; sourceTree = "<group>"; };
		463C3C0D2BD8F6D100A95C4E /* ACRIconRenderer.mm */ = {isa = PBXFileReference; lastKnownFileType = sourcecode.cpp.objcpp; path = ACRIconRenderer.mm; sourceTree = "<group>"; };
		463C4EDA2BDB666A00A95C4E /* ACRSVGImageView.h */ = {isa = PBXFileReference; lastKnownFileType = sourcecode.c.h; path = ACRSVGImageView.h; sourceTree = "<group>"; };
		463C4EDC2BDB66C600A95C4E /* ACRSVGImageView.mm */ = {isa = PBXFileReference; lastKnownFileType = sourcecode.cpp.objcpp; path = ACRSVGImageView.mm; sourceTree = "<group>"; };
		463C4EDE2BDF63E700A95C4E /* ACRSVGIconHoldingView.h */ = {isa = PBXFileReference; lastKnownFileType = sourcecode.c.h; path = ACRSVGIconHoldingView.h; sourceTree = "<group>"; };
		463C4EE02BDF640300A95C4E /* ACRSVGIconHoldingView.mm */ = {isa = PBXFileReference; lastKnownFileType = sourcecode.cpp.objcpp; path = ACRSVGIconHoldingView.mm; sourceTree = "<group>"; };
		46445D882BF72A5300831973 /* ACRRatingView.h */ = {isa = PBXFileReference; lastKnownFileType = sourcecode.c.h; path = ACRRatingView.h; sourceTree = "<group>"; };
		46445D8A2BF7324100831973 /* ACRRatingView.mm */ = {isa = PBXFileReference; lastKnownFileType = sourcecode.cpp.objcpp; path = ACRRatingView.mm; sourceTree = "<group>"; };
		465352602C16FD9800DCEE25 /* ACRRatingInputDataSource.h */ = {isa = PBXFileReference; fileEncoding = 4; lastKnownFileType = sourcecode.c.h; name = ACRRatingInputDataSource.h; path = PrivateHeaders/ACRRatingInputDataSource.h; sourceTree = "<group>"; };
		46731C0A2CBD198F0092B7A9 /* Badge.cpp */ = {isa = PBXFileReference; fileEncoding = 4; lastKnownFileType = sourcecode.cpp.cpp; name = Badge.cpp; path = ../../../../shared/cpp/ObjectModel/Badge.cpp; sourceTree = "<group>"; };
		46731C0B2CBD198F0092B7A9 /* Badge.h */ = {isa = PBXFileReference; fileEncoding = 4; lastKnownFileType = sourcecode.c.h; name = Badge.h; path = ../../../../shared/cpp/ObjectModel/Badge.h; sourceTree = "<group>"; };
		468F1F192BFC5BC500C2F561 /* ACRRatingInputDataSource.mm */ = {isa = PBXFileReference; lastKnownFileType = sourcecode.cpp.objcpp; path = ACRRatingInputDataSource.mm; sourceTree = "<group>"; };
		46B329152BF32057009671AE /* RatingInput.h */ = {isa = PBXFileReference; lastKnownFileType = sourcecode.c.h; name = RatingInput.h; path = ../../../../shared/cpp/ObjectModel/RatingInput.h; sourceTree = "<group>"; };
		46B329172BF3228F009671AE /* RatingInput.cpp */ = {isa = PBXFileReference; lastKnownFileType = sourcecode.cpp.cpp; name = RatingInput.cpp; path = ../../../../shared/cpp/ObjectModel/RatingInput.cpp; sourceTree = "<group>"; };
		46B78E632C0580D100EF4566 /* AdaptiveCardsRatingElementTests.mm */ = {isa = PBXFileReference; lastKnownFileType = sourcecode.cpp.objcpp; path = AdaptiveCardsRatingElementTests.mm; sourceTree = "<group>"; };
		46B78E652C0586D500EF4566 /* RatingInputValid.json */ = {isa = PBXFileReference; lastKnownFileType = text.json; path = RatingInputValid.json; sourceTree = "<group>"; };
		46B78E672C0587B700EF4566 /* RatingLabelValid.json */ = {isa = PBXFileReference; lastKnownFileType = text.json; path = RatingLabelValid.json; sourceTree = "<group>"; };
		46CBB6352C22BA24008FC5D5 /* IconInfo.cpp */ = {isa = PBXFileReference; fileEncoding = 4; lastKnownFileType = sourcecode.cpp.cpp; name = IconInfo.cpp; path = ../../../../shared/cpp/ObjectModel/IconInfo.cpp; sourceTree = "<group>"; };
		46CBB6362C22BA24008FC5D5 /* IconInfo.h */ = {isa = PBXFileReference; fileEncoding = 4; lastKnownFileType = sourcecode.c.h; name = IconInfo.h; path = ../../../../shared/cpp/ObjectModel/IconInfo.h; sourceTree = "<group>"; };
		46CBB6392C22BA33008FC5D5 /* CompoundButton.cpp */ = {isa = PBXFileReference; fileEncoding = 4; lastKnownFileType = sourcecode.cpp.cpp; name = CompoundButton.cpp; path = ../../../../shared/cpp/ObjectModel/CompoundButton.cpp; sourceTree = "<group>"; };
		46CBB63A2C22BA33008FC5D5 /* CompoundButton.h */ = {isa = PBXFileReference; fileEncoding = 4; lastKnownFileType = sourcecode.c.h; name = CompoundButton.h; path = ../../../../shared/cpp/ObjectModel/CompoundButton.h; sourceTree = "<group>"; };
		46CBB63D2C22BA4D008FC5D5 /* ACRCompoundButtonRenderer.h */ = {isa = PBXFileReference; fileEncoding = 4; lastKnownFileType = sourcecode.c.h; path = ACRCompoundButtonRenderer.h; sourceTree = "<group>"; };
		46CBB63E2C22BA4D008FC5D5 /* ACRCompoundButtonRenderer.mm */ = {isa = PBXFileReference; fileEncoding = 4; lastKnownFileType = sourcecode.cpp.objcpp; path = ACRCompoundButtonRenderer.mm; sourceTree = "<group>"; };
		46CBB6412C22BA88008FC5D5 /* AdaptiveCardCompoundButtonTests.mm */ = {isa = PBXFileReference; fileEncoding = 4; lastKnownFileType = sourcecode.cpp.objcpp; path = AdaptiveCardCompoundButtonTests.mm; sourceTree = "<group>"; };
		46CBB6432C22BA96008FC5D5 /* CompoundButtonInvalid.json */ = {isa = PBXFileReference; fileEncoding = 4; lastKnownFileType = text.json; path = CompoundButtonInvalid.json; sourceTree = "<group>"; };
		46CBB6442C22BA96008FC5D5 /* CompoundButtonValid.json */ = {isa = PBXFileReference; fileEncoding = 4; lastKnownFileType = text.json; path = CompoundButtonValid.json; sourceTree = "<group>"; };
		46CE7DC42C7C554F000508DF /* ACRIFeatureFlagResolver.h */ = {isa = PBXFileReference; lastKnownFileType = sourcecode.c.h; path = ACRIFeatureFlagResolver.h; sourceTree = "<group>"; };
		46CE97182C7DBECF000508DF /* ARCGridViewLayout.h */ = {isa = PBXFileReference; fileEncoding = 4; lastKnownFileType = sourcecode.c.h; name = ARCGridViewLayout.h; path = PrivateHeaders/ARCGridViewLayout.h; sourceTree = "<group>"; };
		46CE97192C7DBECF000508DF /* ACRFlowLayout.h */ = {isa = PBXFileReference; fileEncoding = 4; lastKnownFileType = sourcecode.c.h; name = ACRFlowLayout.h; path = PrivateHeaders/ACRFlowLayout.h; sourceTree = "<group>"; };
		46CE971A2C7DBECF000508DF /* ACRLayoutHelper.h */ = {isa = PBXFileReference; fileEncoding = 4; lastKnownFileType = sourcecode.c.h; name = ACRLayoutHelper.h; path = PrivateHeaders/ACRLayoutHelper.h; sourceTree = "<group>"; };
		46DF37AD2C902F97001C254F /* Carousel.cpp */ = {isa = PBXFileReference; fileEncoding = 4; lastKnownFileType = sourcecode.cpp.cpp; name = Carousel.cpp; path = ../../../../shared/cpp/ObjectModel/Carousel.cpp; sourceTree = "<group>"; };
		46DF37AF2C902FD4001C254F /* CarouselPage.h */ = {isa = PBXFileReference; fileEncoding = 4; lastKnownFileType = sourcecode.c.h; name = CarouselPage.h; path = ../../../../shared/cpp/ObjectModel/CarouselPage.h; sourceTree = "<group>"; };
		46DF37B12C90306D001C254F /* CarouselPage.cpp */ = {isa = PBXFileReference; fileEncoding = 4; lastKnownFileType = sourcecode.cpp.cpp; name = CarouselPage.cpp; path = ../../../../shared/cpp/ObjectModel/CarouselPage.cpp; sourceTree = "<group>"; };
		46DF37B52C903377001C254F /* ACRCarouselViewRenderer.mm */ = {isa = PBXFileReference; fileEncoding = 4; lastKnownFileType = sourcecode.cpp.objcpp; path = ACRCarouselViewRenderer.mm; sourceTree = "<group>"; };
		46DF37B72C903377001C254F /* ACRCompoundButtonRenderer.mm */ = {isa = PBXFileReference; fileEncoding = 4; lastKnownFileType = sourcecode.cpp.objcpp; path = ACRCompoundButtonRenderer.mm; sourceTree = "<group>"; };
		46DF37C62C9034E6001C254F /* ACRCompoundButtonRenderer.mm */ = {isa = PBXFileReference; fileEncoding = 4; lastKnownFileType = sourcecode.cpp.objcpp; path = ACRCompoundButtonRenderer.mm; sourceTree = "<group>"; };
		46DF58E22C6F12FC00DCBA77 /* ACRFlowLayout.mm */ = {isa = PBXFileReference; lastKnownFileType = sourcecode.cpp.objcpp; path = ACRFlowLayout.mm; sourceTree = "<group>"; };
		46F6F7802BFF1C8200D31C47 /* ValueChangedAction.h */ = {isa = PBXFileReference; lastKnownFileType = sourcecode.c.h; name = ValueChangedAction.h; path = ../../../../shared/cpp/ObjectModel/ValueChangedAction.h; sourceTree = "<group>"; };
		46F6F7822BFF1CB400D31C47 /* ValueChangedAction.cpp */ = {isa = PBXFileReference; lastKnownFileType = sourcecode.cpp.cpp; name = ValueChangedAction.cpp; path = ../../../../shared/cpp/ObjectModel/ValueChangedAction.cpp; sourceTree = "<group>"; };
		4B0881019D2B9BA6009F1B94 /* Pods-AdaptiveCards.release.xcconfig */ = {isa = PBXFileReference; includeInIndex = 1; lastKnownFileType = text.xcconfig; name = "Pods-AdaptiveCards.release.xcconfig"; path = "Target Support Files/Pods-AdaptiveCards/Pods-AdaptiveCards.release.xcconfig"; sourceTree = "<group>"; };
		6B00E1152A3A58B30079D8A6 /* ACRTypeaheadSearchViewControllerPrivate.h */ = {isa = PBXFileReference; fileEncoding = 4; lastKnownFileType = sourcecode.c.h; name = ACRTypeaheadSearchViewControllerPrivate.h; path = PrivateHeaders/ACRTypeaheadSearchViewControllerPrivate.h; sourceTree = "<group>"; };
		6B096D4C225431D0006CC034 /* ACRRichTextBlockRenderer.h */ = {isa = PBXFileReference; fileEncoding = 4; lastKnownFileType = sourcecode.c.h; path = ACRRichTextBlockRenderer.h; sourceTree = "<group>"; };
		6B096D4D225431D0006CC034 /* ACRRichTextBlockRenderer.mm */ = {isa = PBXFileReference; fileEncoding = 4; lastKnownFileType = sourcecode.cpp.objcpp; path = ACRRichTextBlockRenderer.mm; sourceTree = "<group>"; };
		6B1147D01F32E53A008846EC /* ACRActionDelegate.h */ = {isa = PBXFileReference; fileEncoding = 4; lastKnownFileType = sourcecode.c.h; path = ACRActionDelegate.h; sourceTree = "<group>"; };
		6B124C8B26B4AA07007E9641 /* AdaptiveCardsActionsTest.mm */ = {isa = PBXFileReference; fileEncoding = 4; lastKnownFileType = sourcecode.cpp.objcpp; path = AdaptiveCardsActionsTest.mm; sourceTree = "<group>"; };
		6B124C8D26B4B3CD007E9641 /* UIKit.framework */ = {isa = PBXFileReference; lastKnownFileType = wrapper.framework; name = UIKit.framework; path = Platforms/MacOSX.platform/Developer/SDKs/MacOSX11.3.sdk/System/iOSSupport/System/Library/Frameworks/UIKit.framework; sourceTree = DEVELOPER_DIR; };
		6B124C8F26B8AC37007E9641 /* ACRMockViews.mm */ = {isa = PBXFileReference; lastKnownFileType = sourcecode.cpp.objcpp; path = ACRMockViews.mm; sourceTree = "<group>"; };
		6B124C9126B8AC58007E9641 /* ACRMockViews.h */ = {isa = PBXFileReference; lastKnownFileType = sourcecode.c.h; path = ACRMockViews.h; sourceTree = "<group>"; };
		6B124C9326B8AE59007E9641 /* MockContext.h */ = {isa = PBXFileReference; lastKnownFileType = sourcecode.c.h; path = MockContext.h; sourceTree = "<group>"; };
		6B124C9426B8AE72007E9641 /* MockContext.mm */ = {isa = PBXFileReference; lastKnownFileType = sourcecode.cpp.objcpp; path = MockContext.mm; sourceTree = "<group>"; };
		6B124C9726B9F5FC007E9641 /* AdaptiveCardsColumnTests.mm */ = {isa = PBXFileReference; fileEncoding = 4; lastKnownFileType = sourcecode.cpp.objcpp; path = AdaptiveCardsColumnTests.mm; sourceTree = "<group>"; };
		6B124C9926B9F6B1007E9641 /* ACOVisibilityManager.h */ = {isa = PBXFileReference; lastKnownFileType = sourcecode.c.h; path = ACOVisibilityManager.h; sourceTree = "<group>"; };
		6B124C9A26B9F7AD007E9641 /* ACOVisibilityManager.mm */ = {isa = PBXFileReference; fileEncoding = 4; lastKnownFileType = sourcecode.cpp.objcpp; path = ACOVisibilityManager.mm; sourceTree = "<group>"; };
		6B124CA326D04CA9007E9641 /* AdaptiveCardsUtiliOSTest.mm */ = {isa = PBXFileReference; fileEncoding = 4; lastKnownFileType = sourcecode.cpp.objcpp; path = AdaptiveCardsUtiliOSTest.mm; sourceTree = "<group>"; };
		6B124CA526D050C9007E9641 /* Foundation.framework */ = {isa = PBXFileReference; lastKnownFileType = wrapper.framework; name = Foundation.framework; path = Platforms/MacOSX.platform/Developer/SDKs/MacOSX11.3.sdk/System/Library/Frameworks/Foundation.framework; sourceTree = DEVELOPER_DIR; };
		6B124CA726D050DB007E9641 /* CoreGraphics.framework */ = {isa = PBXFileReference; lastKnownFileType = wrapper.framework; name = CoreGraphics.framework; path = Platforms/MacOSX.platform/Developer/SDKs/MacOSX11.3.sdk/System/Library/Frameworks/CoreGraphics.framework; sourceTree = DEVELOPER_DIR; };
		6B182B3026683C73008BFDEA /* FluentUI.framework */ = {isa = PBXFileReference; explicitFileType = wrapper.framework; path = FluentUI.framework; sourceTree = BUILT_PRODUCTS_DIR; };
		6B22425B21E80647000ACDA1 /* ACOParseContext.h */ = {isa = PBXFileReference; fileEncoding = 4; lastKnownFileType = sourcecode.c.h; path = ACOParseContext.h; sourceTree = "<group>"; };
		6B22425C21E80647000ACDA1 /* ACOParseContext.mm */ = {isa = PBXFileReference; fileEncoding = 4; lastKnownFileType = sourcecode.cpp.objcpp; path = ACOParseContext.mm; sourceTree = "<group>"; };
		6B22426B2203BE97000ACDA1 /* UnknownAction.h */ = {isa = PBXFileReference; fileEncoding = 4; lastKnownFileType = sourcecode.c.h; name = UnknownAction.h; path = ../../../../shared/cpp/ObjectModel/UnknownAction.h; sourceTree = "<group>"; };
		6B22426C2203BE97000ACDA1 /* UnknownAction.cpp */ = {isa = PBXFileReference; fileEncoding = 4; lastKnownFileType = sourcecode.cpp.cpp; name = UnknownAction.cpp; path = ../../../../shared/cpp/ObjectModel/UnknownAction.cpp; sourceTree = "<group>"; };
		6B224275220BAC8A000ACDA1 /* BaseElement.cpp */ = {isa = PBXFileReference; fileEncoding = 4; lastKnownFileType = sourcecode.cpp.cpp; name = BaseElement.cpp; path = ../../../../shared/cpp/ObjectModel/BaseElement.cpp; sourceTree = "<group>"; };
		6B224276220BAC8B000ACDA1 /* BaseElement.h */ = {isa = PBXFileReference; fileEncoding = 4; lastKnownFileType = sourcecode.c.h; name = BaseElement.h; path = ../../../../shared/cpp/ObjectModel/BaseElement.h; sourceTree = "<group>"; };
		6B224277220BAC8B000ACDA1 /* pch.cpp */ = {isa = PBXFileReference; fileEncoding = 4; lastKnownFileType = sourcecode.cpp.cpp; name = pch.cpp; path = ../../../../shared/cpp/ObjectModel/pch.cpp; sourceTree = "<group>"; };
		6B2242A12233439D000ACDA1 /* TextElementProperties.cpp */ = {isa = PBXFileReference; fileEncoding = 4; lastKnownFileType = sourcecode.cpp.cpp; name = TextElementProperties.cpp; path = ../../../../shared/cpp/ObjectModel/TextElementProperties.cpp; sourceTree = "<group>"; };
		6B2242A22233439D000ACDA1 /* TextElementProperties.h */ = {isa = PBXFileReference; fileEncoding = 4; lastKnownFileType = sourcecode.c.h; name = TextElementProperties.h; path = ../../../../shared/cpp/ObjectModel/TextElementProperties.h; sourceTree = "<group>"; };
		6B2242A52233442C000ACDA1 /* RichTextBlock.cpp */ = {isa = PBXFileReference; fileEncoding = 4; lastKnownFileType = sourcecode.cpp.cpp; name = RichTextBlock.cpp; path = ../../../../shared/cpp/ObjectModel/RichTextBlock.cpp; sourceTree = "<group>"; };
		6B2242A62233442C000ACDA1 /* RichTextBlock.h */ = {isa = PBXFileReference; fileEncoding = 4; lastKnownFileType = sourcecode.c.h; name = RichTextBlock.h; path = ../../../../shared/cpp/ObjectModel/RichTextBlock.h; sourceTree = "<group>"; };
		6B2242A922334451000ACDA1 /* TextRun.h */ = {isa = PBXFileReference; fileEncoding = 4; lastKnownFileType = sourcecode.c.h; name = TextRun.h; path = ../../../../shared/cpp/ObjectModel/TextRun.h; sourceTree = "<group>"; };
		6B2242AA22334451000ACDA1 /* TextRun.cpp */ = {isa = PBXFileReference; fileEncoding = 4; lastKnownFileType = sourcecode.cpp.cpp; name = TextRun.cpp; path = ../../../../shared/cpp/ObjectModel/TextRun.cpp; sourceTree = "<group>"; };
		6B2242AB22334451000ACDA1 /* Inline.h */ = {isa = PBXFileReference; fileEncoding = 4; lastKnownFileType = sourcecode.c.h; name = Inline.h; path = ../../../../shared/cpp/ObjectModel/Inline.h; sourceTree = "<group>"; };
		6B2242B322334492000ACDA1 /* Inline.cpp */ = {isa = PBXFileReference; fileEncoding = 4; lastKnownFileType = sourcecode.cpp.cpp; name = Inline.cpp; path = ../../../../shared/cpp/ObjectModel/Inline.cpp; sourceTree = "<group>"; };
		6B250FB1253F5F8E007FFCFB /* ACRTargetBuilder.h */ = {isa = PBXFileReference; fileEncoding = 4; lastKnownFileType = sourcecode.c.h; path = ACRTargetBuilder.h; sourceTree = "<group>"; };
		6B25D3E126138E3600A47AFB /* ACOEnums.h */ = {isa = PBXFileReference; fileEncoding = 4; lastKnownFileType = sourcecode.c.h; path = ACOEnums.h; sourceTree = "<group>"; };
		6B25D3E92613D83700A47AFB /* ACORenderContext.h */ = {isa = PBXFileReference; fileEncoding = 4; lastKnownFileType = sourcecode.c.h; path = ACORenderContext.h; sourceTree = "<group>"; };
		6B25D3EA2613D83700A47AFB /* ACORenderContext.mm */ = {isa = PBXFileReference; fileEncoding = 4; lastKnownFileType = sourcecode.cpp.objcpp; path = ACORenderContext.mm; sourceTree = "<group>"; };
		6B268FE620CF19E100D99C1B /* RemoteResourceInformation.h */ = {isa = PBXFileReference; fileEncoding = 4; lastKnownFileType = sourcecode.c.h; name = RemoteResourceInformation.h; path = ../../../../shared/cpp/ObjectModel/RemoteResourceInformation.h; sourceTree = "<group>"; };
		6B27CD6424BD52D500C0F90F /* ACRInputLabelView.h */ = {isa = PBXFileReference; fileEncoding = 4; lastKnownFileType = sourcecode.c.h; path = ACRInputLabelView.h; sourceTree = "<group>"; };
		6B27CD6524BD52D600C0F90F /* ACRInputLabelView.mm */ = {isa = PBXFileReference; fileEncoding = 4; lastKnownFileType = sourcecode.cpp.objcpp; path = ACRInputLabelView.mm; sourceTree = "<group>"; };
		6B377282260193FF0024E527 /* ACRActionExecuteRenderer.h */ = {isa = PBXFileReference; fileEncoding = 4; lastKnownFileType = sourcecode.c.h; path = ACRActionExecuteRenderer.h; sourceTree = "<group>"; };
		6B377283260194000024E527 /* ACRActionExecuteRenderer.mm */ = {isa = PBXFileReference; fileEncoding = 4; lastKnownFileType = sourcecode.cpp.objcpp; path = ACRActionExecuteRenderer.mm; sourceTree = "<group>"; };
		6B3787B820CB3E0E00015401 /* ACRContentHoldingUIScrollView.mm */ = {isa = PBXFileReference; fileEncoding = 4; lastKnownFileType = sourcecode.cpp.objcpp; path = ACRContentHoldingUIScrollView.mm; sourceTree = "<group>"; };
		6B3787B920CB3E0E00015401 /* ACRContentHoldingUIScrollView.h */ = {isa = PBXFileReference; fileEncoding = 4; lastKnownFileType = sourcecode.c.h; path = ACRContentHoldingUIScrollView.h; sourceTree = "<group>"; };
		6B4C05BE27864B0800882387 /* ACRImagePropertiesTests.mm */ = {isa = PBXFileReference; fileEncoding = 4; lastKnownFileType = sourcecode.cpp.objcpp; path = ACRImagePropertiesTests.mm; sourceTree = "<group>"; };
		6B5BA8BE2707BBD000719853 /* ACOWarning.mm */ = {isa = PBXFileReference; fileEncoding = 4; lastKnownFileType = sourcecode.cpp.objcpp; path = ACOWarning.mm; sourceTree = "<group>"; };
		6B5D240A212C89E70010EB07 /* ACORemoteResourceInformation.h */ = {isa = PBXFileReference; fileEncoding = 4; lastKnownFileType = sourcecode.c.h; path = ACORemoteResourceInformation.h; sourceTree = "<group>"; };
		6B5D240B212C89E70010EB07 /* ACORemoteResourceInformation.mm */ = {isa = PBXFileReference; fileEncoding = 4; lastKnownFileType = sourcecode.cpp.objcpp; path = ACORemoteResourceInformation.mm; sourceTree = "<group>"; };
		6B616C3E21CB1878003E29CE /* ACRToggleVisibilityTarget.mm */ = {isa = PBXFileReference; fileEncoding = 4; lastKnownFileType = sourcecode.cpp.objcpp; path = ACRToggleVisibilityTarget.mm; sourceTree = "<group>"; };
		6B616C4121CB20D1003E29CE /* ACRActionToggleVisibilityRenderer.h */ = {isa = PBXFileReference; fileEncoding = 4; lastKnownFileType = sourcecode.c.h; path = ACRActionToggleVisibilityRenderer.h; sourceTree = "<group>"; };
		6B616C4221CB20D1003E29CE /* ACRActionToggleVisibilityRenderer.mm */ = {isa = PBXFileReference; fileEncoding = 4; lastKnownFileType = sourcecode.cpp.objcpp; path = ACRActionToggleVisibilityRenderer.mm; sourceTree = "<group>"; };
		6B654C722708153100DF6A5F /* FluentUI.framework */ = {isa = PBXFileReference; explicitFileType = wrapper.framework; path = FluentUI.framework; sourceTree = BUILT_PRODUCTS_DIR; };
		6B654C742708168D00DF6A5F /* Action.ToggleVisibilityExhaustive.json */ = {isa = PBXFileReference; fileEncoding = 4; lastKnownFileType = text.json; path = Action.ToggleVisibilityExhaustive.json; sourceTree = "<group>"; };
		6B6840F61F25EC2D008A933F /* ACRInputChoiceSetRenderer.h */ = {isa = PBXFileReference; fileEncoding = 4; lastKnownFileType = sourcecode.c.h; path = ACRInputChoiceSetRenderer.h; sourceTree = "<group>"; };
		6B6840F71F25EC2D008A933F /* ACRInputChoiceSetRenderer.mm */ = {isa = PBXFileReference; fileEncoding = 4; lastKnownFileType = sourcecode.cpp.objcpp; path = ACRInputChoiceSetRenderer.mm; sourceTree = "<group>"; };
		6B696CD723202B1A00E1D607 /* ACRTargetBuilderDirector.mm */ = {isa = PBXFileReference; fileEncoding = 4; lastKnownFileType = sourcecode.cpp.objcpp; path = ACRTargetBuilderDirector.mm; sourceTree = "<group>"; };
		6B74403725BA71B60051F2A1 /* ACRImageProperties.h */ = {isa = PBXFileReference; fileEncoding = 4; lastKnownFileType = sourcecode.c.h; path = ACRImageProperties.h; sourceTree = "<group>"; };
		6B74403825BA71B60051F2A1 /* ACRImageProperties.mm */ = {isa = PBXFileReference; fileEncoding = 4; lastKnownFileType = sourcecode.cpp.objcpp; path = ACRImageProperties.mm; sourceTree = "<group>"; };
		6B7B1A8D20B4D2AA00260731 /* Media.cpp */ = {isa = PBXFileReference; fileEncoding = 4; lastKnownFileType = sourcecode.cpp.cpp; name = Media.cpp; path = ../../../../shared/cpp/ObjectModel/Media.cpp; sourceTree = "<group>"; };
		6B7B1A8E20B4D2AA00260731 /* MediaSource.cpp */ = {isa = PBXFileReference; fileEncoding = 4; lastKnownFileType = sourcecode.cpp.cpp; name = MediaSource.cpp; path = ../../../../shared/cpp/ObjectModel/MediaSource.cpp; sourceTree = "<group>"; };
		6B7B1A8F20B4D2AA00260731 /* MediaSource.h */ = {isa = PBXFileReference; fileEncoding = 4; lastKnownFileType = sourcecode.c.h; name = MediaSource.h; path = ../../../../shared/cpp/ObjectModel/MediaSource.h; sourceTree = "<group>"; };
		6B7B1A9020B4D2AB00260731 /* Media.h */ = {isa = PBXFileReference; fileEncoding = 4; lastKnownFileType = sourcecode.c.h; name = Media.h; path = ../../../../shared/cpp/ObjectModel/Media.h; sourceTree = "<group>"; };
		6B7B1A9520BE2CBB00260731 /* ACRUIImageView.mm */ = {isa = PBXFileReference; fileEncoding = 4; lastKnownFileType = sourcecode.cpp.objcpp; path = ACRUIImageView.mm; sourceTree = "<group>"; };
		6B7B1A9620BE2CBC00260731 /* ACRUIImageView.h */ = {isa = PBXFileReference; fileEncoding = 4; lastKnownFileType = sourcecode.c.h; path = ACRUIImageView.h; sourceTree = "<group>"; };
		6B8C76422641D8D6009548FA /* InternalId.h */ = {isa = PBXFileReference; fileEncoding = 4; lastKnownFileType = sourcecode.c.h; name = InternalId.h; path = ../../../../shared/cpp/ObjectModel/InternalId.h; sourceTree = "<group>"; };
		6B8C764A26449B07009548FA /* TableColumnDefinition.cpp */ = {isa = PBXFileReference; fileEncoding = 4; lastKnownFileType = sourcecode.cpp.cpp; name = TableColumnDefinition.cpp; path = ../../../../shared/cpp/ObjectModel/TableColumnDefinition.cpp; sourceTree = "<group>"; };
		6B8C764B26449B07009548FA /* Table.h */ = {isa = PBXFileReference; fileEncoding = 4; lastKnownFileType = sourcecode.c.h; name = Table.h; path = ../../../../shared/cpp/ObjectModel/Table.h; sourceTree = "<group>"; };
		6B8C764C26449B08009548FA /* TableCell.cpp */ = {isa = PBXFileReference; fileEncoding = 4; lastKnownFileType = sourcecode.cpp.cpp; name = TableCell.cpp; path = ../../../../shared/cpp/ObjectModel/TableCell.cpp; sourceTree = "<group>"; };
		6B8C764D26449B08009548FA /* TableColumnDefinition.h */ = {isa = PBXFileReference; fileEncoding = 4; lastKnownFileType = sourcecode.c.h; name = TableColumnDefinition.h; path = ../../../../shared/cpp/ObjectModel/TableColumnDefinition.h; sourceTree = "<group>"; };
		6B8C764E26449B08009548FA /* Table.cpp */ = {isa = PBXFileReference; fileEncoding = 4; lastKnownFileType = sourcecode.cpp.cpp; name = Table.cpp; path = ../../../../shared/cpp/ObjectModel/Table.cpp; sourceTree = "<group>"; };
		6B8C764F26449B08009548FA /* TableRow.h */ = {isa = PBXFileReference; fileEncoding = 4; lastKnownFileType = sourcecode.c.h; name = TableRow.h; path = ../../../../shared/cpp/ObjectModel/TableRow.h; sourceTree = "<group>"; };
		6B8C765026449B08009548FA /* TableRow.cpp */ = {isa = PBXFileReference; fileEncoding = 4; lastKnownFileType = sourcecode.cpp.cpp; name = TableRow.cpp; path = ../../../../shared/cpp/ObjectModel/TableRow.cpp; sourceTree = "<group>"; };
		6B8C765126449B08009548FA /* TableCell.h */ = {isa = PBXFileReference; fileEncoding = 4; lastKnownFileType = sourcecode.c.h; name = TableCell.h; path = ../../../../shared/cpp/ObjectModel/TableCell.h; sourceTree = "<group>"; };
		6B8C766226461E97009548FA /* ACOBundle.mm */ = {isa = PBXFileReference; fileEncoding = 4; lastKnownFileType = sourcecode.cpp.objcpp; path = ACOBundle.mm; sourceTree = "<group>"; };
		6B8C766326461E98009548FA /* ACRInputTableView.mm */ = {isa = PBXFileReference; fileEncoding = 4; lastKnownFileType = sourcecode.cpp.objcpp; path = ACRInputTableView.mm; sourceTree = "<group>"; };
		6B8C766426461E98009548FA /* ACOBundle.h */ = {isa = PBXFileReference; fileEncoding = 4; lastKnownFileType = sourcecode.c.h; path = ACOBundle.h; sourceTree = "<group>"; };
		6B92A7E32677DC8B00CAE3BF /* ACRChoiceSetCompactStyleView.mm */ = {isa = PBXFileReference; fileEncoding = 4; lastKnownFileType = sourcecode.cpp.objcpp; path = ACRChoiceSetCompactStyleView.mm; sourceTree = "<group>"; };
		6B92A7E52677DFAB00CAE3BF /* ACRChoiceSetCompactStyleView.h */ = {isa = PBXFileReference; fileEncoding = 4; lastKnownFileType = sourcecode.c.h; path = ACRChoiceSetCompactStyleView.h; sourceTree = "<group>"; };
		6B94F2DB24C7997D00E2B310 /* ACRTextInputHandler.h */ = {isa = PBXFileReference; fileEncoding = 4; lastKnownFileType = sourcecode.c.h; path = ACRTextInputHandler.h; sourceTree = "<group>"; };
		6B94F2DC24C7997D00E2B310 /* ACRTextInputHandler.mm */ = {isa = PBXFileReference; fileEncoding = 4; lastKnownFileType = sourcecode.cpp.objcpp; path = ACRTextInputHandler.mm; sourceTree = "<group>"; };
		6B9AB30E20DD82A2005C8E15 /* ACRTextView.h */ = {isa = PBXFileReference; fileEncoding = 4; lastKnownFileType = sourcecode.c.h; path = ACRTextView.h; sourceTree = "<group>"; };
		6B9AB30F20DD82A2005C8E15 /* ACRTextView.mm */ = {isa = PBXFileReference; fileEncoding = 4; lastKnownFileType = sourcecode.cpp.objcpp; path = ACRTextView.mm; sourceTree = "<group>"; };
		6B9BDF7120E1BD0E00F13155 /* ACRToggleInputDataSource.mm */ = {isa = PBXFileReference; fileEncoding = 4; lastKnownFileType = sourcecode.cpp.objcpp; path = ACRToggleInputDataSource.mm; sourceTree = "<group>"; };
		6B9BDF7D20F40D0F00F13155 /* ACOResourceResolvers.mm */ = {isa = PBXFileReference; fileEncoding = 4; lastKnownFileType = sourcecode.cpp.objcpp; path = ACOResourceResolvers.mm; sourceTree = "<group>"; };
		6B9BDF7E20F40D1000F13155 /* ACOResourceResolvers.h */ = {isa = PBXFileReference; fileEncoding = 4; lastKnownFileType = sourcecode.c.h; path = ACOResourceResolvers.h; sourceTree = "<group>"; };
		6B9BDFC920F6BF5D00F13155 /* ACOIResourceResolver.h */ = {isa = PBXFileReference; fileEncoding = 4; lastKnownFileType = sourcecode.c.h; path = ACOIResourceResolver.h; sourceTree = "<group>"; };
		6B9D650721095C7A00BB5C7B /* ACOMediaEvent.h */ = {isa = PBXFileReference; fileEncoding = 4; lastKnownFileType = sourcecode.c.h; path = ACOMediaEvent.h; sourceTree = "<group>"; };
		6B9D650821095C7A00BB5C7B /* ACOMediaEvent.mm */ = {isa = PBXFileReference; fileEncoding = 4; lastKnownFileType = sourcecode.cpp.objcpp; path = ACOMediaEvent.mm; sourceTree = "<group>"; };
		6B9D650C21095CBE00BB5C7B /* ACRMediaTarget.h */ = {isa = PBXFileReference; fileEncoding = 4; lastKnownFileType = sourcecode.c.h; path = ACRMediaTarget.h; sourceTree = "<group>"; };
		6B9D650D21095CBE00BB5C7B /* ACRMediaTarget.mm */ = {isa = PBXFileReference; fileEncoding = 4; lastKnownFileType = sourcecode.cpp.objcpp; path = ACRMediaTarget.mm; sourceTree = "<group>"; };
		6BAC0F2B228E2D7200E42DEB /* RichTextElementProperties.h */ = {isa = PBXFileReference; fileEncoding = 4; lastKnownFileType = sourcecode.c.h; name = RichTextElementProperties.h; path = ../../../../shared/cpp/ObjectModel/RichTextElementProperties.h; sourceTree = "<group>"; };
		6BAC0F2C228E2D7300E42DEB /* RichTextElementProperties.cpp */ = {isa = PBXFileReference; fileEncoding = 4; lastKnownFileType = sourcecode.cpp.cpp; name = RichTextElementProperties.cpp; path = ../../../../shared/cpp/ObjectModel/RichTextElementProperties.cpp; sourceTree = "<group>"; };
		6BB211FA20FF9FE9009EA1BA /* ACRActionSetRenderer.mm */ = {isa = PBXFileReference; fileEncoding = 4; lastKnownFileType = sourcecode.cpp.objcpp; path = ACRActionSetRenderer.mm; sourceTree = "<group>"; };
		6BB211FB20FF9FEA009EA1BA /* ACRActionSetRenderer.h */ = {isa = PBXFileReference; fileEncoding = 4; lastKnownFileType = sourcecode.c.h; path = ACRActionSetRenderer.h; sourceTree = "<group>"; };
		6BB211FE20FFF9C0009EA1BA /* ACRIMedia.h */ = {isa = PBXFileReference; fileEncoding = 4; lastKnownFileType = sourcecode.c.h; path = ACRIMedia.h; sourceTree = "<group>"; };
		6BB2120F210013AA009EA1BA /* AVKit.framework */ = {isa = PBXFileReference; lastKnownFileType = wrapper.framework; name = AVKit.framework; path = System/Library/Frameworks/AVKit.framework; sourceTree = SDKROOT; };
		6BB2121721001596009EA1BA /* AVFoundation.framework */ = {isa = PBXFileReference; lastKnownFileType = wrapper.framework; name = AVFoundation.framework; path = System/Library/Frameworks/AVFoundation.framework; sourceTree = SDKROOT; };
		6BBE841623CD184D00ECA586 /* ACREnums.h */ = {isa = PBXFileReference; fileEncoding = 4; lastKnownFileType = sourcecode.c.h; path = ACREnums.h; sourceTree = "<group>"; };
		6BBE841823CD184D00ECA586 /* ACOWarning.h */ = {isa = PBXFileReference; fileEncoding = 4; lastKnownFileType = sourcecode.c.h; path = ACOWarning.h; sourceTree = "<group>"; };
		6BBE841E23CE60E300ECA586 /* ACRMediaRenderer.h */ = {isa = PBXFileReference; fileEncoding = 4; lastKnownFileType = sourcecode.c.h; path = ACRMediaRenderer.h; sourceTree = "<group>"; };
		6BC30F6D21E56CF900B9FAAE /* UtiliOS.mm */ = {isa = PBXFileReference; fileEncoding = 4; lastKnownFileType = sourcecode.cpp.objcpp; path = UtiliOS.mm; sourceTree = "<group>"; };
		6BC30F7521E5750A00B9FAAE /* EnumMagic.h */ = {isa = PBXFileReference; fileEncoding = 4; lastKnownFileType = sourcecode.c.h; name = EnumMagic.h; path = ../../../../shared/cpp/ObjectModel/EnumMagic.h; sourceTree = "<group>"; };
		6BC30F7721E6E49E00B9FAAE /* ACRCustomActionRenderer.mm */ = {isa = PBXFileReference; fileEncoding = 4; lastKnownFileType = sourcecode.cpp.objcpp; path = ACRCustomActionRenderer.mm; sourceTree = "<group>"; };
		6BC30F7821E6E49E00B9FAAE /* ACRCustomActionRenderer.h */ = {isa = PBXFileReference; fileEncoding = 4; lastKnownFileType = sourcecode.c.h; path = ACRCustomActionRenderer.h; sourceTree = "<group>"; };
		6BCE4B202108EB4D00021A62 /* ACRAVPlayerViewHoldingUIView.h */ = {isa = PBXFileReference; fileEncoding = 4; lastKnownFileType = sourcecode.c.h; path = ACRAVPlayerViewHoldingUIView.h; sourceTree = "<group>"; };
		6BCE4B212108EB4E00021A62 /* ACRAVPlayerViewHoldingUIView.mm */ = {isa = PBXFileReference; fileEncoding = 4; lastKnownFileType = sourcecode.cpp.objcpp; path = ACRAVPlayerViewHoldingUIView.mm; sourceTree = "<group>"; };
		6BCE4B242108FA7C00021A62 /* ACRMediaRenderer.mm */ = {isa = PBXFileReference; fileEncoding = 4; lastKnownFileType = sourcecode.cpp.objcpp; path = ACRMediaRenderer.mm; sourceTree = "<group>"; };
		6BCE4B262108FA9300021A62 /* ACRTapGestureRecognizerFactory.mm */ = {isa = PBXFileReference; fileEncoding = 4; lastKnownFileType = sourcecode.cpp.objcpp; path = ACRTapGestureRecognizerFactory.mm; sourceTree = "<group>"; };
		6BCE4B282108FBD800021A62 /* ACRTapGestureRecognizerFactory.h */ = {isa = PBXFileReference; fileEncoding = 4; lastKnownFileType = sourcecode.c.h; path = ACRTapGestureRecognizerFactory.h; sourceTree = "<group>"; };
		6BD025EB254784660009B019 /* ACOInputResults.h */ = {isa = PBXFileReference; fileEncoding = 4; lastKnownFileType = sourcecode.c.h; path = ACOInputResults.h; sourceTree = "<group>"; };
		6BD025EC254784670009B019 /* ACOInputResults.mm */ = {isa = PBXFileReference; fileEncoding = 4; lastKnownFileType = sourcecode.cpp.objcpp; path = ACOInputResults.mm; sourceTree = "<group>"; };
		6BD859F826F2CA7B0086F5BA /* ACOFillerSpaceManager.h */ = {isa = PBXFileReference; fileEncoding = 4; lastKnownFileType = sourcecode.c.h; path = ACOFillerSpaceManager.h; sourceTree = "<group>"; };
		6BD859F926F2CA7B0086F5BA /* ACOFillerSpaceManager.mm */ = {isa = PBXFileReference; fileEncoding = 4; lastKnownFileType = sourcecode.cpp.objcpp; path = ACOFillerSpaceManager.mm; sourceTree = "<group>"; };
		6BDE5C3826FEA7C9003A1DDB /* ACRAggregateTarget.h */ = {isa = PBXFileReference; fileEncoding = 4; lastKnownFileType = sourcecode.c.h; path = ACRAggregateTarget.h; sourceTree = "<group>"; };
		6BDE5C3926FEA7DB003A1DDB /* ACROverflowTarget.mm */ = {isa = PBXFileReference; fileEncoding = 4; lastKnownFileType = sourcecode.cpp.objcpp; path = ACROverflowTarget.mm; sourceTree = "<group>"; };
		6BDE5C3A26FEA7DB003A1DDB /* ACROverflowTarget.h */ = {isa = PBXFileReference; fileEncoding = 4; lastKnownFileType = sourcecode.c.h; path = ACROverflowTarget.h; sourceTree = "<group>"; };
		6BDE5C3B26FEA7DB003A1DDB /* ACRBaseTarget.mm */ = {isa = PBXFileReference; fileEncoding = 4; lastKnownFileType = sourcecode.cpp.objcpp; path = ACRBaseTarget.mm; sourceTree = "<group>"; };
		6BDE5C3C26FEA7DB003A1DDB /* ACRBaseTarget.h */ = {isa = PBXFileReference; fileEncoding = 4; lastKnownFileType = sourcecode.c.h; path = ACRBaseTarget.h; sourceTree = "<group>"; };
		6BDE5C3E26FEA7DB003A1DDB /* ACRShowCardTarget.mm */ = {isa = PBXFileReference; fileEncoding = 4; lastKnownFileType = sourcecode.cpp.objcpp; path = ACRShowCardTarget.mm; sourceTree = "<group>"; };
		6BDE5C3F26FEA7DC003A1DDB /* ACRAggregateTarget.mm */ = {isa = PBXFileReference; fileEncoding = 4; lastKnownFileType = sourcecode.cpp.objcpp; path = ACRAggregateTarget.mm; sourceTree = "<group>"; };
		6BE6C7A426E17132009E9171 /* ColumnSet.VerticalStretch.json */ = {isa = PBXFileReference; fileEncoding = 4; lastKnownFileType = text.json; name = ColumnSet.VerticalStretch.json; path = ../../../../../../samples/v1.1/Tests/ColumnSet.VerticalStretch.json; sourceTree = "<group>"; };
		6BE6C7AE26E2C969009E9171 /* ACRCustomRenderers.h */ = {isa = PBXFileReference; lastKnownFileType = sourcecode.c.h; path = ACRCustomRenderers.h; sourceTree = "<group>"; };
		6BE6C7AF26E2C9A3009E9171 /* ACRCustomRenderers.mm */ = {isa = PBXFileReference; lastKnownFileType = sourcecode.cpp.objcpp; path = ACRCustomRenderers.mm; sourceTree = "<group>"; };
		6BE6C7B126E2DF29009E9171 /* Container.VerticalContentAlignment2.json */ = {isa = PBXFileReference; fileEncoding = 4; lastKnownFileType = text.json; path = Container.VerticalContentAlignment2.json; sourceTree = "<group>"; };
		6BE6C7B526E2E140009E9171 /* Column.VerticalAlignment.json */ = {isa = PBXFileReference; fileEncoding = 4; lastKnownFileType = text.json; path = Column.VerticalAlignment.json; sourceTree = "<group>"; };
		6BE6C7B726E2E30A009E9171 /* Container.VerticalContentAlignment.json */ = {isa = PBXFileReference; fileEncoding = 4; lastKnownFileType = text.json; path = Container.VerticalContentAlignment.json; sourceTree = "<group>"; };
		6BE6C7B826E2E30A009E9171 /* ColumnSet.Image.VerticalStretch.json */ = {isa = PBXFileReference; fileEncoding = 4; lastKnownFileType = text.json; path = ColumnSet.Image.VerticalStretch.json; sourceTree = "<group>"; };
		6BE6C7B926E2E30A009E9171 /* ColumnSet.FactSet.VerticalStretch.json */ = {isa = PBXFileReference; fileEncoding = 4; lastKnownFileType = text.json; path = ColumnSet.FactSet.VerticalStretch.json; sourceTree = "<group>"; };
		6BE6C7BD26E2E4EC009E9171 /* ColumnSet.VerticalStretch.json */ = {isa = PBXFileReference; fileEncoding = 4; lastKnownFileType = text.json; path = ColumnSet.VerticalStretch.json; sourceTree = "<group>"; };
		6BE6C7BF26E2ECEA009E9171 /* ADCMockResolver.m */ = {isa = PBXFileReference; fileEncoding = 4; lastKnownFileType = sourcecode.c.objc; path = ADCMockResolver.m; sourceTree = "<group>"; };
		6BE6C7C026E2ECEA009E9171 /* ADCMockResolver.h */ = {isa = PBXFileReference; fileEncoding = 4; lastKnownFileType = sourcecode.c.h; path = ADCMockResolver.h; sourceTree = "<group>"; };
		6BE6C7C226E2F07C009E9171 /* sample.json */ = {isa = PBXFileReference; fileEncoding = 4; lastKnownFileType = text.json; name = sample.json; path = ../../../ADCIOSVisualizer/resources/sample.json; sourceTree = "<group>"; };
		6BE6C7C426E7CDCF009E9171 /* ColumnSet.Input.ChoiceSet.VerticalStretch.json */ = {isa = PBXFileReference; fileEncoding = 4; lastKnownFileType = text.json; path = ColumnSet.Input.ChoiceSet.VerticalStretch.json; sourceTree = "<group>"; };
		6BE8DFD3249C4C1B005EFE66 /* ACRToggleInputView.mm */ = {isa = PBXFileReference; lastKnownFileType = sourcecode.cpp.objcpp; path = ACRToggleInputView.mm; sourceTree = "<group>"; };
		6BE8DFD5249C5126005EFE66 /* ACRToggleInputView.h */ = {isa = PBXFileReference; lastKnownFileType = sourcecode.c.h; path = ACRToggleInputView.h; sourceTree = "<group>"; };
		6BF430752190DDCA0068E432 /* ACRQuickReplyView.h */ = {isa = PBXFileReference; fileEncoding = 4; lastKnownFileType = sourcecode.c.h; path = ACRQuickReplyView.h; sourceTree = "<group>"; };
		6BF430762190DDCA0068E432 /* ACRQuickReplyView.mm */ = {isa = PBXFileReference; fileEncoding = 4; lastKnownFileType = sourcecode.cpp.objcpp; path = ACRQuickReplyView.mm; sourceTree = "<group>"; };
		6BF4307D219129600068E432 /* ACRQuickReplyMultilineView.h */ = {isa = PBXFileReference; fileEncoding = 4; lastKnownFileType = sourcecode.c.h; path = ACRQuickReplyMultilineView.h; sourceTree = "<group>"; };
		6BF4307E219129600068E432 /* ACRQuickReplyMultilineView.mm */ = {isa = PBXFileReference; fileEncoding = 4; lastKnownFileType = sourcecode.cpp.objcpp; path = ACRQuickReplyMultilineView.mm; sourceTree = "<group>"; };
		6BFCA13A264F54B000195CA7 /* ACRTableRow.h */ = {isa = PBXFileReference; fileEncoding = 4; lastKnownFileType = sourcecode.c.h; path = ACRTableRow.h; sourceTree = "<group>"; };
		6BFCA13B264F54B100195CA7 /* ACRTableView.h */ = {isa = PBXFileReference; fileEncoding = 4; lastKnownFileType = sourcecode.c.h; path = ACRTableView.h; sourceTree = "<group>"; };
		6BFCA13C264F54B200195CA7 /* ACRTableRow.mm */ = {isa = PBXFileReference; fileEncoding = 4; lastKnownFileType = sourcecode.cpp.objcpp; path = ACRTableRow.mm; sourceTree = "<group>"; };
		6BFCA13D264F54B300195CA7 /* ACRTableView.mm */ = {isa = PBXFileReference; fileEncoding = 4; lastKnownFileType = sourcecode.cpp.objcpp; path = ACRTableView.mm; sourceTree = "<group>"; };
		6BFCA13F264F54B500195CA7 /* ACRTableCellView.mm */ = {isa = PBXFileReference; fileEncoding = 4; lastKnownFileType = sourcecode.cpp.objcpp; path = ACRTableCellView.mm; sourceTree = "<group>"; };
		6BFCA1462653270200195CA7 /* ACRTableCellRenderer.h */ = {isa = PBXFileReference; fileEncoding = 4; lastKnownFileType = sourcecode.c.h; path = ACRTableCellRenderer.h; sourceTree = "<group>"; };
		6BFCA1472653270200195CA7 /* ACRTableCellRenderer.mm */ = {isa = PBXFileReference; fileEncoding = 4; lastKnownFileType = sourcecode.cpp.objcpp; path = ACRTableCellRenderer.mm; sourceTree = "<group>"; };
		6BFCA14A265452E000195CA7 /* ACRTableRenderer.h */ = {isa = PBXFileReference; fileEncoding = 4; lastKnownFileType = sourcecode.c.h; path = ACRTableRenderer.h; sourceTree = "<group>"; };
		6BFCA14B265452E100195CA7 /* ACRTableRenderer.mm */ = {isa = PBXFileReference; fileEncoding = 4; lastKnownFileType = sourcecode.cpp.objcpp; path = ACRTableRenderer.mm; sourceTree = "<group>"; };
		6BFF23DD2714C0EF00183C59 /* ACOBaseCardElementPrivate.h */ = {isa = PBXFileReference; fileEncoding = 4; lastKnownFileType = sourcecode.c.h; name = ACOBaseCardElementPrivate.h; path = PrivateHeaders/ACOBaseCardElementPrivate.h; sourceTree = "<group>"; };
		6BFF23DE2714C0EF00183C59 /* ACRInputLabelViewPrivate.h */ = {isa = PBXFileReference; fileEncoding = 4; lastKnownFileType = sourcecode.c.h; name = ACRInputLabelViewPrivate.h; path = PrivateHeaders/ACRInputLabelViewPrivate.h; sourceTree = "<group>"; };
		6BFF23DF2714C0F000183C59 /* ACRViewPrivate.h */ = {isa = PBXFileReference; fileEncoding = 4; lastKnownFileType = sourcecode.c.h; name = ACRViewPrivate.h; path = PrivateHeaders/ACRViewPrivate.h; sourceTree = "<group>"; };
		6BFF23E02714C0F000183C59 /* ACOAuthenticationPrivate.h */ = {isa = PBXFileReference; fileEncoding = 4; lastKnownFileType = sourcecode.c.h; name = ACOAuthenticationPrivate.h; path = PrivateHeaders/ACOAuthenticationPrivate.h; sourceTree = "<group>"; };
		6BFF23E12714C0F000183C59 /* ACORemoteResourceInformationPrivate.h */ = {isa = PBXFileReference; fileEncoding = 4; lastKnownFileType = sourcecode.c.h; name = ACORemoteResourceInformationPrivate.h; path = PrivateHeaders/ACORemoteResourceInformationPrivate.h; sourceTree = "<group>"; };
		6BFF23E22714C0F000183C59 /* ACOHostConfigPrivate.h */ = {isa = PBXFileReference; fileEncoding = 4; lastKnownFileType = sourcecode.c.h; name = ACOHostConfigPrivate.h; path = PrivateHeaders/ACOHostConfigPrivate.h; sourceTree = "<group>"; };
		6BFF23E32714C0F000183C59 /* ACOParseContextPrivate.h */ = {isa = PBXFileReference; fileEncoding = 4; lastKnownFileType = sourcecode.c.h; name = ACOParseContextPrivate.h; path = PrivateHeaders/ACOParseContextPrivate.h; sourceTree = "<group>"; };
		6BFF23E42714C0F000183C59 /* ACOAdaptiveCardPrivate.h */ = {isa = PBXFileReference; fileEncoding = 4; lastKnownFileType = sourcecode.c.h; name = ACOAdaptiveCardPrivate.h; path = PrivateHeaders/ACOAdaptiveCardPrivate.h; sourceTree = "<group>"; };
		6BFF23E52714C0F000183C59 /* ACRRendererPrivate.h */ = {isa = PBXFileReference; fileEncoding = 4; lastKnownFileType = sourcecode.c.h; name = ACRRendererPrivate.h; path = PrivateHeaders/ACRRendererPrivate.h; sourceTree = "<group>"; };
		6BFF23E62714C0F000183C59 /* ACRRegistrationPrivate.h */ = {isa = PBXFileReference; fileEncoding = 4; lastKnownFileType = sourcecode.c.h; name = ACRRegistrationPrivate.h; path = PrivateHeaders/ACRRegistrationPrivate.h; sourceTree = "<group>"; };
		6BFF23E72714C0F000183C59 /* ACRParseWarningPrivate.h */ = {isa = PBXFileReference; fileEncoding = 4; lastKnownFileType = sourcecode.c.h; name = ACRParseWarningPrivate.h; path = PrivateHeaders/ACRParseWarningPrivate.h; sourceTree = "<group>"; };
		6BFF23E82714C0F000183C59 /* ACORefreshPrivate.h */ = {isa = PBXFileReference; fileEncoding = 4; lastKnownFileType = sourcecode.c.h; name = ACORefreshPrivate.h; path = PrivateHeaders/ACORefreshPrivate.h; sourceTree = "<group>"; };
		6BFF23E92714C0F000183C59 /* ACOBaseActionElementPrivate.h */ = {isa = PBXFileReference; fileEncoding = 4; lastKnownFileType = sourcecode.c.h; name = ACOBaseActionElementPrivate.h; path = PrivateHeaders/ACOBaseActionElementPrivate.h; sourceTree = "<group>"; };
		6BFF23EA2714C0F000183C59 /* ACOTokenExchangeResourcePrivate.h */ = {isa = PBXFileReference; fileEncoding = 4; lastKnownFileType = sourcecode.c.h; name = ACOTokenExchangeResourcePrivate.h; path = PrivateHeaders/ACOTokenExchangeResourcePrivate.h; sourceTree = "<group>"; };
		6BFF23EB2714C0F000183C59 /* ACOMediaEventPrivate.h */ = {isa = PBXFileReference; fileEncoding = 4; lastKnownFileType = sourcecode.c.h; name = ACOMediaEventPrivate.h; path = PrivateHeaders/ACOMediaEventPrivate.h; sourceTree = "<group>"; };
		6BFF23EC2714C0F000183C59 /* ACOAuthCardButtonPrivate.h */ = {isa = PBXFileReference; fileEncoding = 4; lastKnownFileType = sourcecode.c.h; name = ACOAuthCardButtonPrivate.h; path = PrivateHeaders/ACOAuthCardButtonPrivate.h; sourceTree = "<group>"; };
		6BFF23ED2714C0F000183C59 /* ACOActionOverflowPrivate.h */ = {isa = PBXFileReference; fileEncoding = 4; lastKnownFileType = sourcecode.c.h; name = ACOActionOverflowPrivate.h; path = PrivateHeaders/ACOActionOverflowPrivate.h; sourceTree = "<group>"; };
		6BFF23FF2714CA7600183C59 /* ACRChoiceSetViewDataSource.h */ = {isa = PBXFileReference; fileEncoding = 4; lastKnownFileType = sourcecode.c.h; name = ACRChoiceSetViewDataSource.h; path = PrivateHeaders/ACRChoiceSetViewDataSource.h; sourceTree = "<group>"; };
		6BFF24032714E1BD00183C59 /* ACRDateTextField.h */ = {isa = PBXFileReference; fileEncoding = 4; lastKnownFileType = sourcecode.c.h; name = ACRDateTextField.h; path = PrivateHeaders/ACRDateTextField.h; sourceTree = "<group>"; };
		6BFF24052714E26900183C59 /* ACRToggleInputDataSource.h */ = {isa = PBXFileReference; fileEncoding = 4; lastKnownFileType = sourcecode.c.h; name = ACRToggleInputDataSource.h; path = PrivateHeaders/ACRToggleInputDataSource.h; sourceTree = "<group>"; };
		6BFF24072714E30B00183C59 /* ACRShowCardTarget.h */ = {isa = PBXFileReference; fileEncoding = 4; lastKnownFileType = sourcecode.c.h; name = ACRShowCardTarget.h; path = PrivateHeaders/ACRShowCardTarget.h; sourceTree = "<group>"; };
		6BFF24092714E33000183C59 /* ACRToggleVisibilityTarget.h */ = {isa = PBXFileReference; fileEncoding = 4; lastKnownFileType = sourcecode.c.h; name = ACRToggleVisibilityTarget.h; path = PrivateHeaders/ACRToggleVisibilityTarget.h; sourceTree = "<group>"; };
		6BFF240B2714E3D100183C59 /* ACRSeparator.h */ = {isa = PBXFileReference; fileEncoding = 4; lastKnownFileType = sourcecode.c.h; name = ACRSeparator.h; path = PrivateHeaders/ACRSeparator.h; sourceTree = "<group>"; };
		6BFF240D2714E42800183C59 /* ACRTableCellView.h */ = {isa = PBXFileReference; fileEncoding = 4; lastKnownFileType = sourcecode.c.h; name = ACRTableCellView.h; path = PrivateHeaders/ACRTableCellView.h; sourceTree = "<group>"; };
		6BFF240F2714E46300183C59 /* ACRImageSetUICollectionView.h */ = {isa = PBXFileReference; fileEncoding = 4; lastKnownFileType = sourcecode.c.h; name = ACRImageSetUICollectionView.h; path = PrivateHeaders/ACRImageSetUICollectionView.h; sourceTree = "<group>"; };
		6BFF24112714E99C00183C59 /* ACRTargetBuilderDirector.h */ = {isa = PBXFileReference; fileEncoding = 4; lastKnownFileType = sourcecode.c.h; name = ACRTargetBuilderDirector.h; path = PrivateHeaders/ACRTargetBuilderDirector.h; sourceTree = "<group>"; };
		6BFF24132714EF2200183C59 /* UtiliOS.h */ = {isa = PBXFileReference; fileEncoding = 4; lastKnownFileType = sourcecode.c.h; name = UtiliOS.h; path = PrivateHeaders/UtiliOS.h; sourceTree = "<group>"; };
		6BFF24152714FA1D00183C59 /* AdaptiveCards.h */ = {isa = PBXFileReference; fileEncoding = 4; lastKnownFileType = sourcecode.c.h; path = AdaptiveCards.h; sourceTree = "<group>"; };
		6BFF99B925FFF53D0028069F /* AuthCardButton.h */ = {isa = PBXFileReference; fileEncoding = 4; lastKnownFileType = sourcecode.c.h; name = AuthCardButton.h; path = ../../../../shared/cpp/ObjectModel/AuthCardButton.h; sourceTree = "<group>"; };
		6BFF99BA25FFF53D0028069F /* ExecuteAction.h */ = {isa = PBXFileReference; fileEncoding = 4; lastKnownFileType = sourcecode.c.h; name = ExecuteAction.h; path = ../../../../shared/cpp/ObjectModel/ExecuteAction.h; sourceTree = "<group>"; };
		6BFF99BB25FFF53D0028069F /* AuthCardButton.cpp */ = {isa = PBXFileReference; fileEncoding = 4; lastKnownFileType = sourcecode.cpp.cpp; name = AuthCardButton.cpp; path = ../../../../shared/cpp/ObjectModel/AuthCardButton.cpp; sourceTree = "<group>"; };
		6BFF99BC25FFF53D0028069F /* TokenExchangeResource.h */ = {isa = PBXFileReference; fileEncoding = 4; lastKnownFileType = sourcecode.c.h; name = TokenExchangeResource.h; path = ../../../../shared/cpp/ObjectModel/TokenExchangeResource.h; sourceTree = "<group>"; };
		6BFF99BD25FFF53D0028069F /* Authentication.h */ = {isa = PBXFileReference; fileEncoding = 4; lastKnownFileType = sourcecode.c.h; name = Authentication.h; path = ../../../../shared/cpp/ObjectModel/Authentication.h; sourceTree = "<group>"; };
		6BFF99BE25FFF53D0028069F /* ExecuteAction.cpp */ = {isa = PBXFileReference; fileEncoding = 4; lastKnownFileType = sourcecode.cpp.cpp; name = ExecuteAction.cpp; path = ../../../../shared/cpp/ObjectModel/ExecuteAction.cpp; sourceTree = "<group>"; };
		6BFF99BF25FFF53D0028069F /* Refresh.cpp */ = {isa = PBXFileReference; fileEncoding = 4; lastKnownFileType = sourcecode.cpp.cpp; name = Refresh.cpp; path = ../../../../shared/cpp/ObjectModel/Refresh.cpp; sourceTree = "<group>"; };
		6BFF99C025FFF53D0028069F /* Refresh.h */ = {isa = PBXFileReference; fileEncoding = 4; lastKnownFileType = sourcecode.c.h; name = Refresh.h; path = ../../../../shared/cpp/ObjectModel/Refresh.h; sourceTree = "<group>"; };
		6BFF99C125FFF53D0028069F /* TokenExchangeResource.cpp */ = {isa = PBXFileReference; fileEncoding = 4; lastKnownFileType = sourcecode.cpp.cpp; name = TokenExchangeResource.cpp; path = ../../../../shared/cpp/ObjectModel/TokenExchangeResource.cpp; sourceTree = "<group>"; };
		6BFF99C225FFF53D0028069F /* Authentication.cpp */ = {isa = PBXFileReference; fileEncoding = 4; lastKnownFileType = sourcecode.cpp.cpp; name = Authentication.cpp; path = ../../../../shared/cpp/ObjectModel/Authentication.cpp; sourceTree = "<group>"; };
		6BFF99DD260012380028069F /* ACORefresh.h */ = {isa = PBXFileReference; fileEncoding = 4; lastKnownFileType = sourcecode.c.h; path = ACORefresh.h; sourceTree = "<group>"; };
		6BFF99DE260012380028069F /* ACORefresh.mm */ = {isa = PBXFileReference; fileEncoding = 4; lastKnownFileType = sourcecode.cpp.objcpp; path = ACORefresh.mm; sourceTree = "<group>"; };
		6BFF99EA2600387A0028069F /* ACOTokenExchangeResource.h */ = {isa = PBXFileReference; fileEncoding = 4; lastKnownFileType = sourcecode.c.h; path = ACOTokenExchangeResource.h; sourceTree = "<group>"; };
		6BFF99EB2600387A0028069F /* ACOTokenExchangeResource.mm */ = {isa = PBXFileReference; fileEncoding = 4; lastKnownFileType = sourcecode.cpp.objcpp; path = ACOTokenExchangeResource.mm; sourceTree = "<group>"; };
		6BFF99F826003EBA0028069F /* ACOAutoCardButton.mm */ = {isa = PBXFileReference; fileEncoding = 4; lastKnownFileType = sourcecode.cpp.objcpp; path = ACOAutoCardButton.mm; sourceTree = "<group>"; };
		6BFF99F926003EBA0028069F /* ACOAuthCardButton.h */ = {isa = PBXFileReference; fileEncoding = 4; lastKnownFileType = sourcecode.c.h; path = ACOAuthCardButton.h; sourceTree = "<group>"; };
		6BFF9A0026004C580028069F /* ACOAuthentication.h */ = {isa = PBXFileReference; fileEncoding = 4; lastKnownFileType = sourcecode.c.h; path = ACOAuthentication.h; sourceTree = "<group>"; };
		6BFF9A0226004C580028069F /* ACOAuthentication.mm */ = {isa = PBXFileReference; fileEncoding = 4; lastKnownFileType = sourcecode.cpp.objcpp; path = ACOAuthentication.mm; sourceTree = "<group>"; };
		709889F4E83C1064F49E7DDC /* Pods-AdaptiveCardsTests.release.xcconfig */ = {isa = PBXFileReference; includeInIndex = 1; lastKnownFileType = text.xcconfig; name = "Pods-AdaptiveCardsTests.release.xcconfig"; path = "Target Support Files/Pods-AdaptiveCardsTests/Pods-AdaptiveCardsTests.release.xcconfig"; sourceTree = "<group>"; };
		75D7DB0E51EC8A155E83E2D0 /* Pods-ADCIOSVisualizer-AdaptiveCardsTests.debug.xcconfig */ = {isa = PBXFileReference; includeInIndex = 1; lastKnownFileType = text.xcconfig; name = "Pods-ADCIOSVisualizer-AdaptiveCardsTests.debug.xcconfig"; path = "Target Support Files/Pods-ADCIOSVisualizer-AdaptiveCardsTests/Pods-ADCIOSVisualizer-AdaptiveCardsTests.debug.xcconfig"; sourceTree = "<group>"; };
		7749A56FE5104914C2BA9D02 /* Pods-AdaptiveCardsTests-AdaptiveCards.release.xcconfig */ = {isa = PBXFileReference; includeInIndex = 1; lastKnownFileType = text.xcconfig; name = "Pods-AdaptiveCardsTests-AdaptiveCards.release.xcconfig"; path = "Target Support Files/Pods-AdaptiveCardsTests-AdaptiveCards/Pods-AdaptiveCardsTests-AdaptiveCards.release.xcconfig"; sourceTree = "<group>"; };
		7751C0722CAC0EEB00C876DD /* ACRPageControl.h */ = {isa = PBXFileReference; fileEncoding = 4; lastKnownFileType = sourcecode.c.h; name = ACRPageControl.h; path = PrivateHeaders/ACRPageControl.h; sourceTree = "<group>"; };
		7751C0742CAC0F0B00C876DD /* ACRCarouselView.h */ = {isa = PBXFileReference; fileEncoding = 4; lastKnownFileType = sourcecode.c.h; name = ACRCarouselView.h; path = PrivateHeaders/ACRCarouselView.h; sourceTree = "<group>"; };
		7751C0752CAC0F0B00C876DD /* ACRCarouselViewRenderer.h */ = {isa = PBXFileReference; fileEncoding = 4; lastKnownFileType = sourcecode.c.h; name = ACRCarouselViewRenderer.h; path = PrivateHeaders/ACRCarouselViewRenderer.h; sourceTree = "<group>"; };
		7751C0762CAC0F0B00C876DD /* ACRCarouselPageContainerView.h */ = {isa = PBXFileReference; fileEncoding = 4; lastKnownFileType = sourcecode.c.h; name = ACRCarouselPageContainerView.h; path = PrivateHeaders/ACRCarouselPageContainerView.h; sourceTree = "<group>"; };
		7751C07A2CAC0F4100C876DD /* ACRCarouselPageView.h */ = {isa = PBXFileReference; fileEncoding = 4; lastKnownFileType = sourcecode.c.h; name = ACRCarouselPageView.h; path = PrivateHeaders/ACRCarouselPageView.h; sourceTree = "<group>"; };
		7762DE922CB3B8BD0051C112 /* ACRDirectionalPanGestureRecognizer.m */ = {isa = PBXFileReference; lastKnownFileType = sourcecode.c.objc; path = ACRDirectionalPanGestureRecognizer.m; sourceTree = "<group>"; };
		7762DE972CB3F8500051C112 /* ACRDirectionalPanGestureRecognizer.h */ = {isa = PBXFileReference; lastKnownFileType = sourcecode.c.h; path = ACRDirectionalPanGestureRecognizer.h; sourceTree = "<group>"; };
		7773A9112CA2D20100097C06 /* AdaptiveCardCarouselTests.mm */ = {isa = PBXFileReference; explicitFileType = sourcecode.cpp.objcpp; fileEncoding = 4; path = AdaptiveCardCarouselTests.mm; sourceTree = "<group>"; };
		7773A9142CA2D32E00097C06 /* Carousel.valid.json */ = {isa = PBXFileReference; fileEncoding = 4; lastKnownFileType = text.json; path = Carousel.valid.json; sourceTree = "<group>"; };
		7773A9162CA2D33400097C06 /* Carousel.invalid.json */ = {isa = PBXFileReference; fileEncoding = 4; lastKnownFileType = text.json; path = Carousel.invalid.json; sourceTree = "<group>"; };
		7773C2DA2CA3FF8600097C06 /* ACRCarouselPageView.mm */ = {isa = PBXFileReference; fileEncoding = 4; lastKnownFileType = sourcecode.cpp.objcpp; path = ACRCarouselPageView.mm; sourceTree = "<group>"; };
		7773C2E12CA558AE00097C06 /* ACRCarouselPageContainerView.mm */ = {isa = PBXFileReference; fileEncoding = 4; lastKnownFileType = sourcecode.cpp.objcpp; path = ACRCarouselPageContainerView.mm; sourceTree = "<group>"; };
		7773C2E42CA5592200097C06 /* ACRCarouselView.mm */ = {isa = PBXFileReference; fileEncoding = 4; lastKnownFileType = sourcecode.cpp.objcpp; path = ACRCarouselView.mm; sourceTree = "<group>"; };
		7773C2E82CA5656100097C06 /* ACRPageControl.mm */ = {isa = PBXFileReference; fileEncoding = 4; lastKnownFileType = sourcecode.cpp.objcpp; path = ACRPageControl.mm; sourceTree = "<group>"; };
		777DD1173C03E3F4EC695141 /* Pods-AdaptiveCards.debug.xcconfig */ = {isa = PBXFileReference; includeInIndex = 1; lastKnownFileType = text.xcconfig; name = "Pods-AdaptiveCards.debug.xcconfig"; path = "Target Support Files/Pods-AdaptiveCards/Pods-AdaptiveCards.debug.xcconfig"; sourceTree = "<group>"; };
		7DC49373563AE22454C070D6 /* Pods-Fluent-AdaptiveCards.debug.xcconfig */ = {isa = PBXFileReference; includeInIndex = 1; lastKnownFileType = text.xcconfig; name = "Pods-Fluent-AdaptiveCards.debug.xcconfig"; path = "Target Support Files/Pods-Fluent-AdaptiveCards/Pods-Fluent-AdaptiveCards.debug.xcconfig"; sourceTree = "<group>"; };
		7ECFB63E219A3940004727A9 /* ParseContext.cpp */ = {isa = PBXFileReference; fileEncoding = 4; lastKnownFileType = sourcecode.cpp.cpp; name = ParseContext.cpp; path = ../../../../shared/cpp/ObjectModel/ParseContext.cpp; sourceTree = "<group>"; };
		7ECFB63F219A3940004727A9 /* ParseContext.h */ = {isa = PBXFileReference; fileEncoding = 4; lastKnownFileType = sourcecode.c.h; name = ParseContext.h; path = ../../../../shared/cpp/ObjectModel/ParseContext.h; sourceTree = "<group>"; };
		7EDC0F65213878E800077A13 /* SemanticVersion.h */ = {isa = PBXFileReference; fileEncoding = 4; lastKnownFileType = sourcecode.c.h; name = SemanticVersion.h; path = ../../../../shared/cpp/ObjectModel/SemanticVersion.h; sourceTree = "<group>"; };
		7EDC0F66213878E800077A13 /* SemanticVersion.cpp */ = {isa = PBXFileReference; fileEncoding = 4; lastKnownFileType = sourcecode.cpp.cpp; name = SemanticVersion.cpp; path = ../../../../shared/cpp/ObjectModel/SemanticVersion.cpp; sourceTree = "<group>"; };
		7EF8879B21F14CDD00BAFF02 /* BackgroundImage.h */ = {isa = PBXFileReference; fileEncoding = 4; lastKnownFileType = sourcecode.c.h; name = BackgroundImage.h; path = ../../../../shared/cpp/ObjectModel/BackgroundImage.h; sourceTree = "<group>"; };
		7EF8879C21F14CDD00BAFF02 /* BackgroundImage.cpp */ = {isa = PBXFileReference; fileEncoding = 4; lastKnownFileType = sourcecode.cpp.cpp; name = BackgroundImage.cpp; path = ../../../../shared/cpp/ObjectModel/BackgroundImage.cpp; sourceTree = "<group>"; };
		8404BA8C226697800091A0AD /* FeatureRegistration.h */ = {isa = PBXFileReference; fileEncoding = 4; lastKnownFileType = sourcecode.c.h; name = FeatureRegistration.h; path = ../../../../shared/cpp/ObjectModel/FeatureRegistration.h; sourceTree = "<group>"; };
		8404BA8D226697800091A0AD /* FeatureRegistration.cpp */ = {isa = PBXFileReference; fileEncoding = 4; lastKnownFileType = sourcecode.cpp.cpp; name = FeatureRegistration.cpp; path = ../../../../shared/cpp/ObjectModel/FeatureRegistration.cpp; sourceTree = "<group>"; };
		84AE295327FFA26F00D01B82 /* ContentSource.cpp */ = {isa = PBXFileReference; fileEncoding = 4; lastKnownFileType = sourcecode.cpp.cpp; name = ContentSource.cpp; path = ../../../../shared/cpp/ObjectModel/ContentSource.cpp; sourceTree = "<group>"; };
		84AE295427FFA26F00D01B82 /* CMakeLists.txt */ = {isa = PBXFileReference; fileEncoding = 4; lastKnownFileType = text; name = CMakeLists.txt; path = ../../../../shared/cpp/ObjectModel/CMakeLists.txt; sourceTree = "<group>"; };
		84AE295527FFA26F00D01B82 /* ContentSource.h */ = {isa = PBXFileReference; fileEncoding = 4; lastKnownFileType = sourcecode.c.h; name = ContentSource.h; path = ../../../../shared/cpp/ObjectModel/ContentSource.h; sourceTree = "<group>"; };
		84AE295627FFA26F00D01B82 /* CaptionSource.h */ = {isa = PBXFileReference; fileEncoding = 4; lastKnownFileType = sourcecode.c.h; name = CaptionSource.h; path = ../../../../shared/cpp/ObjectModel/CaptionSource.h; sourceTree = "<group>"; };
		84AE295727FFA26F00D01B82 /* CaptionSource.cpp */ = {isa = PBXFileReference; fileEncoding = 4; lastKnownFileType = sourcecode.cpp.cpp; name = CaptionSource.cpp; path = ../../../../shared/cpp/ObjectModel/CaptionSource.cpp; sourceTree = "<group>"; };
		9240A5BA903EB4E235296A01 /* Pods-AdaptiveCards.apprelease.xcconfig */ = {isa = PBXFileReference; includeInIndex = 1; lastKnownFileType = text.xcconfig; name = "Pods-AdaptiveCards.apprelease.xcconfig"; path = "Target Support Files/Pods-AdaptiveCards/Pods-AdaptiveCards.apprelease.xcconfig"; sourceTree = "<group>"; };
		92C9540BDB87B09349BF0018 /* Pods-AdaptiveCards-AdaptiveCardsTests.release.xcconfig */ = {isa = PBXFileReference; includeInIndex = 1; lastKnownFileType = text.xcconfig; name = "Pods-AdaptiveCards-AdaptiveCardsTests.release.xcconfig"; path = "Target Support Files/Pods-AdaptiveCards-AdaptiveCardsTests/Pods-AdaptiveCards-AdaptiveCardsTests.release.xcconfig"; sourceTree = "<group>"; };
		B35633212C060D7900F1C999 /* ValueChangedActionTests.mm */ = {isa = PBXFileReference; lastKnownFileType = sourcecode.cpp.objcpp; path = ValueChangedActionTests.mm; sourceTree = "<group>"; };
		B35633232C060EEF00F1C999 /* ValueChangedActionValid.json */ = {isa = PBXFileReference; lastKnownFileType = text.json; path = ValueChangedActionValid.json; sourceTree = "<group>"; };
		B35633262C06E4FC00F1C999 /* ValueChangedActionInvalid.json */ = {isa = PBXFileReference; lastKnownFileType = text.json; path = ValueChangedActionInvalid.json; sourceTree = "<group>"; };
		B37FE7542CBEAAEC00537817 /* ACRBadgeRenderer.mm */ = {isa = PBXFileReference; lastKnownFileType = sourcecode.cpp.objcpp; path = ACRBadgeRenderer.mm; sourceTree = "<group>"; };
		B37FE7562CBEAAEC00537817 /* ACRBadgeView.mm */ = {isa = PBXFileReference; lastKnownFileType = sourcecode.cpp.objcpp; path = ACRBadgeView.mm; sourceTree = "<group>"; };
		B37FE75F2CBEB00400537817 /* ACRBadgeRenderer.h */ = {isa = PBXFileReference; lastKnownFileType = sourcecode.c.h; name = ACRBadgeRenderer.h; path = PrivateHeaders/ACRBadgeRenderer.h; sourceTree = "<group>"; };
		B37FE7602CBEB00400537817 /* ACRBadgeView.h */ = {isa = PBXFileReference; lastKnownFileType = sourcecode.c.h; name = ACRBadgeView.h; path = PrivateHeaders/ACRBadgeView.h; sourceTree = "<group>"; };
		C1BFE0C10A542B2DABBE89DC /* Pods-AdaptiveCardsTests.debug.xcconfig */ = {isa = PBXFileReference; includeInIndex = 1; lastKnownFileType = text.xcconfig; name = "Pods-AdaptiveCardsTests.debug.xcconfig"; path = "Target Support Files/Pods-AdaptiveCardsTests/Pods-AdaptiveCardsTests.debug.xcconfig"; sourceTree = "<group>"; };
		C8DEDF37220CDEB00001AAED /* ActionSet.cpp */ = {isa = PBXFileReference; fileEncoding = 4; lastKnownFileType = sourcecode.cpp.cpp; name = ActionSet.cpp; path = ../../../../shared/cpp/ObjectModel/ActionSet.cpp; sourceTree = "<group>"; };
		C8DEDF38220CDEB00001AAED /* ActionSet.h */ = {isa = PBXFileReference; fileEncoding = 4; lastKnownFileType = sourcecode.c.h; name = ActionSet.h; path = ../../../../shared/cpp/ObjectModel/ActionSet.h; sourceTree = "<group>"; };
		CA1218C221C4509300152EA8 /* ToggleVisibilityTarget.h */ = {isa = PBXFileReference; fileEncoding = 4; lastKnownFileType = sourcecode.c.h; name = ToggleVisibilityTarget.h; path = ../../../../shared/cpp/ObjectModel/ToggleVisibilityTarget.h; sourceTree = "<group>"; };
		CA1218C321C4509300152EA8 /* ToggleVisibilityAction.h */ = {isa = PBXFileReference; fileEncoding = 4; lastKnownFileType = sourcecode.c.h; name = ToggleVisibilityAction.h; path = ../../../../shared/cpp/ObjectModel/ToggleVisibilityAction.h; sourceTree = "<group>"; };
		CA1218C421C4509400152EA8 /* ToggleVisibilityTarget.cpp */ = {isa = PBXFileReference; fileEncoding = 4; lastKnownFileType = sourcecode.cpp.cpp; name = ToggleVisibilityTarget.cpp; path = ../../../../shared/cpp/ObjectModel/ToggleVisibilityTarget.cpp; sourceTree = "<group>"; };
		CA1218C521C4509400152EA8 /* ToggleVisibilityAction.cpp */ = {isa = PBXFileReference; fileEncoding = 4; lastKnownFileType = sourcecode.cpp.cpp; name = ToggleVisibilityAction.cpp; path = ../../../../shared/cpp/ObjectModel/ToggleVisibilityAction.cpp; sourceTree = "<group>"; };
		CFB971FF2941C079008E3795 /* ChoicesData.h */ = {isa = PBXFileReference; fileEncoding = 4; lastKnownFileType = sourcecode.c.h; name = ChoicesData.h; path = ../../../../shared/cpp/ObjectModel/ChoicesData.h; sourceTree = "<group>"; };
		CFB972002941C079008E3795 /* ChoicesData.cpp */ = {isa = PBXFileReference; fileEncoding = 4; lastKnownFileType = sourcecode.cpp.cpp; name = ChoicesData.cpp; path = ../../../../shared/cpp/ObjectModel/ChoicesData.cpp; sourceTree = "<group>"; };
		CFF954CD29819AA800F321C3 /* ACOTypeaheadDebouncer.h */ = {isa = PBXFileReference; lastKnownFileType = sourcecode.c.h; path = ACOTypeaheadDebouncer.h; sourceTree = "<group>"; };
		CFF954CE29819ABD00F321C3 /* ACOTypeaheadDebouncer.mm */ = {isa = PBXFileReference; lastKnownFileType = sourcecode.cpp.objcpp; path = ACOTypeaheadDebouncer.mm; sourceTree = "<group>"; };
		CFF954D129819B3C00F321C3 /* ACOTypeaheadDynamicChoicesService.h */ = {isa = PBXFileReference; lastKnownFileType = sourcecode.c.h; path = ACOTypeaheadDynamicChoicesService.h; sourceTree = "<group>"; };
		CFF954D229819B4A00F321C3 /* ACOTypeaheadDynamicChoicesService.mm */ = {isa = PBXFileReference; lastKnownFileType = sourcecode.cpp.objcpp; path = ACOTypeaheadDynamicChoicesService.mm; sourceTree = "<group>"; };
		CFF954D429819C1200F321C3 /* ACOTypeaheadSearchHandler.h */ = {isa = PBXFileReference; lastKnownFileType = sourcecode.c.h; path = ACOTypeaheadSearchHandler.h; sourceTree = "<group>"; };
		CFF954D62981AF5800F321C3 /* ACRChoiceSetFilteredStyleView.mm */ = {isa = PBXFileReference; lastKnownFileType = sourcecode.cpp.objcpp; path = ACRChoiceSetFilteredStyleView.mm; sourceTree = "<group>"; };
		CFF954D72981AF5800F321C3 /* ACRChoiceSetFilteredStyleView.h */ = {isa = PBXFileReference; lastKnownFileType = sourcecode.c.h; path = ACRChoiceSetFilteredStyleView.h; sourceTree = "<group>"; };
		CFF954DA2981B2A700F321C3 /* ACRTypeaheadSearchParameters.mm */ = {isa = PBXFileReference; lastKnownFileType = sourcecode.cpp.objcpp; path = ACRTypeaheadSearchParameters.mm; sourceTree = "<group>"; };
		CFF954DB2981B2A700F321C3 /* ACRTypeaheadSearchParameters.h */ = {isa = PBXFileReference; lastKnownFileType = sourcecode.c.h; path = ACRTypeaheadSearchParameters.h; sourceTree = "<group>"; };
		CFF954DE2981B62000F321C3 /* ACRTypeaheadSearchViewController.mm */ = {isa = PBXFileReference; lastKnownFileType = sourcecode.cpp.objcpp; path = ACRTypeaheadSearchViewController.mm; sourceTree = "<group>"; };
		CFF95C062982E30E00F321C3 /* ACRTypeaheadSearchParametersTests.mm */ = {isa = PBXFileReference; lastKnownFileType = sourcecode.cpp.objcpp; path = ACRTypeaheadSearchParametersTests.mm; sourceTree = "<group>"; };
		CFF95C082982E34300F321C3 /* ACRChoiceSetFilteredStyleViewTests.mm */ = {isa = PBXFileReference; explicitFileType = sourcecode.cpp.objcpp; path = ACRChoiceSetFilteredStyleViewTests.mm; sourceTree = "<group>"; };
		CFF95C0A2982E38500F321C3 /* ACRChoiceSetCompactStyleViewTests.mm */ = {isa = PBXFileReference; explicitFileType = sourcecode.cpp.objcpp; path = ACRChoiceSetCompactStyleViewTests.mm; sourceTree = "<group>"; };
		CFF95C0C2982E3C900F321C3 /* ACOTypeaheadDynamicChoicesServiceTests.mm */ = {isa = PBXFileReference; explicitFileType = sourcecode.cpp.objcpp; path = ACOTypeaheadDynamicChoicesServiceTests.mm; sourceTree = "<group>"; };
		CFF95C0E2982E4EC00F321C3 /* ACOTypeaheadDebouncerTests.mm */ = {isa = PBXFileReference; explicitFileType = sourcecode.cpp.objcpp; path = ACOTypeaheadDebouncerTests.mm; sourceTree = "<group>"; };
		E3DBB3CD3C02321AED9AEF65 /* Pods_AdaptiveCards_AdaptiveCardsTests.framework */ = {isa = PBXFileReference; explicitFileType = wrapper.framework; includeInIndex = 0; path = Pods_AdaptiveCards_AdaptiveCardsTests.framework; sourceTree = BUILT_PRODUCTS_DIR; };
		ED131801E4C2E2B662925ABF /* Pods-AdaptiveCards-AdaptiveCardsTests.apprelease.xcconfig */ = {isa = PBXFileReference; includeInIndex = 1; lastKnownFileType = text.xcconfig; name = "Pods-AdaptiveCards-AdaptiveCardsTests.apprelease.xcconfig"; path = "Target Support Files/Pods-AdaptiveCards-AdaptiveCardsTests/Pods-AdaptiveCards-AdaptiveCardsTests.apprelease.xcconfig"; sourceTree = "<group>"; };
		F401A8761F0DB69B006D7AF2 /* ACRImageSetUICollectionView.mm */ = {isa = PBXFileReference; fileEncoding = 4; lastKnownFileType = sourcecode.cpp.objcpp; path = ACRImageSetUICollectionView.mm; sourceTree = "<group>"; };
		F401A8791F0DCBC8006D7AF2 /* ACRImageSetRenderer.h */ = {isa = PBXFileReference; fileEncoding = 4; lastKnownFileType = sourcecode.c.h; path = ACRImageSetRenderer.h; sourceTree = "<group>"; };
		F401A87A1F0DCBC8006D7AF2 /* ACRImageSetRenderer.mm */ = {isa = PBXFileReference; fileEncoding = 4; lastKnownFileType = sourcecode.cpp.objcpp; path = ACRImageSetRenderer.mm; sourceTree = "<group>"; };
		F401A87D1F1045CA006D7AF2 /* ACRContentHoldingUIView.h */ = {isa = PBXFileReference; fileEncoding = 4; lastKnownFileType = sourcecode.c.h; path = ACRContentHoldingUIView.h; sourceTree = "<group>"; };
		F401A87E1F1045CA006D7AF2 /* ACRContentHoldingUIView.mm */ = {isa = PBXFileReference; fileEncoding = 4; lastKnownFileType = sourcecode.cpp.objcpp; path = ACRContentHoldingUIView.mm; sourceTree = "<group>"; };
		F4071C731FCCBAEE00AF4FEA /* ElementParserRegistration.h */ = {isa = PBXFileReference; fileEncoding = 4; lastKnownFileType = sourcecode.c.h; name = ElementParserRegistration.h; path = ../../../../shared/cpp/ObjectModel/ElementParserRegistration.h; sourceTree = "<group>"; };
		F4071C741FCCBAEF00AF4FEA /* ActionParserRegistration.h */ = {isa = PBXFileReference; fileEncoding = 4; lastKnownFileType = sourcecode.c.h; name = ActionParserRegistration.h; path = ../../../../shared/cpp/ObjectModel/ActionParserRegistration.h; sourceTree = "<group>"; };
		F4071C761FCCBAEF00AF4FEA /* json-forwards.h */ = {isa = PBXFileReference; fileEncoding = 4; lastKnownFileType = sourcecode.c.h; path = "json-forwards.h"; sourceTree = "<group>"; };
		F4071C771FCCBAEF00AF4FEA /* json.h */ = {isa = PBXFileReference; fileEncoding = 4; lastKnownFileType = sourcecode.c.h; path = json.h; sourceTree = "<group>"; };
		F4071C781FCCBAEF00AF4FEA /* ActionParserRegistration.cpp */ = {isa = PBXFileReference; fileEncoding = 4; lastKnownFileType = sourcecode.cpp.cpp; name = ActionParserRegistration.cpp; path = ../../../../shared/cpp/ObjectModel/ActionParserRegistration.cpp; sourceTree = "<group>"; };
		F4071C791FCCBAEF00AF4FEA /* ElementParserRegistration.cpp */ = {isa = PBXFileReference; fileEncoding = 4; lastKnownFileType = sourcecode.cpp.cpp; name = ElementParserRegistration.cpp; path = ../../../../shared/cpp/ObjectModel/ElementParserRegistration.cpp; sourceTree = "<group>"; };
		F423C0B51EE1FBA900905679 /* AdaptiveCards.framework */ = {isa = PBXFileReference; explicitFileType = wrapper.framework; includeInIndex = 0; path = AdaptiveCards.framework; sourceTree = BUILT_PRODUCTS_DIR; };
		F423C0B91EE1FBAA00905679 /* Info.plist */ = {isa = PBXFileReference; lastKnownFileType = text.plist.xml; path = Info.plist; sourceTree = "<group>"; };
		F423C0BE1EE1FBAA00905679 /* AdaptiveCardsTests.xctest */ = {isa = PBXFileReference; explicitFileType = wrapper.cfbundle; includeInIndex = 0; path = AdaptiveCardsTests.xctest; sourceTree = BUILT_PRODUCTS_DIR; };
		F42741061EF8624F00399FBB /* ACRIBaseCardElementRenderer.h */ = {isa = PBXFileReference; fileEncoding = 4; lastKnownFileType = sourcecode.c.h; path = ACRIBaseCardElementRenderer.h; sourceTree = "<group>"; };
		F42741081EF864A900399FBB /* ACRBaseCardElementRenderer.h */ = {isa = PBXFileReference; fileEncoding = 4; lastKnownFileType = sourcecode.c.h; path = ACRBaseCardElementRenderer.h; sourceTree = "<group>"; };
		F42741091EF864A900399FBB /* ACRBaseCardElementRenderer.mm */ = {isa = PBXFileReference; fileEncoding = 4; lastKnownFileType = sourcecode.cpp.objcpp; path = ACRBaseCardElementRenderer.mm; sourceTree = "<group>"; };
		F42741101EF873A600399FBB /* ACRImageRenderer.h */ = {isa = PBXFileReference; fileEncoding = 4; lastKnownFileType = sourcecode.c.h; path = ACRImageRenderer.h; sourceTree = "<group>"; };
		F42741111EF873A600399FBB /* ACRImageRenderer.mm */ = {isa = PBXFileReference; fileEncoding = 4; lastKnownFileType = sourcecode.cpp.objcpp; path = ACRImageRenderer.mm; sourceTree = "<group>"; };
		F42741141EF895AB00399FBB /* ACRTextBlockRenderer.h */ = {isa = PBXFileReference; fileEncoding = 4; lastKnownFileType = sourcecode.c.h; path = ACRTextBlockRenderer.h; sourceTree = "<group>"; };
		F42741151EF895AB00399FBB /* ACRTextBlockRenderer.mm */ = {isa = PBXFileReference; fileEncoding = 4; lastKnownFileType = sourcecode.cpp.objcpp; path = ACRTextBlockRenderer.mm; sourceTree = "<group>"; };
		F427411A1EF8A25200399FBB /* ACRRegistration.h */ = {isa = PBXFileReference; fileEncoding = 4; lastKnownFileType = sourcecode.c.h; path = ACRRegistration.h; sourceTree = "<group>"; };
		F427411B1EF8A25200399FBB /* ACRRegistration.mm */ = {isa = PBXFileReference; fileEncoding = 4; lastKnownFileType = sourcecode.cpp.objcpp; path = ACRRegistration.mm; sourceTree = "<group>"; };
		F427411E1EF9DB8000399FBB /* ACRContainerRenderer.h */ = {isa = PBXFileReference; fileEncoding = 4; lastKnownFileType = sourcecode.c.h; path = ACRContainerRenderer.h; sourceTree = "<group>"; };
		F427411F1EF9DB8000399FBB /* ACRContainerRenderer.mm */ = {isa = PBXFileReference; fileEncoding = 4; lastKnownFileType = sourcecode.cpp.objcpp; path = ACRContainerRenderer.mm; sourceTree = "<group>"; };
		F42741221EFB274C00399FBB /* ACRColumnRenderer.h */ = {isa = PBXFileReference; fileEncoding = 4; lastKnownFileType = sourcecode.c.h; path = ACRColumnRenderer.h; sourceTree = "<group>"; };
		F42741231EFB274C00399FBB /* ACRColumnRenderer.mm */ = {isa = PBXFileReference; fileEncoding = 4; lastKnownFileType = sourcecode.cpp.objcpp; path = ACRColumnRenderer.mm; sourceTree = "<group>"; };
		F42741261EFB374A00399FBB /* ACRColumnSetRenderer.h */ = {isa = PBXFileReference; fileEncoding = 4; lastKnownFileType = sourcecode.c.h; path = ACRColumnSetRenderer.h; sourceTree = "<group>"; };
		F42741271EFB374A00399FBB /* ACRColumnSetRenderer.mm */ = {isa = PBXFileReference; fileEncoding = 4; lastKnownFileType = sourcecode.cpp.objcpp; path = ACRColumnSetRenderer.mm; sourceTree = "<group>"; };
		F42979361F31438900E89914 /* ACRIBaseInputHandler.h */ = {isa = PBXFileReference; fileEncoding = 4; lastKnownFileType = sourcecode.c.h; path = ACRIBaseInputHandler.h; sourceTree = "<group>"; };
		F42979381F31458800E89914 /* ACRActionSubmitRenderer.h */ = {isa = PBXFileReference; fileEncoding = 4; lastKnownFileType = sourcecode.c.h; path = ACRActionSubmitRenderer.h; sourceTree = "<group>"; };
		F42979391F31458800E89914 /* ACRActionSubmitRenderer.mm */ = {isa = PBXFileReference; fileEncoding = 4; lastKnownFileType = sourcecode.cpp.objcpp; path = ACRActionSubmitRenderer.mm; sourceTree = "<group>"; };
		F429793C1F3155EF00E89914 /* ACRTextField.h */ = {isa = PBXFileReference; fileEncoding = 4; lastKnownFileType = sourcecode.c.h; path = ACRTextField.h; sourceTree = "<group>"; };
		F429793D1F3155EF00E89914 /* ACRTextField.mm */ = {isa = PBXFileReference; fileEncoding = 4; lastKnownFileType = sourcecode.cpp.objcpp; path = ACRTextField.mm; sourceTree = "<group>"; };
		F42979401F322C3E00E89914 /* ACRErrors.h */ = {isa = PBXFileReference; fileEncoding = 4; lastKnownFileType = sourcecode.c.h; path = ACRErrors.h; sourceTree = "<group>"; };
		F42979411F322C3E00E89914 /* ACRErrors.mm */ = {isa = PBXFileReference; fileEncoding = 4; lastKnownFileType = sourcecode.cpp.objcpp; path = ACRErrors.mm; sourceTree = "<group>"; };
		F42979441F322C9000E89914 /* ACRNumericTextField.mm */ = {isa = PBXFileReference; fileEncoding = 4; lastKnownFileType = sourcecode.cpp.objcpp; path = ACRNumericTextField.mm; sourceTree = "<group>"; };
		F42979451F322C9000E89914 /* ACRNumericTextField.h */ = {isa = PBXFileReference; fileEncoding = 4; lastKnownFileType = sourcecode.c.h; path = ACRNumericTextField.h; sourceTree = "<group>"; };
		F429794C1F32684900E89914 /* ACRDateTextField.mm */ = {isa = PBXFileReference; fileEncoding = 4; lastKnownFileType = sourcecode.cpp.objcpp; path = ACRDateTextField.mm; sourceTree = "<group>"; };
		F42E516B1FEC383E008F9642 /* MarkDownParsedResult.h */ = {isa = PBXFileReference; fileEncoding = 4; lastKnownFileType = sourcecode.c.h; name = MarkDownParsedResult.h; path = ../../../../shared/cpp/ObjectModel/MarkDownParsedResult.h; sourceTree = "<group>"; };
		F42E516C1FEC383E008F9642 /* MarkDownBlockParser.cpp */ = {isa = PBXFileReference; fileEncoding = 4; lastKnownFileType = sourcecode.cpp.cpp; name = MarkDownBlockParser.cpp; path = ../../../../shared/cpp/ObjectModel/MarkDownBlockParser.cpp; sourceTree = "<group>"; };
		F42E516D1FEC383F008F9642 /* MarkDownHtmlGenerator.h */ = {isa = PBXFileReference; fileEncoding = 4; lastKnownFileType = sourcecode.c.h; name = MarkDownHtmlGenerator.h; path = ../../../../shared/cpp/ObjectModel/MarkDownHtmlGenerator.h; sourceTree = "<group>"; };
		F42E516E1FEC383F008F9642 /* MarkDownParsedResult.cpp */ = {isa = PBXFileReference; fileEncoding = 4; lastKnownFileType = sourcecode.cpp.cpp; name = MarkDownParsedResult.cpp; path = ../../../../shared/cpp/ObjectModel/MarkDownParsedResult.cpp; sourceTree = "<group>"; };
		F42E516F1FEC383F008F9642 /* MarkDownBlockParser.h */ = {isa = PBXFileReference; fileEncoding = 4; lastKnownFileType = sourcecode.c.h; name = MarkDownBlockParser.h; path = ../../../../shared/cpp/ObjectModel/MarkDownBlockParser.h; sourceTree = "<group>"; };
		F42E51701FEC383F008F9642 /* MarkDownHtmlGenerator.cpp */ = {isa = PBXFileReference; fileEncoding = 4; lastKnownFileType = sourcecode.cpp.cpp; name = MarkDownHtmlGenerator.cpp; path = ../../../../shared/cpp/ObjectModel/MarkDownHtmlGenerator.cpp; sourceTree = "<group>"; };
		F42E51711FEC383F008F9642 /* MarkDownParser.h */ = {isa = PBXFileReference; fileEncoding = 4; lastKnownFileType = sourcecode.c.h; name = MarkDownParser.h; path = ../../../../shared/cpp/ObjectModel/MarkDownParser.h; sourceTree = "<group>"; };
		F42E51721FEC3840008F9642 /* MarkDownParser.cpp */ = {isa = PBXFileReference; fileEncoding = 4; lastKnownFileType = sourcecode.cpp.cpp; name = MarkDownParser.cpp; path = ../../../../shared/cpp/ObjectModel/MarkDownParser.cpp; sourceTree = "<group>"; };
		F431103D1F357487001AAE30 /* ACRInputTableView.h */ = {isa = PBXFileReference; fileEncoding = 4; lastKnownFileType = sourcecode.c.h; path = ACRInputTableView.h; sourceTree = "<group>"; };
		F431103F1F357487001AAE30 /* ACOHostConfig.h */ = {isa = PBXFileReference; fileEncoding = 4; lastKnownFileType = sourcecode.c.h; path = ACOHostConfig.h; sourceTree = "<group>"; };
		F43110401F357487001AAE30 /* ACOHostConfig.mm */ = {isa = PBXFileReference; fileEncoding = 4; lastKnownFileType = sourcecode.cpp.objcpp; path = ACOHostConfig.mm; sourceTree = "<group>"; };
		F43660761F0706D800EBA868 /* SharedAdaptiveCard.cpp */ = {isa = PBXFileReference; fileEncoding = 4; lastKnownFileType = sourcecode.cpp.cpp; name = SharedAdaptiveCard.cpp; path = ../../../../shared/cpp/ObjectModel/SharedAdaptiveCard.cpp; sourceTree = "<group>"; };
		F43660771F0706D800EBA868 /* SharedAdaptiveCard.h */ = {isa = PBXFileReference; fileEncoding = 4; lastKnownFileType = sourcecode.c.h; name = SharedAdaptiveCard.h; path = ../../../../shared/cpp/ObjectModel/SharedAdaptiveCard.h; sourceTree = "<group>"; };
		F43A940E1F1D60E30001920B /* ACRFactSetRenderer.h */ = {isa = PBXFileReference; fileEncoding = 4; lastKnownFileType = sourcecode.c.h; path = ACRFactSetRenderer.h; sourceTree = "<group>"; };
		F43A940F1F1D60E30001920B /* ACRFactSetRenderer.mm */ = {isa = PBXFileReference; fileEncoding = 4; lastKnownFileType = sourcecode.cpp.objcpp; path = ACRFactSetRenderer.mm; sourceTree = "<group>"; };
		F43A94121F1EED6D0001920B /* ACRInputRenderer.h */ = {isa = PBXFileReference; fileEncoding = 4; lastKnownFileType = sourcecode.c.h; path = ACRInputRenderer.h; sourceTree = "<group>"; };
		F43A94131F1EED6D0001920B /* ACRInputRenderer.mm */ = {isa = PBXFileReference; fileEncoding = 4; lastKnownFileType = sourcecode.cpp.objcpp; path = ACRInputRenderer.mm; sourceTree = "<group>"; };
		F43A94161F20502D0001920B /* ACRInputToggleRenderer.h */ = {isa = PBXFileReference; fileEncoding = 4; lastKnownFileType = sourcecode.c.h; path = ACRInputToggleRenderer.h; sourceTree = "<group>"; };
		F43A94171F20502D0001920B /* ACRInputToggleRenderer.mm */ = {isa = PBXFileReference; fileEncoding = 4; lastKnownFileType = sourcecode.cpp.objcpp; path = ACRInputToggleRenderer.mm; sourceTree = "<group>"; };
		F44872BD1EE2261F00FCAFAE /* AdaptiveCardParseException.cpp */ = {isa = PBXFileReference; fileEncoding = 4; lastKnownFileType = sourcecode.cpp.cpp; name = AdaptiveCardParseException.cpp; path = ../../../../shared/cpp/ObjectModel/AdaptiveCardParseException.cpp; sourceTree = "<group>"; };
		F44872BE1EE2261F00FCAFAE /* AdaptiveCardParseException.h */ = {isa = PBXFileReference; fileEncoding = 4; lastKnownFileType = sourcecode.c.h; name = AdaptiveCardParseException.h; path = ../../../../shared/cpp/ObjectModel/AdaptiveCardParseException.h; sourceTree = "<group>"; };
		F44872BF1EE2261F00FCAFAE /* BaseActionElement.cpp */ = {isa = PBXFileReference; fileEncoding = 4; lastKnownFileType = sourcecode.cpp.cpp; name = BaseActionElement.cpp; path = ../../../../shared/cpp/ObjectModel/BaseActionElement.cpp; sourceTree = "<group>"; };
		F44872C01EE2261F00FCAFAE /* BaseActionElement.h */ = {isa = PBXFileReference; fileEncoding = 4; lastKnownFileType = sourcecode.c.h; name = BaseActionElement.h; path = ../../../../shared/cpp/ObjectModel/BaseActionElement.h; sourceTree = "<group>"; };
		F44872C11EE2261F00FCAFAE /* BaseCardElement.cpp */ = {isa = PBXFileReference; fileEncoding = 4; lastKnownFileType = sourcecode.cpp.cpp; name = BaseCardElement.cpp; path = ../../../../shared/cpp/ObjectModel/BaseCardElement.cpp; sourceTree = "<group>"; };
		F44872C21EE2261F00FCAFAE /* BaseCardElement.h */ = {isa = PBXFileReference; fileEncoding = 4; lastKnownFileType = sourcecode.c.h; name = BaseCardElement.h; path = ../../../../shared/cpp/ObjectModel/BaseCardElement.h; sourceTree = "<group>"; };
		F44872C31EE2261F00FCAFAE /* BaseInputElement.cpp */ = {isa = PBXFileReference; fileEncoding = 4; lastKnownFileType = sourcecode.cpp.cpp; name = BaseInputElement.cpp; path = ../../../../shared/cpp/ObjectModel/BaseInputElement.cpp; sourceTree = "<group>"; };
		F44872C41EE2261F00FCAFAE /* BaseInputElement.h */ = {isa = PBXFileReference; fileEncoding = 4; lastKnownFileType = sourcecode.c.h; name = BaseInputElement.h; path = ../../../../shared/cpp/ObjectModel/BaseInputElement.h; sourceTree = "<group>"; };
		F44872C51EE2261F00FCAFAE /* ChoiceInput.cpp */ = {isa = PBXFileReference; fileEncoding = 4; lastKnownFileType = sourcecode.cpp.cpp; name = ChoiceInput.cpp; path = ../../../../shared/cpp/ObjectModel/ChoiceInput.cpp; sourceTree = "<group>"; };
		F44872C61EE2261F00FCAFAE /* ChoiceInput.h */ = {isa = PBXFileReference; fileEncoding = 4; lastKnownFileType = sourcecode.c.h; name = ChoiceInput.h; path = ../../../../shared/cpp/ObjectModel/ChoiceInput.h; sourceTree = "<group>"; };
		F44872C71EE2261F00FCAFAE /* ChoiceSetInput.cpp */ = {isa = PBXFileReference; fileEncoding = 4; lastKnownFileType = sourcecode.cpp.cpp; name = ChoiceSetInput.cpp; path = ../../../../shared/cpp/ObjectModel/ChoiceSetInput.cpp; sourceTree = "<group>"; };
		F44872C81EE2261F00FCAFAE /* ChoiceSetInput.h */ = {isa = PBXFileReference; fileEncoding = 4; lastKnownFileType = sourcecode.c.h; name = ChoiceSetInput.h; path = ../../../../shared/cpp/ObjectModel/ChoiceSetInput.h; sourceTree = "<group>"; };
		F44872C91EE2261F00FCAFAE /* Column.cpp */ = {isa = PBXFileReference; fileEncoding = 4; lastKnownFileType = sourcecode.cpp.cpp; name = Column.cpp; path = ../../../../shared/cpp/ObjectModel/Column.cpp; sourceTree = "<group>"; };
		F44872CA1EE2261F00FCAFAE /* Column.h */ = {isa = PBXFileReference; fileEncoding = 4; lastKnownFileType = sourcecode.c.h; name = Column.h; path = ../../../../shared/cpp/ObjectModel/Column.h; sourceTree = "<group>"; };
		F44872CB1EE2261F00FCAFAE /* ColumnSet.cpp */ = {isa = PBXFileReference; fileEncoding = 4; lastKnownFileType = sourcecode.cpp.cpp; name = ColumnSet.cpp; path = ../../../../shared/cpp/ObjectModel/ColumnSet.cpp; sourceTree = "<group>"; };
		F44872CC1EE2261F00FCAFAE /* ColumnSet.h */ = {isa = PBXFileReference; fileEncoding = 4; lastKnownFileType = sourcecode.c.h; name = ColumnSet.h; path = ../../../../shared/cpp/ObjectModel/ColumnSet.h; sourceTree = "<group>"; };
		F44872CD1EE2261F00FCAFAE /* Container.cpp */ = {isa = PBXFileReference; fileEncoding = 4; lastKnownFileType = sourcecode.cpp.cpp; name = Container.cpp; path = ../../../../shared/cpp/ObjectModel/Container.cpp; sourceTree = "<group>"; };
		F44872CE1EE2261F00FCAFAE /* Container.h */ = {isa = PBXFileReference; fileEncoding = 4; lastKnownFileType = sourcecode.c.h; name = Container.h; path = ../../../../shared/cpp/ObjectModel/Container.h; sourceTree = "<group>"; };
		F44872CF1EE2261F00FCAFAE /* DateInput.cpp */ = {isa = PBXFileReference; fileEncoding = 4; lastKnownFileType = sourcecode.cpp.cpp; name = DateInput.cpp; path = ../../../../shared/cpp/ObjectModel/DateInput.cpp; sourceTree = "<group>"; };
		F44872D01EE2261F00FCAFAE /* DateInput.h */ = {isa = PBXFileReference; fileEncoding = 4; lastKnownFileType = sourcecode.c.h; name = DateInput.h; path = ../../../../shared/cpp/ObjectModel/DateInput.h; sourceTree = "<group>"; };
		F44872D11EE2261F00FCAFAE /* Enums.cpp */ = {isa = PBXFileReference; fileEncoding = 4; lastKnownFileType = sourcecode.cpp.cpp; name = Enums.cpp; path = ../../../../shared/cpp/ObjectModel/Enums.cpp; sourceTree = "<group>"; };
		F44872D21EE2261F00FCAFAE /* Enums.h */ = {isa = PBXFileReference; explicitFileType = sourcecode.c.h; fileEncoding = 4; name = Enums.h; path = ../../../../shared/cpp/ObjectModel/Enums.h; sourceTree = "<group>"; };
		F44872D31EE2261F00FCAFAE /* Fact.cpp */ = {isa = PBXFileReference; fileEncoding = 4; lastKnownFileType = sourcecode.cpp.cpp; name = Fact.cpp; path = ../../../../shared/cpp/ObjectModel/Fact.cpp; sourceTree = "<group>"; };
		F44872D41EE2261F00FCAFAE /* Fact.h */ = {isa = PBXFileReference; fileEncoding = 4; lastKnownFileType = sourcecode.c.h; name = Fact.h; path = ../../../../shared/cpp/ObjectModel/Fact.h; sourceTree = "<group>"; };
		F44872D51EE2261F00FCAFAE /* FactSet.cpp */ = {isa = PBXFileReference; fileEncoding = 4; lastKnownFileType = sourcecode.cpp.cpp; name = FactSet.cpp; path = ../../../../shared/cpp/ObjectModel/FactSet.cpp; sourceTree = "<group>"; };
		F44872D61EE2261F00FCAFAE /* FactSet.h */ = {isa = PBXFileReference; fileEncoding = 4; lastKnownFileType = sourcecode.c.h; name = FactSet.h; path = ../../../../shared/cpp/ObjectModel/FactSet.h; sourceTree = "<group>"; };
		F44872D71EE2261F00FCAFAE /* HostConfig.h */ = {isa = PBXFileReference; fileEncoding = 4; lastKnownFileType = sourcecode.c.h; name = HostConfig.h; path = ../../../../shared/cpp/ObjectModel/HostConfig.h; sourceTree = "<group>"; };
		F44872DA1EE2261F00FCAFAE /* Image.cpp */ = {isa = PBXFileReference; fileEncoding = 4; lastKnownFileType = sourcecode.cpp.cpp; name = Image.cpp; path = ../../../../shared/cpp/ObjectModel/Image.cpp; sourceTree = "<group>"; };
		F44872DB1EE2261F00FCAFAE /* Image.h */ = {isa = PBXFileReference; fileEncoding = 4; lastKnownFileType = sourcecode.c.h; name = Image.h; path = ../../../../shared/cpp/ObjectModel/Image.h; sourceTree = "<group>"; };
		F44872DC1EE2261F00FCAFAE /* ImageSet.cpp */ = {isa = PBXFileReference; fileEncoding = 4; lastKnownFileType = sourcecode.cpp.cpp; name = ImageSet.cpp; path = ../../../../shared/cpp/ObjectModel/ImageSet.cpp; sourceTree = "<group>"; };
		F44872DD1EE2261F00FCAFAE /* ImageSet.h */ = {isa = PBXFileReference; fileEncoding = 4; lastKnownFileType = sourcecode.c.h; name = ImageSet.h; path = ../../../../shared/cpp/ObjectModel/ImageSet.h; sourceTree = "<group>"; };
		F44872DF1EE2261F00FCAFAE /* jsoncpp.cpp */ = {isa = PBXFileReference; fileEncoding = 4; lastKnownFileType = sourcecode.cpp.cpp; name = jsoncpp.cpp; path = ../../../../shared/cpp/ObjectModel/jsoncpp.cpp; sourceTree = "<group>"; };
		F44872E01EE2261F00FCAFAE /* NumberInput.cpp */ = {isa = PBXFileReference; fileEncoding = 4; lastKnownFileType = sourcecode.cpp.cpp; name = NumberInput.cpp; path = ../../../../shared/cpp/ObjectModel/NumberInput.cpp; sourceTree = "<group>"; };
		F44872E11EE2261F00FCAFAE /* NumberInput.h */ = {isa = PBXFileReference; fileEncoding = 4; lastKnownFileType = sourcecode.c.h; name = NumberInput.h; path = ../../../../shared/cpp/ObjectModel/NumberInput.h; sourceTree = "<group>"; };
		F44872E21EE2261F00FCAFAE /* OpenUrlAction.cpp */ = {isa = PBXFileReference; fileEncoding = 4; lastKnownFileType = sourcecode.cpp.cpp; name = OpenUrlAction.cpp; path = ../../../../shared/cpp/ObjectModel/OpenUrlAction.cpp; sourceTree = "<group>"; };
		F44872E31EE2261F00FCAFAE /* OpenUrlAction.h */ = {isa = PBXFileReference; fileEncoding = 4; lastKnownFileType = sourcecode.c.h; name = OpenUrlAction.h; path = ../../../../shared/cpp/ObjectModel/OpenUrlAction.h; sourceTree = "<group>"; };
		F44872E41EE2261F00FCAFAE /* ParseUtil.cpp */ = {isa = PBXFileReference; fileEncoding = 4; lastKnownFileType = sourcecode.cpp.cpp; name = ParseUtil.cpp; path = ../../../../shared/cpp/ObjectModel/ParseUtil.cpp; sourceTree = "<group>"; };
		F44872E51EE2261F00FCAFAE /* ParseUtil.h */ = {isa = PBXFileReference; fileEncoding = 4; lastKnownFileType = sourcecode.c.h; name = ParseUtil.h; path = ../../../../shared/cpp/ObjectModel/ParseUtil.h; sourceTree = "<group>"; };
		F44872E61EE2261F00FCAFAE /* pch.h */ = {isa = PBXFileReference; fileEncoding = 4; lastKnownFileType = sourcecode.c.h; name = pch.h; path = ../../../../shared/cpp/ObjectModel/pch.h; sourceTree = "<group>"; };
		F44872E71EE2261F00FCAFAE /* ShowCardAction.cpp */ = {isa = PBXFileReference; fileEncoding = 4; lastKnownFileType = sourcecode.cpp.cpp; name = ShowCardAction.cpp; path = ../../../../shared/cpp/ObjectModel/ShowCardAction.cpp; sourceTree = "<group>"; };
		F44872E81EE2261F00FCAFAE /* ShowCardAction.h */ = {isa = PBXFileReference; fileEncoding = 4; lastKnownFileType = sourcecode.c.h; name = ShowCardAction.h; path = ../../../../shared/cpp/ObjectModel/ShowCardAction.h; sourceTree = "<group>"; };
		F44872E91EE2261F00FCAFAE /* SubmitAction.cpp */ = {isa = PBXFileReference; fileEncoding = 4; lastKnownFileType = sourcecode.cpp.cpp; name = SubmitAction.cpp; path = ../../../../shared/cpp/ObjectModel/SubmitAction.cpp; sourceTree = "<group>"; };
		F44872EA1EE2261F00FCAFAE /* SubmitAction.h */ = {isa = PBXFileReference; fileEncoding = 4; lastKnownFileType = sourcecode.c.h; name = SubmitAction.h; path = ../../../../shared/cpp/ObjectModel/SubmitAction.h; sourceTree = "<group>"; };
		F44872EB1EE2261F00FCAFAE /* TextBlock.cpp */ = {isa = PBXFileReference; fileEncoding = 4; lastKnownFileType = sourcecode.cpp.cpp; name = TextBlock.cpp; path = ../../../../shared/cpp/ObjectModel/TextBlock.cpp; sourceTree = "<group>"; };
		F44872EC1EE2261F00FCAFAE /* TextBlock.h */ = {isa = PBXFileReference; fileEncoding = 4; lastKnownFileType = sourcecode.c.h; name = TextBlock.h; path = ../../../../shared/cpp/ObjectModel/TextBlock.h; sourceTree = "<group>"; };
		F44872ED1EE2261F00FCAFAE /* TextInput.cpp */ = {isa = PBXFileReference; fileEncoding = 4; lastKnownFileType = sourcecode.cpp.cpp; name = TextInput.cpp; path = ../../../../shared/cpp/ObjectModel/TextInput.cpp; sourceTree = "<group>"; };
		F44872EE1EE2261F00FCAFAE /* TextInput.h */ = {isa = PBXFileReference; fileEncoding = 4; lastKnownFileType = sourcecode.c.h; name = TextInput.h; path = ../../../../shared/cpp/ObjectModel/TextInput.h; sourceTree = "<group>"; };
		F44872EF1EE2261F00FCAFAE /* TimeInput.cpp */ = {isa = PBXFileReference; fileEncoding = 4; lastKnownFileType = sourcecode.cpp.cpp; name = TimeInput.cpp; path = ../../../../shared/cpp/ObjectModel/TimeInput.cpp; sourceTree = "<group>"; };
		F44872F01EE2261F00FCAFAE /* TimeInput.h */ = {isa = PBXFileReference; fileEncoding = 4; lastKnownFileType = sourcecode.c.h; name = TimeInput.h; path = ../../../../shared/cpp/ObjectModel/TimeInput.h; sourceTree = "<group>"; };
		F44872F11EE2261F00FCAFAE /* ToggleInput.cpp */ = {isa = PBXFileReference; fileEncoding = 4; lastKnownFileType = sourcecode.cpp.cpp; name = ToggleInput.cpp; path = ../../../../shared/cpp/ObjectModel/ToggleInput.cpp; sourceTree = "<group>"; };
		F44872F21EE2261F00FCAFAE /* ToggleInput.h */ = {isa = PBXFileReference; fileEncoding = 4; lastKnownFileType = sourcecode.c.h; name = ToggleInput.h; path = ../../../../shared/cpp/ObjectModel/ToggleInput.h; sourceTree = "<group>"; };
		F452CD571F68CD6F005394B2 /* HostConfig.cpp */ = {isa = PBXFileReference; fileEncoding = 4; lastKnownFileType = sourcecode.cpp.cpp; name = HostConfig.cpp; path = ../../../../shared/cpp/ObjectModel/HostConfig.cpp; sourceTree = "<group>"; };
		F45A071A1EF4BC44007C6503 /* Foundation.framework */ = {isa = PBXFileReference; lastKnownFileType = wrapper.framework; name = Foundation.framework; path = System/Library/Frameworks/Foundation.framework; sourceTree = SDKROOT; };
		F45A071C1EF4BCC3007C6503 /* CoreGraphics.framework */ = {isa = PBXFileReference; lastKnownFileType = wrapper.framework; name = CoreGraphics.framework; path = System/Library/Frameworks/CoreGraphics.framework; sourceTree = SDKROOT; };
		F45A071E1EF4BD67007C6503 /* UIKit.framework */ = {isa = PBXFileReference; lastKnownFileType = wrapper.framework; name = UIKit.framework; path = System/Library/Frameworks/UIKit.framework; sourceTree = SDKROOT; };
		F495FC082022A18F0093D4DE /* ACRChoiceSetViewDataSource.mm */ = {isa = PBXFileReference; fileEncoding = 4; lastKnownFileType = sourcecode.cpp.objcpp; path = ACRChoiceSetViewDataSource.mm; sourceTree = "<group>"; };
		F4960C022051FE8000780566 /* ACRView.h */ = {isa = PBXFileReference; fileEncoding = 4; lastKnownFileType = sourcecode.c.h; path = ACRView.h; sourceTree = "<group>"; };
		F4960C032051FE8100780566 /* ACRView.mm */ = {isa = PBXFileReference; fileEncoding = 4; lastKnownFileType = sourcecode.cpp.objcpp; path = ACRView.mm; sourceTree = "<group>"; };
		F496834E1F6CA24600DF0D3A /* ACRRenderer.h */ = {isa = PBXFileReference; fileEncoding = 4; lastKnownFileType = sourcecode.c.h; path = ACRRenderer.h; sourceTree = "<group>"; };
		F496834F1F6CA24600DF0D3A /* ACRRenderer.mm */ = {isa = PBXFileReference; fileEncoding = 4; lastKnownFileType = sourcecode.cpp.objcpp; path = ACRRenderer.mm; sourceTree = "<group>"; };
		F49683501F6CA24600DF0D3A /* ACRRenderResult.h */ = {isa = PBXFileReference; fileEncoding = 4; lastKnownFileType = sourcecode.c.h; path = ACRRenderResult.h; sourceTree = "<group>"; };
		F49683511F6CA24600DF0D3A /* ACRRenderResult.mm */ = {isa = PBXFileReference; fileEncoding = 4; lastKnownFileType = sourcecode.cpp.objcpp; path = ACRRenderResult.mm; sourceTree = "<group>"; };
		F4C1F5D31F2187900018CB78 /* ACRInputDateRenderer.h */ = {isa = PBXFileReference; fileEncoding = 4; lastKnownFileType = sourcecode.c.h; path = ACRInputDateRenderer.h; sourceTree = "<group>"; };
		F4C1F5D41F2187900018CB78 /* ACRInputDateRenderer.mm */ = {isa = PBXFileReference; fileEncoding = 4; lastKnownFileType = sourcecode.cpp.objcpp; path = ACRInputDateRenderer.mm; sourceTree = "<group>"; };
		F4C1F5D71F218ABC0018CB78 /* ACRInputTimeRenderer.h */ = {isa = PBXFileReference; fileEncoding = 4; lastKnownFileType = sourcecode.c.h; path = ACRInputTimeRenderer.h; sourceTree = "<group>"; };
		F4C1F5D81F218ABC0018CB78 /* ACRInputTimeRenderer.mm */ = {isa = PBXFileReference; fileEncoding = 4; lastKnownFileType = sourcecode.cpp.objcpp; path = ACRInputTimeRenderer.mm; sourceTree = "<group>"; };
		F4C1F5DB1F218F920018CB78 /* ACRInputNumberRenderer.h */ = {isa = PBXFileReference; fileEncoding = 4; lastKnownFileType = sourcecode.c.h; path = ACRInputNumberRenderer.h; sourceTree = "<group>"; };
		F4C1F5DC1F218F920018CB78 /* ACRInputNumberRenderer.mm */ = {isa = PBXFileReference; fileEncoding = 4; lastKnownFileType = sourcecode.cpp.objcpp; path = ACRInputNumberRenderer.mm; sourceTree = "<group>"; };
		F4C1F5E31F2A62190018CB78 /* ACRActionOpenURLRenderer.mm */ = {isa = PBXFileReference; fileEncoding = 4; lastKnownFileType = sourcecode.cpp.objcpp; path = ACRActionOpenURLRenderer.mm; sourceTree = "<group>"; };
		F4C1F5E51F2ABB0E0018CB78 /* ACRActionOpenURLRenderer.h */ = {isa = PBXFileReference; fileEncoding = 4; lastKnownFileType = sourcecode.c.h; path = ACRActionOpenURLRenderer.h; sourceTree = "<group>"; };
		F4C1F5E71F2ABB3C0018CB78 /* ACRIBaseActionElementRenderer.h */ = {isa = PBXFileReference; fileEncoding = 4; lastKnownFileType = sourcecode.c.h; path = ACRIBaseActionElementRenderer.h; sourceTree = "<group>"; };
		F4C1F5E91F2ABD6B0018CB78 /* ACRBaseActionElementRenderer.h */ = {isa = PBXFileReference; fileEncoding = 4; lastKnownFileType = sourcecode.c.h; path = ACRBaseActionElementRenderer.h; sourceTree = "<group>"; };
		F4C1F5EA1F2ABD6B0018CB78 /* ACRBaseActionElementRenderer.mm */ = {isa = PBXFileReference; fileEncoding = 4; lastKnownFileType = sourcecode.cpp.objcpp; path = ACRBaseActionElementRenderer.mm; sourceTree = "<group>"; };
		F4C1F5ED1F2BB2810018CB78 /* ACRIContentHoldingView.h */ = {isa = PBXFileReference; fileEncoding = 4; lastKnownFileType = sourcecode.c.h; path = ACRIContentHoldingView.h; sourceTree = "<group>"; };
		F4C1F5EF1F2BC6840018CB78 /* ACRButton.h */ = {isa = PBXFileReference; fileEncoding = 4; lastKnownFileType = sourcecode.c.h; path = ACRButton.h; sourceTree = "<group>"; };
		F4C1F5F01F2BC6840018CB78 /* ACRButton.mm */ = {isa = PBXFileReference; fileEncoding = 4; lastKnownFileType = sourcecode.cpp.objcpp; path = ACRButton.mm; sourceTree = "<group>"; };
		F4C1F5FD1F2C235E0018CB78 /* ACRActionShowCardRenderer.mm */ = {isa = PBXFileReference; fileEncoding = 4; lastKnownFileType = sourcecode.cpp.objcpp; path = ACRActionShowCardRenderer.mm; sourceTree = "<group>"; };
		F4C1F5FF1F2C23FD0018CB78 /* ACRActionShowCardRenderer.h */ = {isa = PBXFileReference; fileEncoding = 4; lastKnownFileType = sourcecode.c.h; path = ACRActionShowCardRenderer.h; sourceTree = "<group>"; };
		F4CA749E2016B3B8002041DF /* ACRTapGestureRecognizerEventHandler.mm */ = {isa = PBXFileReference; fileEncoding = 4; lastKnownFileType = sourcecode.cpp.objcpp; path = ACRTapGestureRecognizerEventHandler.mm; sourceTree = "<group>"; };
		F4CA749F2016B3B9002041DF /* ACRTapGestureRecognizerEventHandler.h */ = {isa = PBXFileReference; fileEncoding = 4; lastKnownFileType = sourcecode.c.h; path = ACRTapGestureRecognizerEventHandler.h; sourceTree = "<group>"; };
		F4CA74A320181B52002041DF /* QuartzCore.framework */ = {isa = PBXFileReference; lastKnownFileType = wrapper.framework; name = QuartzCore.framework; path = System/Library/Frameworks/QuartzCore.framework; sourceTree = SDKROOT; };
		F4CAE7791F7325DF00545555 /* Separator.cpp */ = {isa = PBXFileReference; fileEncoding = 4; lastKnownFileType = sourcecode.cpp.cpp; name = Separator.cpp; path = ../../../../shared/cpp/ObjectModel/Separator.cpp; sourceTree = "<group>"; };
		F4CAE77A1F7325DF00545555 /* Separator.h */ = {isa = PBXFileReference; fileEncoding = 4; lastKnownFileType = sourcecode.c.h; name = Separator.h; path = ../../../../shared/cpp/ObjectModel/Separator.h; sourceTree = "<group>"; };
		F4CAE77F1F75AB9000545555 /* ACOAdaptiveCard.h */ = {isa = PBXFileReference; fileEncoding = 4; lastKnownFileType = sourcecode.c.h; path = ACOAdaptiveCard.h; sourceTree = "<group>"; };
		F4CAE7801F75AB9000545555 /* ACOAdaptiveCard.mm */ = {isa = PBXFileReference; fileEncoding = 4; lastKnownFileType = sourcecode.cpp.objcpp; path = ACOAdaptiveCard.mm; sourceTree = "<group>"; };
		F4D06947205B27E9003645E4 /* ACRViewController.mm */ = {isa = PBXFileReference; fileEncoding = 4; lastKnownFileType = sourcecode.cpp.objcpp; path = ACRViewController.mm; sourceTree = "<group>"; };
		F4D06948205B27E9003645E4 /* ACRViewController.h */ = {isa = PBXFileReference; fileEncoding = 4; lastKnownFileType = sourcecode.c.h; path = ACRViewController.h; sourceTree = "<group>"; };
		F4D33EA41F06F41B00941E44 /* ACRSeparator.mm */ = {isa = PBXFileReference; fileEncoding = 4; lastKnownFileType = sourcecode.cpp.objcpp; path = ACRSeparator.mm; sourceTree = "<group>"; };
		F4D4020D1F7DAC2C00D0356B /* ACOAdaptiveCardParseResult.h */ = {isa = PBXFileReference; fileEncoding = 4; lastKnownFileType = sourcecode.c.h; path = ACOAdaptiveCardParseResult.h; sourceTree = "<group>"; };
		F4D4020E1F7DAC2C00D0356B /* ACOAdaptiveCardParseResult.mm */ = {isa = PBXFileReference; fileEncoding = 4; lastKnownFileType = sourcecode.cpp.objcpp; path = ACOAdaptiveCardParseResult.mm; sourceTree = "<group>"; };
		F4D4020F1F7DAC2C00D0356B /* ACOHostConfigParseResult.h */ = {isa = PBXFileReference; fileEncoding = 4; lastKnownFileType = sourcecode.c.h; path = ACOHostConfigParseResult.h; sourceTree = "<group>"; };
		F4D402101F7DAC2C00D0356B /* ACOHostConfigParseResult.mm */ = {isa = PBXFileReference; fileEncoding = 4; lastKnownFileType = sourcecode.cpp.objcpp; path = ACOHostConfigParseResult.mm; sourceTree = "<group>"; };
		F4F2556B1F98246000A80D39 /* ACOBaseActionElement.h */ = {isa = PBXFileReference; fileEncoding = 4; lastKnownFileType = sourcecode.c.h; path = ACOBaseActionElement.h; sourceTree = "<group>"; };
		F4F2556E1F98247600A80D39 /* ACOBaseActionElement.mm */ = {isa = PBXFileReference; fileEncoding = 4; lastKnownFileType = sourcecode.cpp.objcpp; path = ACOBaseActionElement.mm; sourceTree = "<group>"; };
		F4F44B6A203FA8EF00A2F24C /* ACRUILabel.h */ = {isa = PBXFileReference; lastKnownFileType = sourcecode.c.h; path = ACRUILabel.h; sourceTree = "<group>"; };
		F4F44B6D203FAF9300A2F24C /* ACRUILabel.mm */ = {isa = PBXFileReference; lastKnownFileType = sourcecode.cpp.objcpp; path = ACRUILabel.mm; sourceTree = "<group>"; };
		F4F44B7620478C5B00A2F24C /* DateTimePreparsedToken.h */ = {isa = PBXFileReference; fileEncoding = 4; lastKnownFileType = sourcecode.c.h; name = DateTimePreparsedToken.h; path = ../../../../shared/cpp/ObjectModel/DateTimePreparsedToken.h; sourceTree = "<group>"; };
		F4F44B7720478C5B00A2F24C /* DateTimePreparser.h */ = {isa = PBXFileReference; fileEncoding = 4; lastKnownFileType = sourcecode.c.h; name = DateTimePreparser.h; path = ../../../../shared/cpp/ObjectModel/DateTimePreparser.h; sourceTree = "<group>"; };
		F4F44B7820478C5C00A2F24C /* DateTimePreparsedToken.cpp */ = {isa = PBXFileReference; fileEncoding = 4; lastKnownFileType = sourcecode.cpp.cpp; name = DateTimePreparsedToken.cpp; path = ../../../../shared/cpp/ObjectModel/DateTimePreparsedToken.cpp; sourceTree = "<group>"; };
		F4F44B7920478C5C00A2F24C /* DateTimePreparser.cpp */ = {isa = PBXFileReference; fileEncoding = 4; lastKnownFileType = sourcecode.cpp.cpp; name = DateTimePreparser.cpp; path = ../../../../shared/cpp/ObjectModel/DateTimePreparser.cpp; sourceTree = "<group>"; };
		F4F44B7E20478C6F00A2F24C /* Util.h */ = {isa = PBXFileReference; fileEncoding = 4; lastKnownFileType = sourcecode.c.h; name = Util.h; path = ../../../../shared/cpp/ObjectModel/Util.h; sourceTree = "<group>"; };
		F4F44B7F20478C6F00A2F24C /* Util.cpp */ = {isa = PBXFileReference; fileEncoding = 4; lastKnownFileType = sourcecode.cpp.cpp; name = Util.cpp; path = ../../../../shared/cpp/ObjectModel/Util.cpp; sourceTree = "<group>"; };
		F4F44B882048F82F00A2F24C /* ACOBaseCardElement.mm */ = {isa = PBXFileReference; fileEncoding = 4; lastKnownFileType = sourcecode.cpp.objcpp; path = ACOBaseCardElement.mm; sourceTree = "<group>"; };
		F4F44B8A2048F83F00A2F24C /* ACOBaseCardElement.h */ = {isa = PBXFileReference; fileEncoding = 4; lastKnownFileType = sourcecode.c.h; path = ACOBaseCardElement.h; sourceTree = "<group>"; };
		F4F44B9E204CED2300A2F24C /* ACRCustomRenderer.mm */ = {isa = PBXFileReference; fileEncoding = 4; lastKnownFileType = sourcecode.cpp.objcpp; path = ACRCustomRenderer.mm; sourceTree = "<group>"; };
		F4F44B9F204CED2300A2F24C /* ACRCustomRenderer.h */ = {isa = PBXFileReference; fileEncoding = 4; lastKnownFileType = sourcecode.c.h; path = ACRCustomRenderer.h; sourceTree = "<group>"; };
		F4F6BA27204E107F003741B6 /* UnknownElement.h */ = {isa = PBXFileReference; fileEncoding = 4; lastKnownFileType = sourcecode.c.h; name = UnknownElement.h; path = ../../../../shared/cpp/ObjectModel/UnknownElement.h; sourceTree = "<group>"; };
		F4F6BA28204E107F003741B6 /* UnknownElement.cpp */ = {isa = PBXFileReference; fileEncoding = 4; lastKnownFileType = sourcecode.cpp.cpp; name = UnknownElement.cpp; path = ../../../../shared/cpp/ObjectModel/UnknownElement.cpp; sourceTree = "<group>"; };
		F4F6BA2B204F18D7003741B6 /* ParseResult.cpp */ = {isa = PBXFileReference; fileEncoding = 4; lastKnownFileType = sourcecode.cpp.cpp; name = ParseResult.cpp; path = ../../../../shared/cpp/ObjectModel/ParseResult.cpp; sourceTree = "<group>"; };
		F4F6BA2C204F18D8003741B6 /* AdaptiveCardParseWarning.h */ = {isa = PBXFileReference; fileEncoding = 4; lastKnownFileType = sourcecode.c.h; name = AdaptiveCardParseWarning.h; path = ../../../../shared/cpp/ObjectModel/AdaptiveCardParseWarning.h; sourceTree = "<group>"; };
		F4F6BA2D204F18D8003741B6 /* ParseResult.h */ = {isa = PBXFileReference; fileEncoding = 4; lastKnownFileType = sourcecode.c.h; name = ParseResult.h; path = ../../../../shared/cpp/ObjectModel/ParseResult.h; sourceTree = "<group>"; };
		F4F6BA2E204F18D8003741B6 /* AdaptiveCardParseWarning.cpp */ = {isa = PBXFileReference; fileEncoding = 4; lastKnownFileType = sourcecode.cpp.cpp; name = AdaptiveCardParseWarning.cpp; path = ../../../../shared/cpp/ObjectModel/AdaptiveCardParseWarning.cpp; sourceTree = "<group>"; };
		F4F6BA33204F200E003741B6 /* ACRParseWarning.mm */ = {isa = PBXFileReference; fileEncoding = 4; lastKnownFileType = sourcecode.cpp.objcpp; path = ACRParseWarning.mm; sourceTree = "<group>"; };
		F4F6BA34204F200E003741B6 /* ACRParseWarning.h */ = {isa = PBXFileReference; fileEncoding = 4; lastKnownFileType = sourcecode.c.h; path = ACRParseWarning.h; sourceTree = "<group>"; };
		F4FE45641F196E7B0071D9E5 /* ACRColumnView.h */ = {isa = PBXFileReference; fileEncoding = 4; lastKnownFileType = sourcecode.c.h; path = ACRColumnView.h; sourceTree = "<group>"; };
		F4FE45651F196E7B0071D9E5 /* ACRColumnView.mm */ = {isa = PBXFileReference; fileEncoding = 4; lastKnownFileType = sourcecode.cpp.objcpp; path = ACRColumnView.mm; sourceTree = "<group>"; };
		F4FE45681F196F3D0071D9E5 /* ACRContentStackView.h */ = {isa = PBXFileReference; fileEncoding = 4; lastKnownFileType = sourcecode.c.h; path = ACRContentStackView.h; sourceTree = "<group>"; };
		F4FE45691F196F3D0071D9E5 /* ACRContentStackView.mm */ = {isa = PBXFileReference; fileEncoding = 4; lastKnownFileType = sourcecode.cpp.objcpp; path = ACRContentStackView.mm; sourceTree = "<group>"; };
		F4FE456C1F1985200071D9E5 /* ACRColumnSetView.h */ = {isa = PBXFileReference; fileEncoding = 4; lastKnownFileType = sourcecode.c.h; path = ACRColumnSetView.h; sourceTree = "<group>"; };
		F4FE456D1F1985200071D9E5 /* ACRColumnSetView.mm */ = {isa = PBXFileReference; fileEncoding = 4; lastKnownFileType = sourcecode.cpp.objcpp; path = ACRColumnSetView.mm; sourceTree = "<group>"; };
		F974C5342800B8E000C1B3C7 /* CaptionSource.cpp */ = {isa = PBXFileReference; fileEncoding = 4; lastKnownFileType = sourcecode.cpp.cpp; name = CaptionSource.cpp; path = ../../../../shared/cpp/ObjectModel/CaptionSource.cpp; sourceTree = "<group>"; };
		F974C5352800B8E000C1B3C7 /* CaptionSource.h */ = {isa = PBXFileReference; fileEncoding = 4; lastKnownFileType = sourcecode.c.h; name = CaptionSource.h; path = ../../../../shared/cpp/ObjectModel/CaptionSource.h; sourceTree = "<group>"; };
		F974C5382800B8EA00C1B3C7 /* ContentSource.cpp */ = {isa = PBXFileReference; fileEncoding = 4; lastKnownFileType = sourcecode.cpp.cpp; name = ContentSource.cpp; path = ../../../../shared/cpp/ObjectModel/ContentSource.cpp; sourceTree = "<group>"; };
		F974C5392800B8EA00C1B3C7 /* ContentSource.h */ = {isa = PBXFileReference; fileEncoding = 4; lastKnownFileType = sourcecode.c.h; name = ContentSource.h; path = ../../../../shared/cpp/ObjectModel/ContentSource.h; sourceTree = "<group>"; };
		F9A9E54F26FE9FA000D13410 /* CollectionCoreElement.cpp */ = {isa = PBXFileReference; fileEncoding = 4; lastKnownFileType = sourcecode.cpp.cpp; name = CollectionCoreElement.cpp; path = ../../../../shared/cpp/ObjectModel/CollectionCoreElement.cpp; sourceTree = "<group>"; };
		F9A9E55026FE9FA000D13410 /* CollectionCoreElement.h */ = {isa = PBXFileReference; fileEncoding = 4; lastKnownFileType = sourcecode.c.h; name = CollectionCoreElement.h; path = ../../../../shared/cpp/ObjectModel/CollectionCoreElement.h; sourceTree = "<group>"; };
		F9A9E55326FE9FE400D13410 /* StyledCollectionElement.cpp */ = {isa = PBXFileReference; fileEncoding = 4; lastKnownFileType = sourcecode.cpp.cpp; name = StyledCollectionElement.cpp; path = ../../../../shared/cpp/ObjectModel/StyledCollectionElement.cpp; sourceTree = "<group>"; };
		F9A9E55426FE9FE400D13410 /* StyledCollectionElement.h */ = {isa = PBXFileReference; fileEncoding = 4; lastKnownFileType = sourcecode.c.h; name = StyledCollectionElement.h; path = ../../../../shared/cpp/ObjectModel/StyledCollectionElement.h; sourceTree = "<group>"; };
/* End PBXFileReference section */

/* Begin PBXFrameworksBuildPhase section */
		F423C0B11EE1FBA900905679 /* Frameworks */ = {
			isa = PBXFrameworksBuildPhase;
			buildActionMask = 2147483647;
			files = (
				6B421CC121015EDD002F401A /* CoreGraphics.framework in Frameworks */,
				6B421CC02101503E002F401A /* QuartzCore.framework in Frameworks */,
				6BB21219210015A7009EA1BA /* AVKit.framework in Frameworks */,
				6BB2121821001596009EA1BA /* AVFoundation.framework in Frameworks */,
				F45A071F1EF4BD67007C6503 /* UIKit.framework in Frameworks */,
				DD278A02932F65F8BDD1EA5D /* Pods_AdaptiveCards.framework in Frameworks */,
			);
			runOnlyForDeploymentPostprocessing = 0;
		};
		F423C0BB1EE1FBAA00905679 /* Frameworks */ = {
			isa = PBXFrameworksBuildPhase;
			buildActionMask = 2147483647;
			files = (
				6B124CA826D050DB007E9641 /* CoreGraphics.framework in Frameworks */,
				6B124C8E26B4B3CD007E9641 /* UIKit.framework in Frameworks */,
				F423C0BF1EE1FBAA00905679 /* AdaptiveCards.framework in Frameworks */,
				EC367F912F6036B68C5BBFDB /* Pods_AdaptiveCards_AdaptiveCardsTests.framework in Frameworks */,
			);
			runOnlyForDeploymentPostprocessing = 0;
		};
/* End PBXFrameworksBuildPhase section */

/* Begin PBXGroup section */
		1779FD9986EE958A93BD0A28 /* Pods */ = {
			isa = PBXGroup;
			children = (
				777DD1173C03E3F4EC695141 /* Pods-AdaptiveCards.debug.xcconfig */,
				4B0881019D2B9BA6009F1B94 /* Pods-AdaptiveCards.release.xcconfig */,
				C1BFE0C10A542B2DABBE89DC /* Pods-AdaptiveCardsTests.debug.xcconfig */,
				709889F4E83C1064F49E7DDC /* Pods-AdaptiveCardsTests.release.xcconfig */,
				3F3FBD57C361267D351D4B65 /* Pods-AdaptiveCards-AdaptiveCardsTests.debug.xcconfig */,
				92C9540BDB87B09349BF0018 /* Pods-AdaptiveCards-AdaptiveCardsTests.release.xcconfig */,
				7DC49373563AE22454C070D6 /* Pods-Fluent-AdaptiveCards.debug.xcconfig */,
				27CC4CEB2C16B73E2987EB85 /* Pods-Fluent-AdaptiveCards.release.xcconfig */,
				0E46B8FBE57A09301765F779 /* Pods-Fluent-AdaptiveCardsTests.debug.xcconfig */,
				270B2D4F8E11C644BA95F36D /* Pods-Fluent-AdaptiveCardsTests.release.xcconfig */,
				0FFDCEA85BBFF936BE8D0383 /* Pods-AdaptiveCardsTests-AdaptiveCards.debug.xcconfig */,
				7749A56FE5104914C2BA9D02 /* Pods-AdaptiveCardsTests-AdaptiveCards.release.xcconfig */,
				75D7DB0E51EC8A155E83E2D0 /* Pods-ADCIOSVisualizer-AdaptiveCardsTests.debug.xcconfig */,
				45580A4A0B0DE521608DDA3A /* Pods-ADCIOSVisualizer-AdaptiveCardsTests.release.xcconfig */,
				9240A5BA903EB4E235296A01 /* Pods-AdaptiveCards.apprelease.xcconfig */,
				ED131801E4C2E2B662925ABF /* Pods-AdaptiveCards-AdaptiveCardsTests.apprelease.xcconfig */,
			);
			name = Pods;
			path = ../Pods;
			sourceTree = "<group>";
		};
		6B124C9226B8AE3B007E9641 /* Mocks */ = {
			isa = PBXGroup;
			children = (
				6BE6C7C026E2ECEA009E9171 /* ADCMockResolver.h */,
				6BE6C7BF26E2ECEA009E9171 /* ADCMockResolver.m */,
				6B124C8F26B8AC37007E9641 /* ACRMockViews.mm */,
				6B124C9126B8AC58007E9641 /* ACRMockViews.h */,
				6B124C9326B8AE59007E9641 /* MockContext.h */,
				6B124C9426B8AE72007E9641 /* MockContext.mm */,
			);
			path = Mocks;
			sourceTree = "<group>";
		};
		6B124C9626B9F519007E9641 /* Columns */ = {
			isa = PBXGroup;
			children = (
				6BD859F826F2CA7B0086F5BA /* ACOFillerSpaceManager.h */,
				6BD859F926F2CA7B0086F5BA /* ACOFillerSpaceManager.mm */,
				6B124C9926B9F6B1007E9641 /* ACOVisibilityManager.h */,
				6B124C9A26B9F7AD007E9641 /* ACOVisibilityManager.mm */,
				F42741221EFB274C00399FBB /* ACRColumnRenderer.h */,
				F42741231EFB274C00399FBB /* ACRColumnRenderer.mm */,
			);
			name = Columns;
			sourceTree = "<group>";
		};
		6B124C9E26BA0D49007E9641 /* Action.ToggleVisibility */ = {
			isa = PBXGroup;
			children = (
				6BFF24092714E33000183C59 /* ACRToggleVisibilityTarget.h */,
				6B616C3E21CB1878003E29CE /* ACRToggleVisibilityTarget.mm */,
				6B616C4121CB20D1003E29CE /* ACRActionToggleVisibilityRenderer.h */,
				6B616C4221CB20D1003E29CE /* ACRActionToggleVisibilityRenderer.mm */,
			);
			name = Action.ToggleVisibility;
			sourceTree = "<group>";
		};
		6B70ABA425797B720095D925 /* InputRenderers */ = {
			isa = PBXGroup;
			children = (
				4608EE8B2BF5C1B800543095 /* ACRRatingInputRenderer.h */,
				4608EE8C2BF5C1B800543095 /* ACRRatingInputRenderer.mm */,
				6B6840F61F25EC2D008A933F /* ACRInputChoiceSetRenderer.h */,
				6B6840F71F25EC2D008A933F /* ACRInputChoiceSetRenderer.mm */,
				F4C1F5D31F2187900018CB78 /* ACRInputDateRenderer.h */,
				F4C1F5D41F2187900018CB78 /* ACRInputDateRenderer.mm */,
				F4C1F5DB1F218F920018CB78 /* ACRInputNumberRenderer.h */,
				F4C1F5DC1F218F920018CB78 /* ACRInputNumberRenderer.mm */,
				F43A94121F1EED6D0001920B /* ACRInputRenderer.h */,
				F43A94131F1EED6D0001920B /* ACRInputRenderer.mm */,
				F4C1F5D71F218ABC0018CB78 /* ACRInputTimeRenderer.h */,
				F4C1F5D81F218ABC0018CB78 /* ACRInputTimeRenderer.mm */,
				F43A94161F20502D0001920B /* ACRInputToggleRenderer.h */,
				F43A94171F20502D0001920B /* ACRInputToggleRenderer.mm */,
			);
			name = InputRenderers;
			sourceTree = "<group>";
		};
		6B92A71B266FE84F00CAE3BF /* Utilities */ = {
			isa = PBXGroup;
			children = (
				F4CAE77F1F75AB9000545555 /* ACOAdaptiveCard.h */,
				F4CAE7801F75AB9000545555 /* ACOAdaptiveCard.mm */,
				F4D4020D1F7DAC2C00D0356B /* ACOAdaptiveCardParseResult.h */,
				F4D4020E1F7DAC2C00D0356B /* ACOAdaptiveCardParseResult.mm */,
				6BFF23E42714C0F000183C59 /* ACOAdaptiveCardPrivate.h */,
				6BFF23E92714C0F000183C59 /* ACOBaseActionElementPrivate.h */,
				F4F44B8A2048F83F00A2F24C /* ACOBaseCardElement.h */,
				F4F44B882048F82F00A2F24C /* ACOBaseCardElement.mm */,
				6BFF23DD2714C0EF00183C59 /* ACOBaseCardElementPrivate.h */,
				6B8C766426461E98009548FA /* ACOBundle.h */,
				6B8C766226461E97009548FA /* ACOBundle.mm */,
				6B25D3E126138E3600A47AFB /* ACOEnums.h */,
				F431103F1F357487001AAE30 /* ACOHostConfig.h */,
				F43110401F357487001AAE30 /* ACOHostConfig.mm */,
				F4D4020F1F7DAC2C00D0356B /* ACOHostConfigParseResult.h */,
				F4D402101F7DAC2C00D0356B /* ACOHostConfigParseResult.mm */,
				6BFF23E22714C0F000183C59 /* ACOHostConfigPrivate.h */,
				6B9BDFC920F6BF5D00F13155 /* ACOIResourceResolver.h */,
				6B5D240A212C89E70010EB07 /* ACORemoteResourceInformation.h */,
				6B5D240B212C89E70010EB07 /* ACORemoteResourceInformation.mm */,
				6BFF23E12714C0F000183C59 /* ACORemoteResourceInformationPrivate.h */,
				6B25D3E92613D83700A47AFB /* ACORenderContext.h */,
				6B25D3EA2613D83700A47AFB /* ACORenderContext.mm */,
				6B9BDF7E20F40D1000F13155 /* ACOResourceResolvers.h */,
				6B9BDF7D20F40D0F00F13155 /* ACOResourceResolvers.mm */,
				6BBE841823CD184D00ECA586 /* ACOWarning.h */,
				6B5BA8BE2707BBD000719853 /* ACOWarning.mm */,
				6B1147D01F32E53A008846EC /* ACRActionDelegate.h */,
				6BBE841623CD184D00ECA586 /* ACREnums.h */,
				F42979401F322C3E00E89914 /* ACRErrors.h */,
				F42979411F322C3E00E89914 /* ACRErrors.mm */,
				F4F6BA34204F200E003741B6 /* ACRParseWarning.h */,
				F4F6BA33204F200E003741B6 /* ACRParseWarning.mm */,
				6BFF23E72714C0F000183C59 /* ACRParseWarningPrivate.h */,
				F427411A1EF8A25200399FBB /* ACRRegistration.h */,
				F427411B1EF8A25200399FBB /* ACRRegistration.mm */,
				6BFF23E62714C0F000183C59 /* ACRRegistrationPrivate.h */,
				F496834E1F6CA24600DF0D3A /* ACRRenderer.h */,
				F496834F1F6CA24600DF0D3A /* ACRRenderer.mm */,
				6BFF23E52714C0F000183C59 /* ACRRendererPrivate.h */,
				F49683501F6CA24600DF0D3A /* ACRRenderResult.h */,
				F49683511F6CA24600DF0D3A /* ACRRenderResult.mm */,
				F4960C022051FE8000780566 /* ACRView.h */,
				F4960C032051FE8100780566 /* ACRView.mm */,
				F4D06948205B27E9003645E4 /* ACRViewController.h */,
				F4D06947205B27E9003645E4 /* ACRViewController.mm */,
				6BFF23DF2714C0F000183C59 /* ACRViewPrivate.h */,
				6BFF24132714EF2200183C59 /* UtiliOS.h */,
				6BC30F6D21E56CF900B9FAAE /* UtiliOS.mm */,
				46058FE02C64774800966E76 /* ACRLayoutHelper.mm */,
				46DF58E22C6F12FC00DCBA77 /* ACRFlowLayout.mm */,
			);
			name = Utilities;
			sourceTree = "<group>";
		};
		6B92A7E72679227C00CAE3BF /* CompactStyleChoiceSet */ = {
			isa = PBXGroup;
			children = (
				6B92A7E32677DC8B00CAE3BF /* ACRChoiceSetCompactStyleView.mm */,
				6B92A7E52677DFAB00CAE3BF /* ACRChoiceSetCompactStyleView.h */,
			);
			name = CompactStyleChoiceSet;
			sourceTree = "<group>";
		};
		6BB2120621000024009EA1BA /* Media */ = {
			isa = PBXGroup;
			children = (
				6B9D650721095C7A00BB5C7B /* ACOMediaEvent.h */,
				6B9D650821095C7A00BB5C7B /* ACOMediaEvent.mm */,
				6BFF23EB2714C0F000183C59 /* ACOMediaEventPrivate.h */,
				6BB211FE20FFF9C0009EA1BA /* ACRIMedia.h */,
				6BBE841E23CE60E300ECA586 /* ACRMediaRenderer.h */,
				6BCE4B242108FA7C00021A62 /* ACRMediaRenderer.mm */,
				6B9D650C21095CBE00BB5C7B /* ACRMediaTarget.h */,
				6B9D650D21095CBE00BB5C7B /* ACRMediaTarget.mm */,
			);
			name = Media;
			sourceTree = "<group>";
		};
		6BDE5C4A26FEAB52003A1DDB /* Targets */ = {
			isa = PBXGroup;
			children = (
				6BDE5C3826FEA7C9003A1DDB /* ACRAggregateTarget.h */,
				6BDE5C3F26FEA7DC003A1DDB /* ACRAggregateTarget.mm */,
				6BDE5C3C26FEA7DB003A1DDB /* ACRBaseTarget.h */,
				6BDE5C3B26FEA7DB003A1DDB /* ACRBaseTarget.mm */,
				6BDE5C3A26FEA7DB003A1DDB /* ACROverflowTarget.h */,
				6BDE5C3926FEA7DB003A1DDB /* ACROverflowTarget.mm */,
				6BFF24072714E30B00183C59 /* ACRShowCardTarget.h */,
				6BDE5C3E26FEA7DB003A1DDB /* ACRShowCardTarget.mm */,
			);
			name = Targets;
			sourceTree = "<group>";
		};
		6BE6C79426E1560A009E9171 /* Helpers */ = {
			isa = PBXGroup;
			children = (
				6BE6C7AE26E2C969009E9171 /* ACRCustomRenderers.h */,
				6BE6C7AF26E2C9A3009E9171 /* ACRCustomRenderers.mm */,
			);
			path = Helpers;
			sourceTree = "<group>";
		};
		6BE6C79F26E17077009E9171 /* TestFiles */ = {
			isa = PBXGroup;
			children = (
				6B654C742708168D00DF6A5F /* Action.ToggleVisibilityExhaustive.json */,
				6BE6C7B526E2E140009E9171 /* Column.VerticalAlignment.json */,
				6BE6C7B926E2E30A009E9171 /* ColumnSet.FactSet.VerticalStretch.json */,
				6BE6C7B826E2E30A009E9171 /* ColumnSet.Image.VerticalStretch.json */,
				6BE6C7C426E7CDCF009E9171 /* ColumnSet.Input.ChoiceSet.VerticalStretch.json */,
				46CBB6432C22BA96008FC5D5 /* CompoundButtonInvalid.json */,
				7773A9162CA2D33400097C06 /* Carousel.invalid.json */,
				46CBB6442C22BA96008FC5D5 /* CompoundButtonValid.json */,
				7773A9142CA2D32E00097C06 /* Carousel.valid.json */,
				6BE6C7BD26E2E4EC009E9171 /* ColumnSet.VerticalStretch.json */,
				6BE6C7A426E17132009E9171 /* ColumnSet.VerticalStretch.json */,
				6BE6C7B726E2E30A009E9171 /* Container.VerticalContentAlignment.json */,
				6BE6C7B126E2DF29009E9171 /* Container.VerticalContentAlignment2.json */,
				6BE6C7C226E2F07C009E9171 /* sample.json */,
				46B78E652C0586D500EF4566 /* RatingInputValid.json */,
				46B78E672C0587B700EF4566 /* RatingLabelValid.json */,
				B35633232C060EEF00F1C999 /* ValueChangedActionValid.json */,
				B35633262C06E4FC00F1C999 /* ValueChangedActionInvalid.json */,
			);
			path = TestFiles;
			sourceTree = "<group>";
		};
		6BE6C7C626E7E2A6009E9171 /* ImageSet */ = {
			isa = PBXGroup;
			children = (
				F401A8791F0DCBC8006D7AF2 /* ACRImageSetRenderer.h */,
				F401A87A1F0DCBC8006D7AF2 /* ACRImageSetRenderer.mm */,
				6BFF240F2714E46300183C59 /* ACRImageSetUICollectionView.h */,
				F401A8761F0DB69B006D7AF2 /* ACRImageSetUICollectionView.mm */,
			);
			name = ImageSet;
			sourceTree = "<group>";
		};
		6BFCA139264F548600195CA7 /* Table */ = {
			isa = PBXGroup;
			children = (
				6BFCA14A265452E000195CA7 /* ACRTableRenderer.h */,
				6BFCA14B265452E100195CA7 /* ACRTableRenderer.mm */,
				6BFCA1462653270200195CA7 /* ACRTableCellRenderer.h */,
				6BFCA1472653270200195CA7 /* ACRTableCellRenderer.mm */,
				6BFF240D2714E42800183C59 /* ACRTableCellView.h */,
				6BFCA13F264F54B500195CA7 /* ACRTableCellView.mm */,
				6BFCA13A264F54B000195CA7 /* ACRTableRow.h */,
				6BFCA13C264F54B200195CA7 /* ACRTableRow.mm */,
				6BFCA13B264F54B100195CA7 /* ACRTableView.h */,
				6BFCA13D264F54B300195CA7 /* ACRTableView.mm */,
			);
			name = Table;
			sourceTree = "<group>";
		};
		6BFF99DC2600121A0028069F /* Action.Execute */ = {
			isa = PBXGroup;
			children = (
				6BFF99F926003EBA0028069F /* ACOAuthCardButton.h */,
				6BFF23EC2714C0F000183C59 /* ACOAuthCardButtonPrivate.h */,
				6BFF9A0026004C580028069F /* ACOAuthentication.h */,
				6BFF9A0226004C580028069F /* ACOAuthentication.mm */,
				6BFF23E02714C0F000183C59 /* ACOAuthenticationPrivate.h */,
				6BFF99F826003EBA0028069F /* ACOAutoCardButton.mm */,
				6BFF99DD260012380028069F /* ACORefresh.h */,
				6BFF99DE260012380028069F /* ACORefresh.mm */,
				6BFF23E82714C0F000183C59 /* ACORefreshPrivate.h */,
				6BFF99EA2600387A0028069F /* ACOTokenExchangeResource.h */,
				6BFF99EB2600387A0028069F /* ACOTokenExchangeResource.mm */,
				6BFF23EA2714C0F000183C59 /* ACOTokenExchangeResourcePrivate.h */,
				6B377282260193FF0024E527 /* ACRActionExecuteRenderer.h */,
				6B377283260194000024E527 /* ACRActionExecuteRenderer.mm */,
			);
			name = Action.Execute;
			sourceTree = "<group>";
		};
		CFF954CC29819A6B00F321C3 /* DynamicTypeahead */ = {
			isa = PBXGroup;
			children = (
				6B00E1152A3A58B30079D8A6 /* ACRTypeaheadSearchViewControllerPrivate.h */,
				CFF954D429819C1200F321C3 /* ACOTypeaheadSearchHandler.h */,
				CFF954CD29819AA800F321C3 /* ACOTypeaheadDebouncer.h */,
				CFF954CE29819ABD00F321C3 /* ACOTypeaheadDebouncer.mm */,
				CFF954D129819B3C00F321C3 /* ACOTypeaheadDynamicChoicesService.h */,
				CFF954D229819B4A00F321C3 /* ACOTypeaheadDynamicChoicesService.mm */,
				CFF954DB2981B2A700F321C3 /* ACRTypeaheadSearchParameters.h */,
				CFF954DA2981B2A700F321C3 /* ACRTypeaheadSearchParameters.mm */,
				CFF954D72981AF5800F321C3 /* ACRChoiceSetFilteredStyleView.h */,
				CFF954D62981AF5800F321C3 /* ACRChoiceSetFilteredStyleView.mm */,
				CFF954DE2981B62000F321C3 /* ACRTypeaheadSearchViewController.mm */,
			);
			name = DynamicTypeahead;
			sourceTree = "<group>";
		};
		CFF95C052982E2CB00F321C3 /* DynamicTypeahead */ = {
			isa = PBXGroup;
			children = (
				CFF95C062982E30E00F321C3 /* ACRTypeaheadSearchParametersTests.mm */,
				CFF95C082982E34300F321C3 /* ACRChoiceSetFilteredStyleViewTests.mm */,
				CFF95C0A2982E38500F321C3 /* ACRChoiceSetCompactStyleViewTests.mm */,
				CFF95C0C2982E3C900F321C3 /* ACOTypeaheadDynamicChoicesServiceTests.mm */,
				CFF95C0E2982E4EC00F321C3 /* ACOTypeaheadDebouncerTests.mm */,
			);
			path = DynamicTypeahead;
			sourceTree = "<group>";
		};
		F4071C751FCCBAEF00AF4FEA /* json */ = {
			isa = PBXGroup;
			children = (
				F4071C761FCCBAEF00AF4FEA /* json-forwards.h */,
				F4071C771FCCBAEF00AF4FEA /* json.h */,
			);
			name = json;
			path = ../../../../shared/cpp/ObjectModel/json;
			sourceTree = "<group>";
		};
		F423C0AB1EE1FBA900905679 = {
			isa = PBXGroup;
			children = (
				F423C0B71EE1FBA900905679 /* AdaptiveCards */,
				F423C0C21EE1FBAA00905679 /* AdaptiveCardsTests */,
				F45A07191EF4BC44007C6503 /* Frameworks */,
				F423C0B61EE1FBA900905679 /* Products */,
				1779FD9986EE958A93BD0A28 /* Pods */,
			);
			sourceTree = "<group>";
		};
		F423C0B61EE1FBA900905679 /* Products */ = {
			isa = PBXGroup;
			children = (
				F423C0B51EE1FBA900905679 /* AdaptiveCards.framework */,
				F423C0BE1EE1FBAA00905679 /* AdaptiveCardsTests.xctest */,
			);
			name = Products;
			sourceTree = "<group>";
		};
		F423C0B71EE1FBA900905679 /* AdaptiveCards */ = {
			isa = PBXGroup;
			children = (
				F42979331F30079D00E89914 /* Actions */,
				6BFF24152714FA1D00183C59 /* AdaptiveCards.h */,
				F423C0B91EE1FBAA00905679 /* Info.plist */,
				F42979321F30074900E89914 /* Inputs */,
				F42979351F3007DF00E89914 /* Layouts */,
				F42979341F3007C500E89914 /* ReadOnlyObjects */,
				F423C0D71EE1FF2F00905679 /* SharedLib */,
				6B92A71B266FE84F00CAE3BF /* Utilities */,
			);
			path = AdaptiveCards;
			sourceTree = "<group>";
		};
		F423C0C21EE1FBAA00905679 /* AdaptiveCardsTests */ = {
			isa = PBXGroup;
			children = (
				CFF95C052982E2CB00F321C3 /* DynamicTypeahead */,
				6B4C05BE27864B0800882387 /* ACRImagePropertiesTests.mm */,
				6B124C8B26B4AA07007E9641 /* AdaptiveCardsActionsTest.mm */,
				6B124C9726B9F5FC007E9641 /* AdaptiveCardsColumnTests.mm */,
				30D56DE8268298B300D6E418 /* AdaptiveCardsTests.mm */,
				30D56DEE2682AB9C00D6E418 /* AdaptiveCardsTextBlockTests.mm */,
				6B124CA326D04CA9007E9641 /* AdaptiveCardsUtiliOSTest.mm */,
				7773A9112CA2D20100097C06 /* AdaptiveCardCarouselTests.mm */,
				46CBB6412C22BA88008FC5D5 /* AdaptiveCardCompoundButtonTests.mm */,
				46B78E632C0580D100EF4566 /* AdaptiveCardsRatingElementTests.mm */,
				B35633212C060D7900F1C999 /* ValueChangedActionTests.mm */,
				6BE6C79426E1560A009E9171 /* Helpers */,
				6B124C9226B8AE3B007E9641 /* Mocks */,
				6BE6C79F26E17077009E9171 /* TestFiles */,
			);
			path = AdaptiveCardsTests;
			sourceTree = "<group>";
		};
		F423C0D71EE1FF2F00905679 /* SharedLib */ = {
			isa = PBXGroup;
			children = (
<<<<<<< HEAD
				242FB50A2DA64F0F00D38E53 /* ThemedUrl.h */,
				242FB50B2DA64F0F00D38E53 /* ThemedUrl.cpp */,
=======
				3714EB502DAFB30400EE15AA /* ThemedUrl.h */,
				3714EB512DAFB30400EE15AA /* ThemedUrl.cpp */,
>>>>>>> 826f8f1d
				46731C0A2CBD198F0092B7A9 /* Badge.cpp */,
				46731C0B2CBD198F0092B7A9 /* Badge.h */,
				CFB972002941C079008E3795 /* ChoicesData.cpp */,
				CFB971FF2941C079008E3795 /* ChoicesData.h */,
				84AE295727FFA26F00D01B82 /* CaptionSource.cpp */,
				84AE295627FFA26F00D01B82 /* CaptionSource.h */,
				84AE295427FFA26F00D01B82 /* CMakeLists.txt */,
				84AE295327FFA26F00D01B82 /* ContentSource.cpp */,
				84AE295527FFA26F00D01B82 /* ContentSource.h */,
				F4071C781FCCBAEF00AF4FEA /* ActionParserRegistration.cpp */,
				F4071C741FCCBAEF00AF4FEA /* ActionParserRegistration.h */,
				C8DEDF37220CDEB00001AAED /* ActionSet.cpp */,
				C8DEDF38220CDEB00001AAED /* ActionSet.h */,
				300ECB61219A12D100371DC5 /* AdaptiveBase64Util.cpp */,
				300ECB62219A12D100371DC5 /* AdaptiveBase64Util.h */,
				F44872BD1EE2261F00FCAFAE /* AdaptiveCardParseException.cpp */,
				F44872BE1EE2261F00FCAFAE /* AdaptiveCardParseException.h */,
				F4F6BA2E204F18D8003741B6 /* AdaptiveCardParseWarning.cpp */,
				F4F6BA2C204F18D8003741B6 /* AdaptiveCardParseWarning.h */,
				6BFF99BB25FFF53D0028069F /* AuthCardButton.cpp */,
				F974C5342800B8E000C1B3C7 /* CaptionSource.cpp */,
				F974C5352800B8E000C1B3C7 /* CaptionSource.h */,
				6BFF99B925FFF53D0028069F /* AuthCardButton.h */,
				6BFF99C225FFF53D0028069F /* Authentication.cpp */,
				6BFF99BD25FFF53D0028069F /* Authentication.h */,
				7EF8879C21F14CDD00BAFF02 /* BackgroundImage.cpp */,
				7EF8879B21F14CDD00BAFF02 /* BackgroundImage.h */,
				F44872BF1EE2261F00FCAFAE /* BaseActionElement.cpp */,
				F974C5382800B8EA00C1B3C7 /* ContentSource.cpp */,
				F974C5392800B8EA00C1B3C7 /* ContentSource.h */,
				F44872C01EE2261F00FCAFAE /* BaseActionElement.h */,
				F44872C11EE2261F00FCAFAE /* BaseCardElement.cpp */,
				F44872C21EE2261F00FCAFAE /* BaseCardElement.h */,
				6B224275220BAC8A000ACDA1 /* BaseElement.cpp */,
				6B224276220BAC8B000ACDA1 /* BaseElement.h */,
				F44872C31EE2261F00FCAFAE /* BaseInputElement.cpp */,
				F44872C41EE2261F00FCAFAE /* BaseInputElement.h */,
				F44872C51EE2261F00FCAFAE /* ChoiceInput.cpp */,
				F44872C61EE2261F00FCAFAE /* ChoiceInput.h */,
				F44872C71EE2261F00FCAFAE /* ChoiceSetInput.cpp */,
				F44872C81EE2261F00FCAFAE /* ChoiceSetInput.h */,
				F9A9E54F26FE9FA000D13410 /* CollectionCoreElement.cpp */,
				F9A9E55026FE9FA000D13410 /* CollectionCoreElement.h */,
				F44872C91EE2261F00FCAFAE /* Column.cpp */,
				F44872CA1EE2261F00FCAFAE /* Column.h */,
				F44872CB1EE2261F00FCAFAE /* ColumnSet.cpp */,
				F44872CC1EE2261F00FCAFAE /* ColumnSet.h */,
				F44872CD1EE2261F00FCAFAE /* Container.cpp */,
				F44872CE1EE2261F00FCAFAE /* Container.h */,
				F44872CF1EE2261F00FCAFAE /* DateInput.cpp */,
				F44872D01EE2261F00FCAFAE /* DateInput.h */,
				F4F44B7820478C5C00A2F24C /* DateTimePreparsedToken.cpp */,
				F4F44B7620478C5B00A2F24C /* DateTimePreparsedToken.h */,
				F4F44B7920478C5C00A2F24C /* DateTimePreparser.cpp */,
				F4F44B7720478C5B00A2F24C /* DateTimePreparser.h */,
				F4071C791FCCBAEF00AF4FEA /* ElementParserRegistration.cpp */,
				F4071C731FCCBAEE00AF4FEA /* ElementParserRegistration.h */,
				6BC30F7521E5750A00B9FAAE /* EnumMagic.h */,
				F44872D11EE2261F00FCAFAE /* Enums.cpp */,
				F44872D21EE2261F00FCAFAE /* Enums.h */,
				6BFF99BE25FFF53D0028069F /* ExecuteAction.cpp */,
				6BFF99BA25FFF53D0028069F /* ExecuteAction.h */,
				F44872D31EE2261F00FCAFAE /* Fact.cpp */,
				F44872D41EE2261F00FCAFAE /* Fact.h */,
				F44872D51EE2261F00FCAFAE /* FactSet.cpp */,
				F44872D61EE2261F00FCAFAE /* FactSet.h */,
				8404BA8D226697800091A0AD /* FeatureRegistration.cpp */,
				8404BA8C226697800091A0AD /* FeatureRegistration.h */,
				F452CD571F68CD6F005394B2 /* HostConfig.cpp */,
				F44872D71EE2261F00FCAFAE /* HostConfig.h */,
				F44872DA1EE2261F00FCAFAE /* Image.cpp */,
				46CBB6392C22BA33008FC5D5 /* CompoundButton.cpp */,
				46CBB63A2C22BA33008FC5D5 /* CompoundButton.h */,
				F44872DB1EE2261F00FCAFAE /* Image.h */,
				46DF37B12C90306D001C254F /* CarouselPage.cpp */,
				463C3C062BD8DB1F00A95C4E /* Icon.cpp */,
				46DF37AF2C902FD4001C254F /* CarouselPage.h */,
				4615350F2C81D9D100054123 /* Carousel.h */,
				46DF37AD2C902F97001C254F /* Carousel.cpp */,
				463C3C0A2BD8DCC000A95C4E /* Icon.h */,
				46CBB6352C22BA24008FC5D5 /* IconInfo.cpp */,
				46CBB6362C22BA24008FC5D5 /* IconInfo.h */,
				F44872DC1EE2261F00FCAFAE /* ImageSet.cpp */,
				F44872DD1EE2261F00FCAFAE /* ImageSet.h */,
				6B2242B322334492000ACDA1 /* Inline.cpp */,
				6B2242AB22334451000ACDA1 /* Inline.h */,
				6B8C76422641D8D6009548FA /* InternalId.h */,
				F4071C751FCCBAEF00AF4FEA /* json */,
				F44872DF1EE2261F00FCAFAE /* jsoncpp.cpp */,
				F42E516C1FEC383E008F9642 /* MarkDownBlockParser.cpp */,
				F42E516F1FEC383F008F9642 /* MarkDownBlockParser.h */,
				F42E51701FEC383F008F9642 /* MarkDownHtmlGenerator.cpp */,
				F42E516D1FEC383F008F9642 /* MarkDownHtmlGenerator.h */,
				F42E516E1FEC383F008F9642 /* MarkDownParsedResult.cpp */,
				F42E516B1FEC383E008F9642 /* MarkDownParsedResult.h */,
				F42E51721FEC3840008F9642 /* MarkDownParser.cpp */,
				F42E51711FEC383F008F9642 /* MarkDownParser.h */,
				6B7B1A8D20B4D2AA00260731 /* Media.cpp */,
				6B7B1A9020B4D2AB00260731 /* Media.h */,
				6B7B1A8E20B4D2AA00260731 /* MediaSource.cpp */,
				6B7B1A8F20B4D2AA00260731 /* MediaSource.h */,
				F44872E01EE2261F00FCAFAE /* NumberInput.cpp */,
				F44872E11EE2261F00FCAFAE /* NumberInput.h */,
				F44872E21EE2261F00FCAFAE /* OpenUrlAction.cpp */,
				F44872E31EE2261F00FCAFAE /* OpenUrlAction.h */,
				7ECFB63E219A3940004727A9 /* ParseContext.cpp */,
				7ECFB63F219A3940004727A9 /* ParseContext.h */,
				F4F6BA2B204F18D7003741B6 /* ParseResult.cpp */,
				F4F6BA2D204F18D8003741B6 /* ParseResult.h */,
				F44872E41EE2261F00FCAFAE /* ParseUtil.cpp */,
				F44872E51EE2261F00FCAFAE /* ParseUtil.h */,
				6B224277220BAC8B000ACDA1 /* pch.cpp */,
				F44872E61EE2261F00FCAFAE /* pch.h */,
				6BFF99BF25FFF53D0028069F /* Refresh.cpp */,
				6BFF99C025FFF53D0028069F /* Refresh.h */,
				6B268FE620CF19E100D99C1B /* RemoteResourceInformation.h */,
				6B2242A52233442C000ACDA1 /* RichTextBlock.cpp */,
				6B2242A62233442C000ACDA1 /* RichTextBlock.h */,
				6BAC0F2C228E2D7300E42DEB /* RichTextElementProperties.cpp */,
				6BAC0F2B228E2D7200E42DEB /* RichTextElementProperties.h */,
				7EDC0F66213878E800077A13 /* SemanticVersion.cpp */,
				7EDC0F65213878E800077A13 /* SemanticVersion.h */,
				F4CAE7791F7325DF00545555 /* Separator.cpp */,
				F4CAE77A1F7325DF00545555 /* Separator.h */,
				F43660761F0706D800EBA868 /* SharedAdaptiveCard.cpp */,
				F43660771F0706D800EBA868 /* SharedAdaptiveCard.h */,
				F44872E71EE2261F00FCAFAE /* ShowCardAction.cpp */,
				F44872E81EE2261F00FCAFAE /* ShowCardAction.h */,
				F9A9E55326FE9FE400D13410 /* StyledCollectionElement.cpp */,
				F9A9E55426FE9FE400D13410 /* StyledCollectionElement.h */,
				F44872E91EE2261F00FCAFAE /* SubmitAction.cpp */,
				F44872EA1EE2261F00FCAFAE /* SubmitAction.h */,
				6B8C764E26449B08009548FA /* Table.cpp */,
				6B8C764B26449B07009548FA /* Table.h */,
				6B8C764C26449B08009548FA /* TableCell.cpp */,
				6B8C765126449B08009548FA /* TableCell.h */,
				6B8C764A26449B07009548FA /* TableColumnDefinition.cpp */,
				6B8C764D26449B08009548FA /* TableColumnDefinition.h */,
				6B8C765026449B08009548FA /* TableRow.cpp */,
				6B8C764F26449B08009548FA /* TableRow.h */,
				F44872EB1EE2261F00FCAFAE /* TextBlock.cpp */,
				F44872EC1EE2261F00FCAFAE /* TextBlock.h */,
				6B2242A12233439D000ACDA1 /* TextElementProperties.cpp */,
				6B2242A22233439D000ACDA1 /* TextElementProperties.h */,
				F44872ED1EE2261F00FCAFAE /* TextInput.cpp */,
				F44872EE1EE2261F00FCAFAE /* TextInput.h */,
				6B2242AA22334451000ACDA1 /* TextRun.cpp */,
				6B2242A922334451000ACDA1 /* TextRun.h */,
				F44872EF1EE2261F00FCAFAE /* TimeInput.cpp */,
				F44872F01EE2261F00FCAFAE /* TimeInput.h */,
				F44872F11EE2261F00FCAFAE /* ToggleInput.cpp */,
				F44872F21EE2261F00FCAFAE /* ToggleInput.h */,
				CA1218C521C4509400152EA8 /* ToggleVisibilityAction.cpp */,
				CA1218C321C4509300152EA8 /* ToggleVisibilityAction.h */,
				CA1218C421C4509400152EA8 /* ToggleVisibilityTarget.cpp */,
				CA1218C221C4509300152EA8 /* ToggleVisibilityTarget.h */,
				6BFF99C125FFF53D0028069F /* TokenExchangeResource.cpp */,
				6BFF99BC25FFF53D0028069F /* TokenExchangeResource.h */,
				6B22426C2203BE97000ACDA1 /* UnknownAction.cpp */,
				6B22426B2203BE97000ACDA1 /* UnknownAction.h */,
				F4F6BA28204E107F003741B6 /* UnknownElement.cpp */,
				F4F6BA27204E107F003741B6 /* UnknownElement.h */,
				F4F44B7F20478C6F00A2F24C /* Util.cpp */,
				F4F44B7E20478C6F00A2F24C /* Util.h */,
				46B329152BF32057009671AE /* RatingInput.h */,
				46B329172BF3228F009671AE /* RatingInput.cpp */,
				4621E12B2BF3557C004F03F3 /* RatingLabel.h */,
				4621E12D2BF35784004F03F3 /* RatingLabel.cpp */,
				46F6F7802BFF1C8200D31C47 /* ValueChangedAction.h */,
				46F6F7822BFF1CB400D31C47 /* ValueChangedAction.cpp */,
				46058FCE2C5CCBAA00966E76 /* Layout.h */,
				46058FD02C5CCBED00966E76 /* Layout.cpp */,
				46058FD22C5CEEFE00966E76 /* FlowLayout.cpp */,
				46058FD32C5CEEFE00966E76 /* FlowLayout.h */,
				46058FD62C6086AA00966E76 /* GridArea.cpp */,
				46058FD72C6086AA00966E76 /* GridArea.h */,
				46058FDA2C608D0800966E76 /* AreaGridLayout.cpp */,
				46058FDB2C608D0800966E76 /* AreaGridLayout.h */,
			);
			name = SharedLib;
			sourceTree = "<group>";
		};
		F42979321F30074900E89914 /* Inputs */ = {
			isa = PBXGroup;
			children = (
				6BD025EB254784660009B019 /* ACOInputResults.h */,
				6BD025EC254784670009B019 /* ACOInputResults.mm */,
				6BFF23FF2714CA7600183C59 /* ACRChoiceSetViewDataSource.h */,
				F495FC082022A18F0093D4DE /* ACRChoiceSetViewDataSource.mm */,
				6BFF24032714E1BD00183C59 /* ACRDateTextField.h */,
				F429794C1F32684900E89914 /* ACRDateTextField.mm */,
				F42979361F31438900E89914 /* ACRIBaseInputHandler.h */,
				6B27CD6424BD52D500C0F90F /* ACRInputLabelView.h */,
				6B27CD6524BD52D600C0F90F /* ACRInputLabelView.mm */,
				6BFF23DE2714C0EF00183C59 /* ACRInputLabelViewPrivate.h */,
				F431103D1F357487001AAE30 /* ACRInputTableView.h */,
				6B8C766326461E98009548FA /* ACRInputTableView.mm */,
				F42979451F322C9000E89914 /* ACRNumericTextField.h */,
				F42979441F322C9000E89914 /* ACRNumericTextField.mm */,
				6BF4307D219129600068E432 /* ACRQuickReplyMultilineView.h */,
				6BF4307E219129600068E432 /* ACRQuickReplyMultilineView.mm */,
				6BF430752190DDCA0068E432 /* ACRQuickReplyView.h */,
				6BF430762190DDCA0068E432 /* ACRQuickReplyView.mm */,
				F429793C1F3155EF00E89914 /* ACRTextField.h */,
				F429793D1F3155EF00E89914 /* ACRTextField.mm */,
				6B94F2DB24C7997D00E2B310 /* ACRTextInputHandler.h */,
				6B94F2DC24C7997D00E2B310 /* ACRTextInputHandler.mm */,
				6B9AB30E20DD82A2005C8E15 /* ACRTextView.h */,
				6B9AB30F20DD82A2005C8E15 /* ACRTextView.mm */,
				6BFF24052714E26900183C59 /* ACRToggleInputDataSource.h */,
				6B9BDF7120E1BD0E00F13155 /* ACRToggleInputDataSource.mm */,
				465352602C16FD9800DCEE25 /* ACRRatingInputDataSource.h */,
				468F1F192BFC5BC500C2F561 /* ACRRatingInputDataSource.mm */,
				46445D882BF72A5300831973 /* ACRRatingView.h */,
				46445D8A2BF7324100831973 /* ACRRatingView.mm */,
				6BE8DFD5249C5126005EFE66 /* ACRToggleInputView.h */,
				6BE8DFD3249C4C1B005EFE66 /* ACRToggleInputView.mm */,
				CFF954CC29819A6B00F321C3 /* DynamicTypeahead */,
				6B92A7E72679227C00CAE3BF /* CompactStyleChoiceSet */,
				6B70ABA425797B720095D925 /* InputRenderers */,
			);
			name = Inputs;
			sourceTree = "<group>";
		};
		F42979331F30079D00E89914 /* Actions */ = {
			isa = PBXGroup;
			children = (
				0D3485EC26180E9900614EB9 /* ACOActionOverflow.h */,
				0D3485F026180F8F00614EB9 /* ACOActionOverflow.mm */,
				6BFF23ED2714C0F000183C59 /* ACOActionOverflowPrivate.h */,
				F4F2556B1F98246000A80D39 /* ACOBaseActionElement.h */,
				F4F2556E1F98247600A80D39 /* ACOBaseActionElement.mm */,
				6B22425B21E80647000ACDA1 /* ACOParseContext.h */,
				6B22425C21E80647000ACDA1 /* ACOParseContext.mm */,
				6BFF23E32714C0F000183C59 /* ACOParseContextPrivate.h */,
				F4C1F5E51F2ABB0E0018CB78 /* ACRActionOpenURLRenderer.h */,
				F4C1F5E31F2A62190018CB78 /* ACRActionOpenURLRenderer.mm */,
				0D45F5A6261731E400EF03C5 /* ACRActionOverflowRenderer.h */,
				0D45F59A2617319D00EF03C5 /* ACRActionOverflowRenderer.mm */,
				6BB211FB20FF9FEA009EA1BA /* ACRActionSetRenderer.h */,
				6BB211FA20FF9FE9009EA1BA /* ACRActionSetRenderer.mm */,
				F4C1F5FF1F2C23FD0018CB78 /* ACRActionShowCardRenderer.h */,
				F4C1F5FD1F2C235E0018CB78 /* ACRActionShowCardRenderer.mm */,
				F42979381F31458800E89914 /* ACRActionSubmitRenderer.h */,
				F42979391F31458800E89914 /* ACRActionSubmitRenderer.mm */,
				F4C1F5E91F2ABD6B0018CB78 /* ACRBaseActionElementRenderer.h */,
				F4C1F5EA1F2ABD6B0018CB78 /* ACRBaseActionElementRenderer.mm */,
				F4C1F5EF1F2BC6840018CB78 /* ACRButton.h */,
				F4C1F5F01F2BC6840018CB78 /* ACRButton.mm */,
				6BC30F7821E6E49E00B9FAAE /* ACRCustomActionRenderer.h */,
				6BC30F7721E6E49E00B9FAAE /* ACRCustomActionRenderer.mm */,
				F4C1F5E71F2ABB3C0018CB78 /* ACRIBaseActionElementRenderer.h */,
				F4CA749F2016B3B9002041DF /* ACRTapGestureRecognizerEventHandler.h */,
				F4CA749E2016B3B8002041DF /* ACRTapGestureRecognizerEventHandler.mm */,
				6BCE4B282108FBD800021A62 /* ACRTapGestureRecognizerFactory.h */,
				6BCE4B262108FA9300021A62 /* ACRTapGestureRecognizerFactory.mm */,
				6B250FB1253F5F8E007FFCFB /* ACRTargetBuilder.h */,
				6BFF24112714E99C00183C59 /* ACRTargetBuilderDirector.h */,
				6B696CD723202B1A00E1D607 /* ACRTargetBuilderDirector.mm */,
				6BFF99DC2600121A0028069F /* Action.Execute */,
				6B124C9E26BA0D49007E9641 /* Action.ToggleVisibility */,
				6BDE5C4A26FEAB52003A1DDB /* Targets */,
			);
			name = Actions;
			sourceTree = "<group>";
		};
		F42979341F3007C500E89914 /* ReadOnlyObjects */ = {
			isa = PBXGroup;
			children = (
				B37FE75F2CBEB00400537817 /* ACRBadgeRenderer.h */,
				B37FE7602CBEB00400537817 /* ACRBadgeView.h */,
				B37FE7542CBEAAEC00537817 /* ACRBadgeRenderer.mm */,
				B37FE7562CBEAAEC00537817 /* ACRBadgeView.mm */,
				F42741081EF864A900399FBB /* ACRBaseCardElementRenderer.h */,
				F42741091EF864A900399FBB /* ACRBaseCardElementRenderer.mm */,
				7773C2E12CA558AE00097C06 /* ACRCarouselPageContainerView.mm */,
				7751C0762CAC0F0B00C876DD /* ACRCarouselPageContainerView.h */,
				7751C07A2CAC0F4100C876DD /* ACRCarouselPageView.h */,
				7751C0742CAC0F0B00C876DD /* ACRCarouselView.h */,
				7751C0752CAC0F0B00C876DD /* ACRCarouselViewRenderer.h */,
				7773C2DA2CA3FF8600097C06 /* ACRCarouselPageView.mm */,
				7762DE972CB3F8500051C112 /* ACRDirectionalPanGestureRecognizer.h */,
				7762DE922CB3B8BD0051C112 /* ACRDirectionalPanGestureRecognizer.m */,
				7773C2E42CA5592200097C06 /* ACRCarouselView.mm */,
				46DF37B52C903377001C254F /* ACRCarouselViewRenderer.mm */,
				7751C0722CAC0EEB00C876DD /* ACRPageControl.h */,
				F42741261EFB374A00399FBB /* ACRColumnSetRenderer.h */,
				F42741271EFB374A00399FBB /* ACRColumnSetRenderer.mm */,
				46CBB63D2C22BA4D008FC5D5 /* ACRCompoundButtonRenderer.h */,
				7773C2E82CA5656100097C06 /* ACRPageControl.mm */,
				46DF37B72C903377001C254F /* ACRCompoundButtonRenderer.mm */,
				46DF37C62C9034E6001C254F /* ACRCompoundButtonRenderer.mm */,
				46CBB63E2C22BA4D008FC5D5 /* ACRCompoundButtonRenderer.mm */,
				F427411E1EF9DB8000399FBB /* ACRContainerRenderer.h */,
				F427411F1EF9DB8000399FBB /* ACRContainerRenderer.mm */,
				F4F44B9F204CED2300A2F24C /* ACRCustomRenderer.h */,
				F4F44B9E204CED2300A2F24C /* ACRCustomRenderer.mm */,
				F43A940E1F1D60E30001920B /* ACRFactSetRenderer.h */,
				F43A940F1F1D60E30001920B /* ACRFactSetRenderer.mm */,
				F42741061EF8624F00399FBB /* ACRIBaseCardElementRenderer.h */,
				463C3C0C2BD8F63100A95C4E /* ACRIconRenderer.h */,
				463C3C0D2BD8F6D100A95C4E /* ACRIconRenderer.mm */,
				46CE7DC42C7C554F000508DF /* ACRIFeatureFlagResolver.h */,
				6B74403725BA71B60051F2A1 /* ACRImageProperties.h */,
				6B74403825BA71B60051F2A1 /* ACRImageProperties.mm */,
				F42741101EF873A600399FBB /* ACRImageRenderer.h */,
				F42741111EF873A600399FBB /* ACRImageRenderer.mm */,
				4608EE872BF5C1AB00543095 /* ACRRatingLabelRenderer.h */,
				4608EE882BF5C1AB00543095 /* ACRRatingLabelRenderer.mm */,
				6B096D4C225431D0006CC034 /* ACRRichTextBlockRenderer.h */,
				6B096D4D225431D0006CC034 /* ACRRichTextBlockRenderer.mm */,
				463C4EDE2BDF63E700A95C4E /* ACRSVGIconHoldingView.h */,
				463C4EE02BDF640300A95C4E /* ACRSVGIconHoldingView.mm */,
				463C4EDA2BDB666A00A95C4E /* ACRSVGImageView.h */,
				463C4EDC2BDB66C600A95C4E /* ACRSVGImageView.mm */,
				F42741141EF895AB00399FBB /* ACRTextBlockRenderer.h */,
				F42741151EF895AB00399FBB /* ACRTextBlockRenderer.mm */,
				6B7B1A9620BE2CBC00260731 /* ACRUIImageView.h */,
				6B7B1A9520BE2CBB00260731 /* ACRUIImageView.mm */,
				F4F44B6A203FA8EF00A2F24C /* ACRUILabel.h */,
				F4F44B6D203FAF9300A2F24C /* ACRUILabel.mm */,
				6B124C9626B9F519007E9641 /* Columns */,
				6BE6C7C626E7E2A6009E9171 /* ImageSet */,
				6BB2120621000024009EA1BA /* Media */,
				6BFCA139264F548600195CA7 /* Table */,
			);
			name = ReadOnlyObjects;
			sourceTree = "<group>";
		};
		F42979351F3007DF00E89914 /* Layouts */ = {
			isa = PBXGroup;
			children = (
				46CE97192C7DBECF000508DF /* ACRFlowLayout.h */,
				46CE971A2C7DBECF000508DF /* ACRLayoutHelper.h */,
				46CE97182C7DBECF000508DF /* ARCGridViewLayout.h */,
				6BCE4B202108EB4D00021A62 /* ACRAVPlayerViewHoldingUIView.h */,
				6BCE4B212108EB4E00021A62 /* ACRAVPlayerViewHoldingUIView.mm */,
				F4FE456C1F1985200071D9E5 /* ACRColumnSetView.h */,
				F4FE456D1F1985200071D9E5 /* ACRColumnSetView.mm */,
				F4FE45641F196E7B0071D9E5 /* ACRColumnView.h */,
				F4FE45651F196E7B0071D9E5 /* ACRColumnView.mm */,
				6B3787B920CB3E0E00015401 /* ACRContentHoldingUIScrollView.h */,
				6B3787B820CB3E0E00015401 /* ACRContentHoldingUIScrollView.mm */,
				F401A87D1F1045CA006D7AF2 /* ACRContentHoldingUIView.h */,
				F401A87E1F1045CA006D7AF2 /* ACRContentHoldingUIView.mm */,
				F4FE45681F196F3D0071D9E5 /* ACRContentStackView.h */,
				F4FE45691F196F3D0071D9E5 /* ACRContentStackView.mm */,
				F4C1F5ED1F2BB2810018CB78 /* ACRIContentHoldingView.h */,
				6BFF240B2714E3D100183C59 /* ACRSeparator.h */,
				F4D33EA41F06F41B00941E44 /* ACRSeparator.mm */,
				0D993BEF2C788D4200B4D1C6 /* ARCGridViewLayout.mm */,
				0D993BF12C7A11E000B4D1C6 /* ACRLayoutHelper.mm */,
			);
			name = Layouts;
			sourceTree = "<group>";
		};
		F45A07191EF4BC44007C6503 /* Frameworks */ = {
			isa = PBXGroup;
			children = (
				6B654C722708153100DF6A5F /* FluentUI.framework */,
				6B182B3026683C73008BFDEA /* FluentUI.framework */,
				6B124CA726D050DB007E9641 /* CoreGraphics.framework */,
				6B124CA526D050C9007E9641 /* Foundation.framework */,
				6B124C8D26B4B3CD007E9641 /* UIKit.framework */,
				6BB2121721001596009EA1BA /* AVFoundation.framework */,
				6BB2120F210013AA009EA1BA /* AVKit.framework */,
				F4CA74A320181B52002041DF /* QuartzCore.framework */,
				F45A071E1EF4BD67007C6503 /* UIKit.framework */,
				F45A071C1EF4BCC3007C6503 /* CoreGraphics.framework */,
				F45A071A1EF4BC44007C6503 /* Foundation.framework */,
				255F5D3143215497D4067E21 /* Pods_AdaptiveCards.framework */,
				E3DBB3CD3C02321AED9AEF65 /* Pods_AdaptiveCards_AdaptiveCardsTests.framework */,
			);
			name = Frameworks;
			sourceTree = "<group>";
		};
/* End PBXGroup section */

/* Begin PBXHeadersBuildPhase section */
		F423C0B21EE1FBA900905679 /* Headers */ = {
			isa = PBXHeadersBuildPhase;
			buildActionMask = 2147483647;
			files = (
				242FB50C2DA64F0F00D38E53 /* ThemedUrl.h in Headers */,
				CFF954DD2981B2A700F321C3 /* ACRTypeaheadSearchParameters.h in Headers */,
				6B27CD6624BD52D600C0F90F /* ACRInputLabelView.h in Headers */,
				6BBE841923CD184D00ECA586 /* ACREnums.h in Headers */,
				6BBE841F23CE60E300ECA586 /* ACRMediaRenderer.h in Headers */,
				6B74403925BA71B60051F2A1 /* ACRImageProperties.h in Headers */,
				6BBE841B23CD184D00ECA586 /* ACOWarning.h in Headers */,
				46058FCF2C5CCBAA00966E76 /* Layout.h in Headers */,
				6B2242B022334452000ACDA1 /* Inline.h in Headers */,
				7EDC0F67213878E800077A13 /* SemanticVersion.h in Headers */,
				F4F44B8020478C6F00A2F24C /* Util.h in Headers */,
				8404BA8E226697800091A0AD /* FeatureRegistration.h in Headers */,
				6B224279220BAC8B000ACDA1 /* BaseElement.h in Headers */,
				F448732A1EE2261F00FCAFAE /* ToggleInput.h in Headers */,
				6BC30F7621E5750A00B9FAAE /* EnumMagic.h in Headers */,
				6B3787B720CA00D300015401 /* ACRUILabel.h in Headers */,
				F44873281EE2261F00FCAFAE /* TimeInput.h in Headers */,
				F44873261EE2261F00FCAFAE /* TextInput.h in Headers */,
				F44873221EE2261F00FCAFAE /* SubmitAction.h in Headers */,
				6B00E1162A3A58B30079D8A6 /* ACRTypeaheadSearchViewControllerPrivate.h in Headers */,
				F44873201EE2261F00FCAFAE /* ShowCardAction.h in Headers */,
				46CBB6382C22BA24008FC5D5 /* IconInfo.h in Headers */,
				7EF8879D21F14CDD00BAFF02 /* BackgroundImage.h in Headers */,
				F448731B1EE2261F00FCAFAE /* OpenUrlAction.h in Headers */,
				84AE295A27FFA26F00D01B82 /* ContentSource.h in Headers */,
				F44873191EE2261F00FCAFAE /* NumberInput.h in Headers */,
				F44873151EE2261F00FCAFAE /* ImageSet.h in Headers */,
				F44873131EE2261F00FCAFAE /* Image.h in Headers */,
				F448730F1EE2261F00FCAFAE /* HostConfig.h in Headers */,
				7762DE982CB3F8500051C112 /* ACRDirectionalPanGestureRecognizer.h in Headers */,
				F448730E1EE2261F00FCAFAE /* FactSet.h in Headers */,
				F448730C1EE2261F00FCAFAE /* Fact.h in Headers */,
				F44873081EE2261F00FCAFAE /* DateInput.h in Headers */,
				F44873061EE2261F00FCAFAE /* Container.h in Headers */,
				F44873041EE2261F00FCAFAE /* ColumnSet.h in Headers */,
				F44873001EE2261F00FCAFAE /* ChoiceSetInput.h in Headers */,
				F44872FE1EE2261F00FCAFAE /* ChoiceInput.h in Headers */,
				F44872FC1EE2261F00FCAFAE /* BaseInputElement.h in Headers */,
				F4071C7A1FCCBAEF00AF4FEA /* ElementParserRegistration.h in Headers */,
				F4071C7B1FCCBAEF00AF4FEA /* ActionParserRegistration.h in Headers */,
				F4F44B7B20478C5C00A2F24C /* DateTimePreparser.h in Headers */,
				F4F44B7A20478C5C00A2F24C /* DateTimePreparsedToken.h in Headers */,
				F4CAE77C1F7325DF00545555 /* Separator.h in Headers */,
				F4F6BA29204E107F003741B6 /* UnknownElement.h in Headers */,
				F9A9E55226FE9FA000D13410 /* CollectionCoreElement.h in Headers */,
				F44873241EE2261F00FCAFAE /* TextBlock.h in Headers */,
				F4F6BA30204F18D8003741B6 /* AdaptiveCardParseWarning.h in Headers */,
				F4F6BA31204F18D8003741B6 /* ParseResult.h in Headers */,
				F448731D1EE2261F00FCAFAE /* ParseUtil.h in Headers */,
				F448731E1EE2261F00FCAFAE /* pch.h in Headers */,
				463C4EDF2BDF63E700A95C4E /* ACRSVGIconHoldingView.h in Headers */,
				F448730A1EE2261F00FCAFAE /* Enums.h in Headers */,
				CFB972012941C07A008E3795 /* ChoicesData.h in Headers */,
				B37FE7612CBEB00400537817 /* ACRBadgeView.h in Headers */,
				B37FE7622CBEB00400537817 /* ACRBadgeRenderer.h in Headers */,
				F44872F61EE2261F00FCAFAE /* AdaptiveCardParseException.h in Headers */,
				F44872FA1EE2261F00FCAFAE /* BaseCardElement.h in Headers */,
				F44872F81EE2261F00FCAFAE /* BaseActionElement.h in Headers */,
				F43660791F0706D800EBA868 /* SharedAdaptiveCard.h in Headers */,
				F4960C042051FE8200780566 /* ACRView.h in Headers */,
				F4D0694B205B27EA003645E4 /* ACRViewController.h in Headers */,
				46CE7DC52C7C554F000508DF /* ACRIFeatureFlagResolver.h in Headers */,
				F4FE45661F196E7B0071D9E5 /* ACRColumnView.h in Headers */,
				46731C0D2CBD198F0092B7A9 /* Badge.h in Headers */,
				F4F6BA36204F200F003741B6 /* ACRParseWarning.h in Headers */,
				F4F44B9D204A16BC00A2F24C /* ACRTextBlockRenderer.h in Headers */,
				F4F44B9C204A169D00A2F24C /* ACRErrors.h in Headers */,
				F4F44B9A204A164100A2F24C /* ACRInputToggleRenderer.h in Headers */,
				465352612C16FD9800DCEE25 /* ACRRatingInputDataSource.h in Headers */,
				F4F44B99204A162900A2F24C /* ACRInputTimeRenderer.h in Headers */,
				F4F44B9B204A165F00A2F24C /* ACRIBaseInputHandler.h in Headers */,
				F4F44B93204A155B00A2F24C /* ACRFactSetRenderer.h in Headers */,
				F4F44B96204A15C500A2F24C /* ACRInputChoiceSetRenderer.h in Headers */,
				F4F44B97204A15DF00A2F24C /* ACRInputDateRenderer.h in Headers */,
				F4F44B98204A160B00A2F24C /* ACRInputRenderer.h in Headers */,
				F4F44B95204A159A00A2F24C /* ACRImageSetRenderer.h in Headers */,
				F4F44B90204A14EF00A2F24C /* ACRColumnRenderer.h in Headers */,
				F4F44B92204A153D00A2F24C /* ACRContainerRenderer.h in Headers */,
				F4F44B91204A152100A2F24C /* ACRColumnSetRenderer.h in Headers */,
				F43110431F357487001AAE30 /* ACRInputTableView.h in Headers */,
				F4F44B94204A157B00A2F24C /* ACRImageRenderer.h in Headers */,
				F4F44B8D204A11D000A2F24C /* (null) in Headers */,
				F4F44B8F204A148200A2F24C /* ACOBaseCardElement.h in Headers */,
				F401A87F1F1045CA006D7AF2 /* ACRContentHoldingUIView.h in Headers */,
				F4C1F5DD1F218F920018CB78 /* ACRInputNumberRenderer.h in Headers */,
				F4C1F5EE1F2BB2810018CB78 /* ACRIContentHoldingView.h in Headers */,
				F4FE456A1F196F3D0071D9E5 /* ACRContentStackView.h in Headers */,
				F4D402111F7DAC2C00D0356B /* ACOAdaptiveCardParseResult.h in Headers */,
				F42741071EF8624F00399FBB /* ACRIBaseCardElementRenderer.h in Headers */,
				F4D402131F7DAC2C00D0356B /* ACOHostConfigParseResult.h in Headers */,
				F43110451F357487001AAE30 /* ACOHostConfig.h in Headers */,
				F4F2556C1F98246000A80D39 /* ACOBaseActionElement.h in Headers */,
				F427410A1EF864A900399FBB /* ACRBaseCardElementRenderer.h in Headers */,
				CFF954D52981AED600F321C3 /* ACOTypeaheadSearchHandler.h in Headers */,
				F4CAE7821F75AB9000545555 /* ACOAdaptiveCard.h in Headers */,
				F4C1F6001F2C23FD0018CB78 /* ACRActionShowCardRenderer.h in Headers */,
				F4C1F5E61F2ABB0E0018CB78 /* ACRActionOpenURLRenderer.h in Headers */,
				F429793A1F31458800E89914 /* ACRActionSubmitRenderer.h in Headers */,
				46058FD52C5CEEFE00966E76 /* FlowLayout.h in Headers */,
				46CE971B2C7DBECF000508DF /* ARCGridViewLayout.h in Headers */,
				F49683521F6CA24600DF0D3A /* ACRRenderer.h in Headers */,
				46CE971C2C7DBECF000508DF /* ACRFlowLayout.h in Headers */,
				F44873021EE2261F00FCAFAE /* Column.h in Headers */,
				F4C1F5F11F2BC6840018CB78 /* ACRButton.h in Headers */,
				F42E51771FEC3840008F9642 /* MarkDownBlockParser.h in Headers */,
				F4FE456E1F1985200071D9E5 /* ACRColumnSetView.h in Headers */,
				F42E51751FEC3840008F9642 /* MarkDownHtmlGenerator.h in Headers */,
				F42E51731FEC3840008F9642 /* MarkDownParsedResult.h in Headers */,
				F42979471F322C9000E89914 /* ACRNumericTextField.h in Headers */,
				F42E51791FEC3840008F9642 /* MarkDownParser.h in Headers */,
				6B268FE720CF19E200D99C1B /* RemoteResourceInformation.h in Headers */,
				F9A9E55626FE9FE400D13410 /* StyledCollectionElement.h in Headers */,
				CA1218C621C4509400152EA8 /* ToggleVisibilityTarget.h in Headers */,
				CA1218C721C4509400152EA8 /* ToggleVisibilityAction.h in Headers */,
				6BAC0F2D228E2D7300E42DEB /* RichTextElementProperties.h in Headers */,
				6B2242AE22334452000ACDA1 /* TextRun.h in Headers */,
				6B22426D2203BE98000ACDA1 /* UnknownAction.h in Headers */,
				F4071C7D1FCCBAEF00AF4FEA /* json.h in Headers */,
				F4071C7C1FCCBAEF00AF4FEA /* json-forwards.h in Headers */,
				6B2242A82233442C000ACDA1 /* RichTextBlock.h in Headers */,
				463C4EDB2BDB666A00A95C4E /* ACRSVGImageView.h in Headers */,
				6B096D4E225431D0006CC034 /* ACRRichTextBlockRenderer.h in Headers */,
				300ECB64219A12D100371DC5 /* AdaptiveBase64Util.h in Headers */,
				6B616C4321CB20D2003E29CE /* ACRActionToggleVisibilityRenderer.h in Headers */,
				F4CA74A12016B3B9002041DF /* ACRTapGestureRecognizerEventHandler.h in Headers */,
				46F6F7812BFF1C8200D31C47 /* ValueChangedAction.h in Headers */,
				6B7B1A9820BE2CBC00260731 /* ACRUIImageView.h in Headers */,
				F429793E1F3155EF00E89914 /* ACRTextField.h in Headers */,
				6B2242A42233439E000ACDA1 /* TextElementProperties.h in Headers */,
				F427411C1EF8A25200399FBB /* ACRRegistration.h in Headers */,
				F49683541F6CA24600DF0D3A /* ACRRenderResult.h in Headers */,
				F4F44BA1204CED2400A2F24C /* ACRCustomRenderer.h in Headers */,
				463C3C0B2BD8DCC000A95C4E /* Icon.h in Headers */,
				6B9AB31020DD82A2005C8E15 /* ACRTextView.h in Headers */,
				6B3787BB20CB3E0E00015401 /* ACRContentHoldingUIScrollView.h in Headers */,
				46CE971D2C7DBECF000508DF /* ACRLayoutHelper.h in Headers */,
				46058FDD2C608D0800966E76 /* AreaGridLayout.h in Headers */,
				7751C0732CAC0EEB00C876DD /* ACRPageControl.h in Headers */,
				6B9BDF8020F40D1000F13155 /* ACOResourceResolvers.h in Headers */,
				6BB211FD20FF9FEA009EA1BA /* ACRActionSetRenderer.h in Headers */,
				6B9BDFCA20F6BF5D00F13155 /* ACOIResourceResolver.h in Headers */,
				6B7B1A9420B4D2AB00260731 /* Media.h in Headers */,
				6B22425E21E80647000ACDA1 /* ACOParseContext.h in Headers */,
				6BF4307F219129600068E432 /* ACRQuickReplyMultilineView.h in Headers */,
				6BC30F7A21E6E49E00B9FAAE /* ACRCustomActionRenderer.h in Headers */,
				F4C1F5E81F2ABB3C0018CB78 /* ACRIBaseActionElementRenderer.h in Headers */,
				6BF430772190DDCA0068E432 /* ACRQuickReplyView.h in Headers */,
				C8DEDF3A220CDEB00001AAED /* ActionSet.h in Headers */,
				6BB211FF20FFF9C0009EA1BA /* ACRIMedia.h in Headers */,
				6B7B1A9320B4D2AB00260731 /* MediaSource.h in Headers */,
				7ECFB641219A3940004727A9 /* ParseContext.h in Headers */,
				0D34862D261C606D00614EB9 /* ACOActionOverflow.h in Headers */,
				6BCE4B292108FBD800021A62 /* ACRTapGestureRecognizerFactory.h in Headers */,
				6B9D650A21095C7A00BB5C7B /* ACOMediaEvent.h in Headers */,
				6B5D240D212C89E70010EB07 /* ACORemoteResourceInformation.h in Headers */,
				6B9D650E21095CBF00BB5C7B /* ACRMediaTarget.h in Headers */,
				46B329162BF32057009671AE /* RatingInput.h in Headers */,
				6BCE4B222108EB4E00021A62 /* ACRAVPlayerViewHoldingUIView.h in Headers */,
				F4C1F5EB1F2ABD6B0018CB78 /* ACRBaseActionElementRenderer.h in Headers */,
				6B1147D11F32E53A008846EC /* ACRActionDelegate.h in Headers */,
				6BFF99C725FFF53E0028069F /* Authentication.h in Headers */,
				6BFF99C325FFF53E0028069F /* AuthCardButton.h in Headers */,
				3714EB532DAFB30400EE15AA /* ThemedUrl.h in Headers */,
				6BFF99C425FFF53E0028069F /* ExecuteAction.h in Headers */,
				6BFF99C625FFF53E0028069F /* TokenExchangeResource.h in Headers */,
				6BFF99CA25FFF53E0028069F /* Refresh.h in Headers */,
				6BFF9A0326004C580028069F /* ACOAuthentication.h in Headers */,
				6BFF99ED2600387A0028069F /* ACOTokenExchangeResource.h in Headers */,
				6BFF99FC26003EBA0028069F /* ACOAuthCardButton.h in Headers */,
				6BFF99E0260012380028069F /* ACORefresh.h in Headers */,
				46DF37B02C902FD4001C254F /* CarouselPage.h in Headers */,
				F974C5372800B8E100C1B3C7 /* CaptionSource.h in Headers */,
				6B94F2DD24C7997D00E2B310 /* ACRTextInputHandler.h in Headers */,
				7751C0782CAC0F0B00C876DD /* ACRCarouselViewRenderer.h in Headers */,
				6BD025ED254784670009B019 /* ACOInputResults.h in Headers */,
				6BFF24162714FA1D00183C59 /* AdaptiveCards.h in Headers */,
				6BFF23F62714C0F000183C59 /* ACRRendererPrivate.h in Headers */,
				6BFF23F52714C0F000183C59 /* ACOAdaptiveCardPrivate.h in Headers */,
				6BFF24042714E1BD00183C59 /* ACRDateTextField.h in Headers */,
				46058FD92C6086AA00966E76 /* GridArea.h in Headers */,
				F974C53B2800B8EA00C1B3C7 /* ContentSource.h in Headers */,
				6BFF23F92714C0F000183C59 /* ACORefreshPrivate.h in Headers */,
				6BFF240C2714E3D100183C59 /* ACRSeparator.h in Headers */,
				CFF954D92981AF5800F321C3 /* ACRChoiceSetFilteredStyleView.h in Headers */,
				6BFF240A2714E33000183C59 /* ACRToggleVisibilityTarget.h in Headers */,
				6BFF23F22714C0F000183C59 /* ACORemoteResourceInformationPrivate.h in Headers */,
				6BFF23F82714C0F000183C59 /* ACRParseWarningPrivate.h in Headers */,
				6BFF24062714E26900183C59 /* ACRToggleInputDataSource.h in Headers */,
				6B377284260194000024E527 /* ACRActionExecuteRenderer.h in Headers */,
				46CBB63F2C22BA4D008FC5D5 /* ACRCompoundButtonRenderer.h in Headers */,
				7751C0792CAC0F0B00C876DD /* ACRCarouselPageContainerView.h in Headers */,
				6B8C765526449B09009548FA /* TableColumnDefinition.h in Headers */,
				6B8C765326449B09009548FA /* Table.h in Headers */,
				6BFCA141264F54B500195CA7 /* ACRTableView.h in Headers */,
				CFF954D029819AC300F321C3 /* ACOTypeaheadDebouncer.h in Headers */,
				6BFF24142714EF2200183C59 /* UtiliOS.h in Headers */,
				6BFF24082714E30B00183C59 /* ACRShowCardTarget.h in Headers */,
				46CBB63C2C22BA33008FC5D5 /* CompoundButton.h in Headers */,
				6BFF24102714E46300183C59 /* ACRImageSetUICollectionView.h in Headers */,
				6BFF23F32714C0F000183C59 /* ACOHostConfigPrivate.h in Headers */,
				6BFF24002714CA7600183C59 /* ACRChoiceSetViewDataSource.h in Headers */,
				6BFF23FE2714C0F000183C59 /* ACOActionOverflowPrivate.h in Headers */,
				463C3C0F2BD8F7D200A95C4E /* ACRIconRenderer.h in Headers */,
				6BFF24122714E99C00183C59 /* ACRTargetBuilderDirector.h in Headers */,
				6B8C765926449B09009548FA /* TableCell.h in Headers */,
				6BFCA14C265452E100195CA7 /* ACRTableRenderer.h in Headers */,
				6BFCA1482653270200195CA7 /* ACRTableCellRenderer.h in Headers */,
				6BFCA140264F54B500195CA7 /* ACRTableRow.h in Headers */,
				6B8C765726449B09009548FA /* TableRow.h in Headers */,
				6B25D3E226138E3700A47AFB /* ACOEnums.h in Headers */,
				6B25D3EB2613D83700A47AFB /* ACORenderContext.h in Headers */,
				6BFF23F02714C0F000183C59 /* ACRViewPrivate.h in Headers */,
				6BFF23F12714C0F000183C59 /* ACOAuthenticationPrivate.h in Headers */,
				6BFF23EF2714C0F000183C59 /* ACRInputLabelViewPrivate.h in Headers */,
				6BFF23F42714C0F000183C59 /* ACOParseContextPrivate.h in Headers */,
				84AE295B27FFA26F00D01B82 /* CaptionSource.h in Headers */,
				6BFF23EE2714C0F000183C59 /* ACOBaseCardElementPrivate.h in Headers */,
				6BFF23FD2714C0F000183C59 /* ACOAuthCardButtonPrivate.h in Headers */,
				6BFF23F72714C0F000183C59 /* ACRRegistrationPrivate.h in Headers */,
				6BFF23FA2714C0F000183C59 /* ACOBaseActionElementPrivate.h in Headers */,
				6BFF23FC2714C0F000183C59 /* ACOMediaEventPrivate.h in Headers */,
				4621E12C2BF3557C004F03F3 /* RatingLabel.h in Headers */,
				6BFF240E2714E42800183C59 /* ACRTableCellView.h in Headers */,
				6BFF23FB2714C0F000183C59 /* ACOTokenExchangeResourcePrivate.h in Headers */,
				4608EE892BF5C1AB00543095 /* ACRRatingLabelRenderer.h in Headers */,
				6B250FB2253F5F8F007FFCFB /* ACRTargetBuilder.h in Headers */,
				6B8C76432641D8D6009548FA /* InternalId.h in Headers */,
				6BDE5C4226FEA7DC003A1DDB /* ACROverflowTarget.h in Headers */,
				6B5E9CBB24B644B100757882 /* ACRToggleInputView.h in Headers */,
				7751C0772CAC0F0B00C876DD /* ACRCarouselView.h in Headers */,
				6BDE5C4026FEA7DC003A1DDB /* ACRAggregateTarget.h in Headers */,
				6BDE5C4426FEA7DC003A1DDB /* ACRBaseTarget.h in Headers */,
				7751C07B2CAC0F4100C876DD /* ACRCarouselPageView.h in Headers */,
				6B8C766726461E98009548FA /* ACOBundle.h in Headers */,
				4608EE8D2BF5C1B800543095 /* ACRRatingInputRenderer.h in Headers */,
				6B124C9F26BCB2FE007E9641 /* ACOVisibilityManager.h in Headers */,
				6B92A7E62677DFAB00CAE3BF /* ACRChoiceSetCompactStyleView.h in Headers */,
				6BD859FB26F2CA7B0086F5BA /* ACOFillerSpaceManager.h in Headers */,
				0D45F5A7261731E400EF03C5 /* ACRActionOverflowRenderer.h in Headers */,
				46445D892BF72A5300831973 /* ACRRatingView.h in Headers */,
			);
			runOnlyForDeploymentPostprocessing = 0;
		};
/* End PBXHeadersBuildPhase section */

/* Begin PBXNativeTarget section */
		F423C0B41EE1FBA900905679 /* AdaptiveCards */ = {
			isa = PBXNativeTarget;
			buildConfigurationList = F423C0C91EE1FBAA00905679 /* Build configuration list for PBXNativeTarget "AdaptiveCards" */;
			buildPhases = (
				8CD5C2E532EDBA1D1879049F /* [CP] Check Pods Manifest.lock */,
				6BF339D220A6647500DA5973 /* CopyFiles */,
				F423C0B01EE1FBA900905679 /* Sources */,
				F423C0B11EE1FBA900905679 /* Frameworks */,
				F423C0B21EE1FBA900905679 /* Headers */,
				F423C0B31EE1FBA900905679 /* Resources */,
			);
			buildRules = (
			);
			dependencies = (
			);
			name = AdaptiveCards;
			productName = AdaptiveCards;
			productReference = F423C0B51EE1FBA900905679 /* AdaptiveCards.framework */;
			productType = "com.apple.product-type.framework";
		};
		F423C0BD1EE1FBAA00905679 /* AdaptiveCardsTests */ = {
			isa = PBXNativeTarget;
			buildConfigurationList = F423C0CC1EE1FBAA00905679 /* Build configuration list for PBXNativeTarget "AdaptiveCardsTests" */;
			buildPhases = (
				EC2A78897FE6224EAF525E8C /* [CP] Check Pods Manifest.lock */,
				F423C0BA1EE1FBAA00905679 /* Sources */,
				F423C0BB1EE1FBAA00905679 /* Frameworks */,
				F423C0BC1EE1FBAA00905679 /* Resources */,
				254423FF1DE5FEC29B4DA914 /* [CP] Embed Pods Frameworks */,
			);
			buildRules = (
			);
			dependencies = (
				F423C0C11EE1FBAA00905679 /* PBXTargetDependency */,
			);
			name = AdaptiveCardsTests;
			productName = AdaptiveCardsTests;
			productReference = F423C0BE1EE1FBAA00905679 /* AdaptiveCardsTests.xctest */;
			productType = "com.apple.product-type.bundle.unit-test";
		};
/* End PBXNativeTarget section */

/* Begin PBXProject section */
		F423C0AC1EE1FBA900905679 /* Project object */ = {
			isa = PBXProject;
			attributes = {
				LastUpgradeCheck = 1250;
				ORGANIZATIONNAME = Microsoft;
				TargetAttributes = {
					F423C0B41EE1FBA900905679 = {
						CreatedOnToolsVersion = 8.3.2;
						DevelopmentTeam = UBF8T346G9;
						ProvisioningStyle = Automatic;
					};
					F423C0BD1EE1FBAA00905679 = {
						CreatedOnToolsVersion = 8.3.2;
						DevelopmentTeam = UBF8T346G9;
						ProvisioningStyle = Automatic;
					};
					F47ACEE01F62495B0010BEF0 = {
						CreatedOnToolsVersion = 8.3.3;
						ProvisioningStyle = Automatic;
					};
				};
			};
			buildConfigurationList = F423C0AF1EE1FBA900905679 /* Build configuration list for PBXProject "AdaptiveCards" */;
			compatibilityVersion = "Xcode 3.2";
			developmentRegion = English;
			hasScannedForEncodings = 0;
			knownRegions = (
				English,
				en,
				global,
				Base,
			);
			mainGroup = F423C0AB1EE1FBA900905679;
			productRefGroup = F423C0B61EE1FBA900905679 /* Products */;
			projectDirPath = "";
			projectRoot = "";
			targets = (
				F423C0B41EE1FBA900905679 /* AdaptiveCards */,
				F423C0BD1EE1FBAA00905679 /* AdaptiveCardsTests */,
				F47ACEE01F62495B0010BEF0 /* AdaptiveCards-Universal */,
			);
		};
/* End PBXProject section */

/* Begin PBXResourcesBuildPhase section */
		F423C0B31EE1FBA900905679 /* Resources */ = {
			isa = PBXResourcesBuildPhase;
			buildActionMask = 2147483647;
			files = (
				84AE295927FFA26F00D01B82 /* CMakeLists.txt in Resources */,
			);
			runOnlyForDeploymentPostprocessing = 0;
		};
		F423C0BC1EE1FBAA00905679 /* Resources */ = {
			isa = PBXResourcesBuildPhase;
			buildActionMask = 2147483647;
			files = (
				6B654C752708168D00DF6A5F /* Action.ToggleVisibilityExhaustive.json in Resources */,
				7773A9172CA2D33400097C06 /* Carousel.invalid.json in Resources */,
				46CBB6462C22BA96008FC5D5 /* CompoundButtonValid.json in Resources */,
				46B78E662C0586D500EF4566 /* RatingInputValid.json in Resources */,
				6BE6C7C526E7CDD0009E9171 /* ColumnSet.Input.ChoiceSet.VerticalStretch.json in Resources */,
				6BE6C7BA26E2E30A009E9171 /* Container.VerticalContentAlignment.json in Resources */,
				46B78E682C0587B700EF4566 /* RatingLabelValid.json in Resources */,
				6BE6C7BE26E2E4EC009E9171 /* ColumnSet.VerticalStretch.json in Resources */,
				7773A9152CA2D32E00097C06 /* Carousel.valid.json in Resources */,
				6BE6C7BB26E2E30A009E9171 /* ColumnSet.Image.VerticalStretch.json in Resources */,
				46CBB6452C22BA96008FC5D5 /* CompoundButtonInvalid.json in Resources */,
				6BE6C7C326E2F07C009E9171 /* sample.json in Resources */,
				6BE6C7BC26E2E30A009E9171 /* ColumnSet.FactSet.VerticalStretch.json in Resources */,
				6BE6C7B626E2E140009E9171 /* Column.VerticalAlignment.json in Resources */,
				B35633272C06E4FC00F1C999 /* ValueChangedActionInvalid.json in Resources */,
				6BE6C7B226E2DF29009E9171 /* Container.VerticalContentAlignment2.json in Resources */,
				B35633242C060EEF00F1C999 /* ValueChangedActionValid.json in Resources */,
			);
			runOnlyForDeploymentPostprocessing = 0;
		};
/* End PBXResourcesBuildPhase section */

/* Begin PBXShellScriptBuildPhase section */
		254423FF1DE5FEC29B4DA914 /* [CP] Embed Pods Frameworks */ = {
			isa = PBXShellScriptBuildPhase;
			buildActionMask = 2147483647;
			files = (
			);
			inputPaths = (
				"${PODS_ROOT}/Target Support Files/Pods-AdaptiveCards-AdaptiveCardsTests/Pods-AdaptiveCards-AdaptiveCardsTests-frameworks.sh",
				"${BUILT_PRODUCTS_DIR}/CocoaLumberjack/CocoaLumberjack.framework",
				"${BUILT_PRODUCTS_DIR}/MicrosoftFluentUI/FluentUI.framework",
				"${BUILT_PRODUCTS_DIR}/SVGKit/SVGKit.framework",
			);
			name = "[CP] Embed Pods Frameworks";
			outputPaths = (
				"${TARGET_BUILD_DIR}/${FRAMEWORKS_FOLDER_PATH}/CocoaLumberjack.framework",
				"${TARGET_BUILD_DIR}/${FRAMEWORKS_FOLDER_PATH}/FluentUI.framework",
				"${TARGET_BUILD_DIR}/${FRAMEWORKS_FOLDER_PATH}/SVGKit.framework",
			);
			runOnlyForDeploymentPostprocessing = 0;
			shellPath = /bin/sh;
			shellScript = "\"${PODS_ROOT}/Target Support Files/Pods-AdaptiveCards-AdaptiveCardsTests/Pods-AdaptiveCards-AdaptiveCardsTests-frameworks.sh\"\n";
			showEnvVarsInLog = 0;
		};
		8CD5C2E532EDBA1D1879049F /* [CP] Check Pods Manifest.lock */ = {
			isa = PBXShellScriptBuildPhase;
			buildActionMask = 2147483647;
			files = (
			);
			inputFileListPaths = (
			);
			inputPaths = (
				"${PODS_PODFILE_DIR_PATH}/Podfile.lock",
				"${PODS_ROOT}/Manifest.lock",
			);
			name = "[CP] Check Pods Manifest.lock";
			outputFileListPaths = (
			);
			outputPaths = (
				"$(DERIVED_FILE_DIR)/Pods-AdaptiveCards-checkManifestLockResult.txt",
			);
			runOnlyForDeploymentPostprocessing = 0;
			shellPath = /bin/sh;
			shellScript = "diff \"${PODS_PODFILE_DIR_PATH}/Podfile.lock\" \"${PODS_ROOT}/Manifest.lock\" > /dev/null\nif [ $? != 0 ] ; then\n    # print error to STDERR\n    echo \"error: The sandbox is not in sync with the Podfile.lock. Run 'pod install' or update your CocoaPods installation.\" >&2\n    exit 1\nfi\n# This output is used by Xcode 'outputs' to avoid re-running this script phase.\necho \"SUCCESS\" > \"${SCRIPT_OUTPUT_FILE_0}\"\n";
			showEnvVarsInLog = 0;
		};
		EC2A78897FE6224EAF525E8C /* [CP] Check Pods Manifest.lock */ = {
			isa = PBXShellScriptBuildPhase;
			buildActionMask = 2147483647;
			files = (
			);
			inputFileListPaths = (
			);
			inputPaths = (
				"${PODS_PODFILE_DIR_PATH}/Podfile.lock",
				"${PODS_ROOT}/Manifest.lock",
			);
			name = "[CP] Check Pods Manifest.lock";
			outputFileListPaths = (
			);
			outputPaths = (
				"$(DERIVED_FILE_DIR)/Pods-AdaptiveCards-AdaptiveCardsTests-checkManifestLockResult.txt",
			);
			runOnlyForDeploymentPostprocessing = 0;
			shellPath = /bin/sh;
			shellScript = "diff \"${PODS_PODFILE_DIR_PATH}/Podfile.lock\" \"${PODS_ROOT}/Manifest.lock\" > /dev/null\nif [ $? != 0 ] ; then\n    # print error to STDERR\n    echo \"error: The sandbox is not in sync with the Podfile.lock. Run 'pod install' or update your CocoaPods installation.\" >&2\n    exit 1\nfi\n# This output is used by Xcode 'outputs' to avoid re-running this script phase.\necho \"SUCCESS\" > \"${SCRIPT_OUTPUT_FILE_0}\"\n";
			showEnvVarsInLog = 0;
		};
		F47ACEE41F6249610010BEF0 /* ShellScript */ = {
			isa = PBXShellScriptBuildPhase;
			buildActionMask = 2147483647;
			files = (
			);
			inputPaths = (
			);
			outputPaths = (
			);
			runOnlyForDeploymentPostprocessing = 0;
			shellPath = /bin/sh;
			shellScript = "# Set the output folder var\nUNIVERSAL_OUTPUTFOLDER=${PROJECT_DIR}/output\n# To make an XCFramework, we first build the framework for every type seperately\necho \"XCFramework: Starting script to build an XCFramework. Output dir: ${UNIVERSAL_OUTPUTFOLDER}\"\n# Device slice.\necho \"XCFramework: Archiving DEVICE type...\"\nxcodebuild archive -scheme \"${PROJECT_NAME}\" -configuration Release -destination 'generic/platform=iOS' -archivePath \"${BUILD_DIR}/archives/${PROJECT_NAME}.framework-iphoneos.xcarchive\" SKIP_INSTALL=NO\necho \"XCFramework: Archiving SIMULATOR type...\"\n# Simulator slice.\nxcodebuild archive -scheme \"${PROJECT_NAME}\" -configuration Release -destination 'generic/platform=iOS Simulator' -archivePath \"${BUILD_DIR}/archives/${PROJECT_NAME}.framework-iphonesimulator.xcarchive\" SKIP_INSTALL=NO\n# First, get all the UUID filepaths for BCSymbolMaps, because these are randomly generated and need to be individually added as the `-debug-symbols` parameter. The dSYM path is always the same so that one is manually added\necho \"XCFramework: Generating IPHONE BCSymbolMap paths...\"\nIPHONE_BCSYMBOLMAP_PATHS=(${BUILD_DIR}/archives/${PROJECT_NAME}.framework-iphoneos.xcarchive/BCSymbolMaps/*)\nIPHONE_BCSYMBOLMAP_COMMANDS=\"\"\nfor path in \"${IPHONE_BCSYMBOLMAP_PATHS[@]}\"; do\n  IPHONE_BCSYMBOLMAP_COMMANDS=\"$IPHONE_BCSYMBOLMAP_COMMANDS -debug-symbols $path \"\n  echo $IPHONE_BCSYMBOLMAP_COMMANDS\ndone\n# Simulator-targeted archives don't generate BCSymbolMap files, so above is only needed for iphone target\necho \"XCFramework: Creating XCFramework file\"\n# Then we group them into one XCFramework file\nxcodebuild -create-xcframework -framework \"${BUILD_DIR}/archives/${PROJECT_NAME}.framework-iphoneos.xcarchive/Products/Library/Frameworks/${PROJECT_NAME}.framework\" -debug-symbols \"${BUILD_DIR}/archives/${PROJECT_NAME}.framework-iphoneos.xcarchive/dSYMs/${PROJECT_NAME}.framework.dSYM\" $IPHONE_BCSYMBOLMAP_COMMANDS -framework \"${BUILD_DIR}/archives/${PROJECT_NAME}.framework-iphonesimulator.xcarchive/Products/Library/Frameworks/${PROJECT_NAME}.framework\" -debug-symbols \"${BUILD_DIR}/archives/${PROJECT_NAME}.framework-iphonesimulator.xcarchive/dSYMs/${PROJECT_NAME}.framework.dSYM\" -output \"${UNIVERSAL_OUTPUTFOLDER}/${PROJECT_NAME}.xcframework\"\n# For developer convenience, open the output folder\n open \"${UNIVERSAL_OUTPUTFOLDER}\"\n \ncd ${UNIVERSAL_OUTPUTFOLDER}\ncp ../../../../EULA-Non-Windows.txt .\nzip -r AdaptiveCards.framework.zip ${PROJECT_NAME}.xcframework EULA-Non-Windows.txt \n\ncp AdaptiveCards.framework.zip ../\n\ncd ..\n#rm -rf ${OUTPUT_DIR}\n";
		};
/* End PBXShellScriptBuildPhase section */

/* Begin PBXSourcesBuildPhase section */
		F423C0B01EE1FBA900905679 /* Sources */ = {
			isa = PBXSourcesBuildPhase;
			buildActionMask = 2147483647;
			files = (
				46058FD82C6086AA00966E76 /* GridArea.cpp in Sources */,
				7EF8879E21F14CDD00BAFF02 /* BackgroundImage.cpp in Sources */,
				6B5BA8BF2707BBD000719853 /* ACOWarning.mm in Sources */,
				300ECB63219A12D100371DC5 /* AdaptiveBase64Util.cpp in Sources */,
				F4F44B8E204A145200A2F24C /* ACOBaseCardElement.mm in Sources */,
				6B27CD6724BD52D600C0F90F /* ACRInputLabelView.mm in Sources */,
				6B9BDF7F20F40D1000F13155 /* ACOResourceResolvers.mm in Sources */,
				F42741291EFB374A00399FBB /* ACRColumnSetRenderer.mm in Sources */,
				F448731C1EE2261F00FCAFAE /* ParseUtil.cpp in Sources */,
				F44873291EE2261F00FCAFAE /* ToggleInput.cpp in Sources */,
				6B616C4421CB20D2003E29CE /* ACRActionToggleVisibilityRenderer.mm in Sources */,
				7773C2E62CA5592200097C06 /* ACRCarouselView.mm in Sources */,
				7773C2E22CA558AE00097C06 /* ACRCarouselPageContainerView.mm in Sources */,
				CA1218C921C4509400152EA8 /* ToggleVisibilityAction.cpp in Sources */,
				468F1F1A2BFC5BC500C2F561 /* ACRRatingInputDataSource.mm in Sources */,
				6BFCA143264F54B500195CA7 /* ACRTableView.mm in Sources */,
				F401A8781F0DB69B006D7AF2 /* ACRImageSetUICollectionView.mm in Sources */,
				F42979461F322C9000E89914 /* ACRNumericTextField.mm in Sources */,
				F43A94111F1D60E30001920B /* ACRFactSetRenderer.mm in Sources */,
				F44873141EE2261F00FCAFAE /* ImageSet.cpp in Sources */,
				F4C1F5D61F2187900018CB78 /* ACRInputDateRenderer.mm in Sources */,
				4608EE8A2BF5C1AB00543095 /* ACRRatingLabelRenderer.mm in Sources */,
				F44872F71EE2261F00FCAFAE /* BaseActionElement.cpp in Sources */,
				F44872FB1EE2261F00FCAFAE /* BaseInputElement.cpp in Sources */,
				46058FD42C5CEEFE00966E76 /* FlowLayout.cpp in Sources */,
				F974C5362800B8E100C1B3C7 /* CaptionSource.cpp in Sources */,
				F9A9E55526FE9FE400D13410 /* StyledCollectionElement.cpp in Sources */,
				6BFF99C825FFF53E0028069F /* ExecuteAction.cpp in Sources */,
				F42979431F322C3E00E89914 /* ACRErrors.mm in Sources */,
				F44873251EE2261F00FCAFAE /* TextInput.cpp in Sources */,
				8404BA8F226697800091A0AD /* FeatureRegistration.cpp in Sources */,
				F44873091EE2261F00FCAFAE /* Enums.cpp in Sources */,
				6B8C765426449B09009548FA /* TableCell.cpp in Sources */,
				F44873171EE2261F00FCAFAE /* jsoncpp.cpp in Sources */,
				46CBB6372C22BA24008FC5D5 /* IconInfo.cpp in Sources */,
				F42E51781FEC3840008F9642 /* MarkDownHtmlGenerator.cpp in Sources */,
				46CBB63B2C22BA33008FC5D5 /* CompoundButton.cpp in Sources */,
				F49683551F6CA24600DF0D3A /* ACRRenderResult.mm in Sources */,
				6BFF9A0526004C580028069F /* ACOAuthentication.mm in Sources */,
				6B8C765226449B09009548FA /* TableColumnDefinition.cpp in Sources */,
				6BD859FC26F2CA7B0086F5BA /* ACOFillerSpaceManager.mm in Sources */,
				F44873071EE2261F00FCAFAE /* DateInput.cpp in Sources */,
				F43110461F357487001AAE30 /* ACOHostConfig.mm in Sources */,
				F4F6BA2F204F18D8003741B6 /* ParseResult.cpp in Sources */,
				F4C1F5F21F2BC6840018CB78 /* ACRButton.mm in Sources */,
				F9A9E55126FE9FA000D13410 /* CollectionCoreElement.cpp in Sources */,
				6BFCA142264F54B500195CA7 /* ACRTableRow.mm in Sources */,
				6BFCA145264F54B500195CA7 /* ACRTableCellView.mm in Sources */,
				46DF37CF2C9034E6001C254F /* ACRCompoundButtonRenderer.mm in Sources */,
				6BFF99FB26003EBA0028069F /* ACOAutoCardButton.mm in Sources */,
				F4F6BA2A204E107F003741B6 /* UnknownElement.cpp in Sources */,
				CFF954DC2981B2A700F321C3 /* ACRTypeaheadSearchParameters.mm in Sources */,
				F49683531F6CA24600DF0D3A /* ACRRenderer.mm in Sources */,
				46445D8B2BF7324100831973 /* ACRRatingView.mm in Sources */,
				F42741211EF9DB8000399FBB /* ACRContainerRenderer.mm in Sources */,
				6B616C4021CB1878003E29CE /* ACRToggleVisibilityTarget.mm in Sources */,
				CA1218C821C4509400152EA8 /* ToggleVisibilityTarget.cpp in Sources */,
				F429793B1F31458800E89914 /* ACRActionSubmitRenderer.mm in Sources */,
				6B74403A25BA71B70051F2A1 /* ACRImageProperties.mm in Sources */,
				6BFF99C925FFF53E0028069F /* Refresh.cpp in Sources */,
				F4D33EA51F06F41B00941E44 /* ACRSeparator.mm in Sources */,
				F427411D1EF8A25200399FBB /* ACRRegistration.mm in Sources */,
				CFF954CF29819ABD00F321C3 /* ACOTypeaheadDebouncer.mm in Sources */,
				F4C1F5FE1F2C235E0018CB78 /* ACRActionShowCardRenderer.mm in Sources */,
				6B377285260194000024E527 /* ACRActionExecuteRenderer.mm in Sources */,
				F4F6BA35204F200F003741B6 /* ACRParseWarning.mm in Sources */,
				F4FE45671F196E7B0071D9E5 /* ACRColumnView.mm in Sources */,
				6B9D650B21095C7A00BB5C7B /* ACOMediaEvent.mm in Sources */,
				6B7B1A9220B4D2AB00260731 /* MediaSource.cpp in Sources */,
				F44873011EE2261F00FCAFAE /* Column.cpp in Sources */,
				CFB972022941C07A008E3795 /* ChoicesData.cpp in Sources */,
				463C3C0E2BD8F6D100A95C4E /* ACRIconRenderer.mm in Sources */,
				46058FD12C5CCBED00966E76 /* Layout.cpp in Sources */,
				F448730D1EE2261F00FCAFAE /* FactSet.cpp in Sources */,
				F44873031EE2261F00FCAFAE /* ColumnSet.cpp in Sources */,
				F4FE456F1F1985200071D9E5 /* ACRColumnSetView.mm in Sources */,
				F44872FD1EE2261F00FCAFAE /* ChoiceInput.cpp in Sources */,
				F42E51761FEC3840008F9642 /* MarkDownParsedResult.cpp in Sources */,
				46DF37AE2C902F97001C254F /* Carousel.cpp in Sources */,
				F4D0694A205B27EA003645E4 /* ACRViewController.mm in Sources */,
				F44872F51EE2261F00FCAFAE /* AdaptiveCardParseException.cpp in Sources */,
				463C4EE12BDF640300A95C4E /* ACRSVGIconHoldingView.mm in Sources */,
				F429794D1F32684900E89914 /* ACRDateTextField.mm in Sources */,
				CFF954E02981B62000F321C3 /* ACRTypeaheadSearchViewController.mm in Sources */,
				F4F44B8120478C6F00A2F24C /* Util.cpp in Sources */,
				6BAC0F2E228E2D7300E42DEB /* RichTextElementProperties.cpp in Sources */,
				6BFF99CC25FFF53E0028069F /* Authentication.cpp in Sources */,
				6B6840F91F25EC2D008A933F /* ACRInputChoiceSetRenderer.mm in Sources */,
				F42741131EF873A600399FBB /* ACRImageRenderer.mm in Sources */,
				6B94F2DE24C7997D00E2B310 /* ACRTextInputHandler.mm in Sources */,
				F448730B1EE2261F00FCAFAE /* Fact.cpp in Sources */,
				6B25D3EC2613D83700A47AFB /* ACORenderContext.mm in Sources */,
				6BCE4B272108FA9300021A62 /* ACRTapGestureRecognizerFactory.mm in Sources */,
				6B8C765826449B09009548FA /* TableRow.cpp in Sources */,
				6BD025EE254784670009B019 /* ACOInputResults.mm in Sources */,
				6BFF99CB25FFF53E0028069F /* TokenExchangeResource.cpp in Sources */,
				7762DE932CB3B8BD0051C112 /* ACRDirectionalPanGestureRecognizer.m in Sources */,
				6B8C766526461E98009548FA /* ACOBundle.mm in Sources */,
				F4F44B7D20478C5C00A2F24C /* DateTimePreparser.cpp in Sources */,
				F4F44BA0204CED2400A2F24C /* ACRCustomRenderer.mm in Sources */,
				F452CD581F68CD6F005394B2 /* HostConfig.cpp in Sources */,
				6B696CD923202B1B00E1D607 /* ACRTargetBuilderDirector.mm in Sources */,
				F974C53A2800B8EA00C1B3C7 /* ContentSource.cpp in Sources */,
				0D3485F126180F8F00614EB9 /* ACOActionOverflow.mm in Sources */,
				6BCE4B232108EB4E00021A62 /* ACRAVPlayerViewHoldingUIView.mm in Sources */,
				6BDE5C4326FEA7DC003A1DDB /* ACRBaseTarget.mm in Sources */,
				46F6F7832BFF1CB400D31C47 /* ValueChangedAction.cpp in Sources */,
				6B22425F21E80647000ACDA1 /* ACOParseContext.mm in Sources */,
				F4071C7E1FCCBAEF00AF4FEA /* ActionParserRegistration.cpp in Sources */,
				6B2242A72233442C000ACDA1 /* RichTextBlock.cpp in Sources */,
				F4FE456B1F196F3D0071D9E5 /* ACRContentStackView.mm in Sources */,
				F429793F1F3155EF00E89914 /* ACRTextField.mm in Sources */,
				F43A94191F20502D0001920B /* ACRInputToggleRenderer.mm in Sources */,
				6B124C9B26B9F7AD007E9641 /* ACOVisibilityManager.mm in Sources */,
				F44873271EE2261F00FCAFAE /* TimeInput.cpp in Sources */,
				6BFCA1492653270200195CA7 /* ACRTableCellRenderer.mm in Sources */,
				46DF58E32C6F12FC00DCBA77 /* ACRFlowLayout.mm in Sources */,
				F42E51741FEC3840008F9642 /* MarkDownBlockParser.cpp in Sources */,
				F43A94151F1EED6D0001920B /* ACRInputRenderer.mm in Sources */,
				F401A87C1F0DCBC8006D7AF2 /* ACRImageSetRenderer.mm in Sources */,
				6B2242B422334492000ACDA1 /* Inline.cpp in Sources */,
				6B096D4F225431D0006CC034 /* ACRRichTextBlockRenderer.mm in Sources */,
				B37FE7572CBEAAEC00537817 /* ACRBadgeRenderer.mm in Sources */,
				B37FE7582CBEAAEC00537817 /* ACRBadgeView.mm in Sources */,
				F4F44B6E203FAF9300A2F24C /* ACRUILabel.mm in Sources */,
				F4F44B7C20478C5C00A2F24C /* DateTimePreparsedToken.cpp in Sources */,
				46731C0C2CBD198F0092B7A9 /* Badge.cpp in Sources */,
				0D45F59B2617319D00EF03C5 /* ACRActionOverflowRenderer.mm in Sources */,
<<<<<<< HEAD
				242FB50D2DA64F0F00D38E53 /* ThemedUrl.cpp in Sources */,
=======
				3714EB522DAFB30400EE15AA /* ThemedUrl.cpp in Sources */,
>>>>>>> 826f8f1d
				6BF430782190DDCA0068E432 /* ACRQuickReplyView.mm in Sources */,
				F44873211EE2261F00FCAFAE /* SubmitAction.cpp in Sources */,
				F44872FF1EE2261F00FCAFAE /* ChoiceSetInput.cpp in Sources */,
				46DF37B22C90306E001C254F /* CarouselPage.cpp in Sources */,
				6BB211FC20FF9FEA009EA1BA /* ACRActionSetRenderer.mm in Sources */,
				C8DEDF39220CDEB00001AAED /* ActionSet.cpp in Sources */,
				6BFF99E1260012380028069F /* ACORefresh.mm in Sources */,
				F44873051EE2261F00FCAFAE /* Container.cpp in Sources */,
				6BC30F7921E6E49E00B9FAAE /* ACRCustomActionRenderer.mm in Sources */,
				6B22427A220BAC8B000ACDA1 /* pch.cpp in Sources */,
				46DF37BE2C903377001C254F /* ACRCompoundButtonRenderer.mm in Sources */,
				0D993BF02C788D4200B4D1C6 /* ARCGridViewLayout.mm in Sources */,
				F44873181EE2261F00FCAFAE /* NumberInput.cpp in Sources */,
				F4960C052051FE8200780566 /* ACRView.mm in Sources */,
				6B5D240E212C89E70010EB07 /* ACORemoteResourceInformation.mm in Sources */,
				F401A8801F1045CA006D7AF2 /* ACRContentHoldingUIView.mm in Sources */,
				F44873121EE2261F00FCAFAE /* Image.cpp in Sources */,
				46B329182BF3228F009671AE /* RatingInput.cpp in Sources */,
				F4CAE77B1F7325DF00545555 /* Separator.cpp in Sources */,
				F448731F1EE2261F00FCAFAE /* ShowCardAction.cpp in Sources */,
				6B8C766626461E98009548FA /* ACRInputTableView.mm in Sources */,
				F4C1F5DE1F218F920018CB78 /* ACRInputNumberRenderer.mm in Sources */,
				F448731A1EE2261F00FCAFAE /* OpenUrlAction.cpp in Sources */,
				F4CAE7831F75AB9000545555 /* ACOAdaptiveCard.mm in Sources */,
				F42C2F4A20351954008787B0 /* (null) in Sources */,
				F4CA74A02016B3B9002041DF /* ACRTapGestureRecognizerEventHandler.mm in Sources */,
				F42741171EF895AB00399FBB /* ACRTextBlockRenderer.mm in Sources */,
				6BDE5C4626FEA7DC003A1DDB /* ACRShowCardTarget.mm in Sources */,
				7ECFB640219A3940004727A9 /* ParseContext.cpp in Sources */,
				CFF954D82981AF5800F321C3 /* ACRChoiceSetFilteredStyleView.mm in Sources */,
				6BC30F6E21E56CF900B9FAAE /* UtiliOS.mm in Sources */,
				6B3787BA20CB3E0E00015401 /* ACRContentHoldingUIScrollView.mm in Sources */,
				F44873231EE2261F00FCAFAE /* TextBlock.cpp in Sources */,
				F44872F91EE2261F00FCAFAE /* BaseCardElement.cpp in Sources */,
				F427410B1EF864A900399FBB /* ACRBaseCardElementRenderer.mm in Sources */,
				F43660781F0706D800EBA868 /* SharedAdaptiveCard.cpp in Sources */,
				0D993BF32C7A11E000B4D1C6 /* ACRLayoutHelper.mm in Sources */,
				CFF954D329819B4A00F321C3 /* ACOTypeaheadDynamicChoicesService.mm in Sources */,
				6B7B1A9120B4D2AB00260731 /* Media.cpp in Sources */,
				7EDC0F68213878E800077A13 /* SemanticVersion.cpp in Sources */,
				84AE295827FFA26F00D01B82 /* ContentSource.cpp in Sources */,
				46058FDC2C608D0800966E76 /* AreaGridLayout.cpp in Sources */,
				46CBB6402C22BA4D008FC5D5 /* ACRCompoundButtonRenderer.mm in Sources */,
				F42E517A1FEC3840008F9642 /* MarkDownParser.cpp in Sources */,
				463C3C082BD8DB1F00A95C4E /* Icon.cpp in Sources */,
				6B7B1A9720BE2CBC00260731 /* ACRUIImageView.mm in Sources */,
				6BCE4B252108FA7D00021A62 /* ACRMediaRenderer.mm in Sources */,
				6B2242A32233439E000ACDA1 /* TextElementProperties.cpp in Sources */,
				F42741251EFB274C00399FBB /* ACRColumnRenderer.mm in Sources */,
				F4F255701F98247600A80D39 /* ACOBaseActionElement.mm in Sources */,
				46DF37BC2C903377001C254F /* ACRCarouselViewRenderer.mm in Sources */,
				6BFF99C525FFF53E0028069F /* AuthCardButton.cpp in Sources */,
				4608EE8E2BF5C1B800543095 /* ACRRatingInputRenderer.mm in Sources */,
				6BF43080219129600068E432 /* ACRQuickReplyMultilineView.mm in Sources */,
				6BDE5C4726FEA7DC003A1DDB /* ACRAggregateTarget.mm in Sources */,
				6B9BDF7320E1BD0E00F13155 /* ACRToggleInputDataSource.mm in Sources */,
				7773C2DB2CA3FF8600097C06 /* ACRCarouselPageView.mm in Sources */,
				F4C1F5DA1F218ABC0018CB78 /* ACRInputTimeRenderer.mm in Sources */,
				463C4EDD2BDB66C600A95C4E /* ACRSVGImageView.mm in Sources */,
				6BFCA14D265452E100195CA7 /* ACRTableRenderer.mm in Sources */,
				F4D402121F7DAC2C00D0356B /* ACOAdaptiveCardParseResult.mm in Sources */,
				6B22426E2203BE98000ACDA1 /* UnknownAction.cpp in Sources */,
				6B224278220BAC8B000ACDA1 /* BaseElement.cpp in Sources */,
				6BDE5C4126FEA7DC003A1DDB /* ACROverflowTarget.mm in Sources */,
				6B9D650F21095CBF00BB5C7B /* ACRMediaTarget.mm in Sources */,
				6B8C765626449B09009548FA /* Table.cpp in Sources */,
				4621E12E2BF35784004F03F3 /* RatingLabel.cpp in Sources */,
				6B2242AF22334452000ACDA1 /* TextRun.cpp in Sources */,
				6BFF99EE2600387A0028069F /* ACOTokenExchangeResource.mm in Sources */,
				6B9AB31120DD82A2005C8E15 /* ACRTextView.mm in Sources */,
				7773C2EA2CA5656100097C06 /* ACRPageControl.mm in Sources */,
				6B92A7E42677DC8B00CAE3BF /* ACRChoiceSetCompactStyleView.mm in Sources */,
				F4F6BA32204F18D8003741B6 /* AdaptiveCardParseWarning.cpp in Sources */,
				F4C1F5E41F2A62190018CB78 /* ACRActionOpenURLRenderer.mm in Sources */,
				F4071C7F1FCCBAEF00AF4FEA /* ElementParserRegistration.cpp in Sources */,
				F4C1F5EC1F2ABD6B0018CB78 /* ACRBaseActionElementRenderer.mm in Sources */,
				F4D402141F7DAC2C00D0356B /* ACOHostConfigParseResult.mm in Sources */,
				6BE8DFD4249C4C1B005EFE66 /* ACRToggleInputView.mm in Sources */,
				46058FE12C64774800966E76 /* ACRLayoutHelper.mm in Sources */,
				84AE295C27FFA26F00D01B82 /* CaptionSource.cpp in Sources */,
				F495FC0A2022A18F0093D4DE /* ACRChoiceSetViewDataSource.mm in Sources */,
			);
			runOnlyForDeploymentPostprocessing = 0;
		};
		F423C0BA1EE1FBAA00905679 /* Sources */ = {
			isa = PBXSourcesBuildPhase;
			buildActionMask = 2147483647;
			files = (
				6B124C8C26B4AA07007E9641 /* AdaptiveCardsActionsTest.mm in Sources */,
				46B78E642C0580D100EF4566 /* AdaptiveCardsRatingElementTests.mm in Sources */,
				6BE6C7C126E2ECEA009E9171 /* ADCMockResolver.m in Sources */,
				CFF95C092982E34300F321C3 /* ACRChoiceSetFilteredStyleViewTests.mm in Sources */,
				6B124CA426D04CA9007E9641 /* AdaptiveCardsUtiliOSTest.mm in Sources */,
				6BE6C7B026E2C9A3009E9171 /* ACRCustomRenderers.mm in Sources */,
				CFF95C0B2982E38500F321C3 /* ACRChoiceSetCompactStyleViewTests.mm in Sources */,
				30D56DEF2682AB9C00D6E418 /* AdaptiveCardsTextBlockTests.mm in Sources */,
				7773A91A2CA2D53400097C06 /* AdaptiveCardCarouselTests.mm in Sources */,
				6B124C9526B8AE72007E9641 /* MockContext.mm in Sources */,
				30D56DE9268298B300D6E418 /* AdaptiveCardsTests.mm in Sources */,
				CFF95C072982E30E00F321C3 /* ACRTypeaheadSearchParametersTests.mm in Sources */,
				CFF95C0D2982E3C900F321C3 /* ACOTypeaheadDynamicChoicesServiceTests.mm in Sources */,
				6B124C9026B8AC37007E9641 /* ACRMockViews.mm in Sources */,
				B35633222C060D7900F1C999 /* ValueChangedActionTests.mm in Sources */,
				CFF95C0F2982E4EC00F321C3 /* ACOTypeaheadDebouncerTests.mm in Sources */,
				6B124C9826B9F5FC007E9641 /* AdaptiveCardsColumnTests.mm in Sources */,
				46CBB6422C22BA88008FC5D5 /* AdaptiveCardCompoundButtonTests.mm in Sources */,
				6B4C05BF27864B0800882387 /* ACRImagePropertiesTests.mm in Sources */,
			);
			runOnlyForDeploymentPostprocessing = 0;
		};
/* End PBXSourcesBuildPhase section */

/* Begin PBXTargetDependency section */
		F423C0C11EE1FBAA00905679 /* PBXTargetDependency */ = {
			isa = PBXTargetDependency;
			target = F423C0B41EE1FBA900905679 /* AdaptiveCards */;
			targetProxy = F423C0C01EE1FBAA00905679 /* PBXContainerItemProxy */;
		};
/* End PBXTargetDependency section */

/* Begin XCBuildConfiguration section */
		6BC1C77E286BBC800084D1D9 /* AppRelease */ = {
			isa = XCBuildConfiguration;
			buildSettings = {
				ALWAYS_SEARCH_USER_PATHS = NO;
				CLANG_ANALYZER_LOCALIZABILITY_NONLOCALIZED = YES;
				CLANG_ANALYZER_NONNULL = YES;
				CLANG_ANALYZER_NUMBER_OBJECT_CONVERSION = YES_AGGRESSIVE;
				CLANG_CXX_LANGUAGE_STANDARD = "gnu++17";
				CLANG_CXX_LIBRARY = "compiler-default";
				CLANG_ENABLE_MODULES = YES;
				CLANG_ENABLE_OBJC_ARC = YES;
				CLANG_WARN_BLOCK_CAPTURE_AUTORELEASING = YES;
				CLANG_WARN_BOOL_CONVERSION = YES;
				CLANG_WARN_COMMA = YES;
				CLANG_WARN_CONSTANT_CONVERSION = YES;
				CLANG_WARN_DEPRECATED_OBJC_IMPLEMENTATIONS = YES;
				CLANG_WARN_DIRECT_OBJC_ISA_USAGE = YES_ERROR;
				CLANG_WARN_DOCUMENTATION_COMMENTS = YES;
				CLANG_WARN_EMPTY_BODY = YES;
				CLANG_WARN_ENUM_CONVERSION = YES;
				CLANG_WARN_INFINITE_RECURSION = YES;
				CLANG_WARN_INT_CONVERSION = YES;
				CLANG_WARN_NON_LITERAL_NULL_CONVERSION = YES;
				CLANG_WARN_OBJC_IMPLICIT_RETAIN_SELF = YES;
				CLANG_WARN_OBJC_LITERAL_CONVERSION = YES;
				CLANG_WARN_OBJC_ROOT_CLASS = YES_ERROR;
				CLANG_WARN_RANGE_LOOP_ANALYSIS = YES;
				CLANG_WARN_STRICT_PROTOTYPES = YES;
				CLANG_WARN_SUSPICIOUS_MOVE = YES;
				CLANG_WARN_UNREACHABLE_CODE = YES;
				CLANG_WARN__DUPLICATE_METHOD_MATCH = YES;
				CODE_SIGN_IDENTITY = "iPhone Developer";
				"CODE_SIGN_IDENTITY[sdk=iphoneos*]" = "iPhone Developer";
				COPY_PHASE_STRIP = YES;
				CURRENT_PROJECT_VERSION = 1.2.5;
				DEBUG_INFORMATION_FORMAT = "dwarf-with-dsym";
				ENABLE_NS_ASSERTIONS = NO;
				ENABLE_STRICT_OBJC_MSGSEND = YES;
				GCC_C_LANGUAGE_STANDARD = gnu99;
				GCC_NO_COMMON_BLOCKS = YES;
				GCC_PREPROCESSOR_DEFINITIONS = "ADAPTIVECARDS_USE_FLUENT_TOOLTIPS=1";
				GCC_WARN_64_TO_32_BIT_CONVERSION = YES;
				GCC_WARN_ABOUT_RETURN_TYPE = YES_ERROR;
				GCC_WARN_UNDECLARED_SELECTOR = YES;
				GCC_WARN_UNINITIALIZED_AUTOS = YES_AGGRESSIVE;
				GCC_WARN_UNUSED_FUNCTION = YES;
				GCC_WARN_UNUSED_VARIABLE = YES;
				HEADER_SEARCH_PATHS = "";
				IPHONEOS_DEPLOYMENT_TARGET = 15.0;
				MTL_ENABLE_DEBUG_INFO = NO;
				SDKROOT = iphoneos;
				TARGETED_DEVICE_FAMILY = "1,2";
				VALIDATE_PRODUCT = YES;
				VERSIONING_SYSTEM = "apple-generic";
				VERSION_INFO_PREFIX = "";
			};
			name = AppRelease;
		};
		6BC1C77F286BBC800084D1D9 /* AppRelease */ = {
			isa = XCBuildConfiguration;
			baseConfigurationReference = 9240A5BA903EB4E235296A01 /* Pods-AdaptiveCards.apprelease.xcconfig */;
			buildSettings = {
				BITCODE_GENERATION_MODE = bitcode;
				CODE_SIGN_IDENTITY = "Apple Development";
				"CODE_SIGN_IDENTITY[sdk=iphoneos*]" = "";
				"CODE_SIGN_IDENTITY[sdk=macosx*]" = "iPhone Developer";
				CODE_SIGN_STYLE = Automatic;
				DEFINES_MODULE = YES;
				DEVELOPMENT_TEAM = UBF8T346G9;
				DYLIB_COMPATIBILITY_VERSION = 1;
				DYLIB_CURRENT_VERSION = 1.2.5;
				DYLIB_INSTALL_NAME_BASE = "@rpath";
				FRAMEWORK_SEARCH_PATHS = (
					"$(inherited)",
					"$(PROJECT_DIR)/AdaptiveCards",
				);
				HEADER_SEARCH_PATHS = "$(inherited)";
				INFOPLIST_FILE = AdaptiveCards/Info.plist;
				INSTALL_PATH = "$(LOCAL_LIBRARY_DIR)/Frameworks";
				IPHONEOS_DEPLOYMENT_TARGET = 15.0;
				LD_RUNPATH_SEARCH_PATHS = "$(inherited) @executable_path/Frameworks @loader_path/Frameworks";
				LIBRARY_SEARCH_PATHS = (
					"$(inherited)",
					"$(PROJECT_DIR)/AdaptiveCards",
				);
				MACH_O_TYPE = mh_dylib;
				OTHER_LDFLAGS = "$(inherited)";
				OTHER_LIBTOOLFLAGS = "";
				PRODUCT_BUNDLE_IDENTIFIER = MSFT.AdaptiveCards;
				PRODUCT_NAME = "$(TARGET_NAME)";
				PROVISIONING_PROFILE_SPECIFIER = "";
				"PROVISIONING_PROFILE_SPECIFIER[sdk=macosx*]" = "";
				SCAN_ALL_SOURCE_FILES_FOR_INCLUDES = NO;
				SKIP_INSTALL = YES;
				SUPPORTS_MACCATALYST = NO;
				TARGETED_DEVICE_FAMILY = "1,2";
				USER_HEADER_SEARCH_PATHS = "";
			};
			name = AppRelease;
		};
		6BC1C780286BBC800084D1D9 /* AppRelease */ = {
			isa = XCBuildConfiguration;
			baseConfigurationReference = ED131801E4C2E2B662925ABF /* Pods-AdaptiveCards-AdaptiveCardsTests.apprelease.xcconfig */;
			buildSettings = {
				CODE_SIGN_IDENTITY = "Apple Development";
				"CODE_SIGN_IDENTITY[sdk=macosx*]" = "Apple Development";
				CODE_SIGN_STYLE = Automatic;
				DEVELOPMENT_TEAM = UBF8T346G9;
				HEADER_SEARCH_PATHS = "$(inherited)";
				INFOPLIST_FILE = AdaptiveCardsTests/Info.plist;
				LD_RUNPATH_SEARCH_PATHS = "$(inherited) @executable_path/Frameworks @loader_path/Frameworks";
				PRODUCT_BUNDLE_IDENTIFIER = MSFT.AdaptiveCardsTests;
				PRODUCT_NAME = "$(TARGET_NAME)";
				PROVISIONING_PROFILE_SPECIFIER = "";
				"PROVISIONING_PROFILE_SPECIFIER[sdk=macosx*]" = "";
			};
			name = AppRelease;
		};
		6BC1C781286BBC800084D1D9 /* AppRelease */ = {
			isa = XCBuildConfiguration;
			buildSettings = {
				ONLY_ACTIVE_ARCH = NO;
				PRODUCT_NAME = "$(TARGET_NAME)";
			};
			name = AppRelease;
		};
		F423C0C71EE1FBAA00905679 /* Debug */ = {
			isa = XCBuildConfiguration;
			buildSettings = {
				ALWAYS_SEARCH_USER_PATHS = NO;
				CLANG_ANALYZER_LOCALIZABILITY_NONLOCALIZED = YES;
				CLANG_ANALYZER_NONNULL = YES;
				CLANG_ANALYZER_NUMBER_OBJECT_CONVERSION = YES_AGGRESSIVE;
				CLANG_CXX_LANGUAGE_STANDARD = "gnu++17";
				CLANG_CXX_LIBRARY = "compiler-default";
				CLANG_ENABLE_MODULES = YES;
				CLANG_ENABLE_OBJC_ARC = YES;
				CLANG_WARN_BLOCK_CAPTURE_AUTORELEASING = YES;
				CLANG_WARN_BOOL_CONVERSION = YES;
				CLANG_WARN_COMMA = YES;
				CLANG_WARN_CONSTANT_CONVERSION = YES;
				CLANG_WARN_DEPRECATED_OBJC_IMPLEMENTATIONS = YES;
				CLANG_WARN_DIRECT_OBJC_ISA_USAGE = YES_ERROR;
				CLANG_WARN_DOCUMENTATION_COMMENTS = YES;
				CLANG_WARN_EMPTY_BODY = YES;
				CLANG_WARN_ENUM_CONVERSION = YES;
				CLANG_WARN_INFINITE_RECURSION = YES;
				CLANG_WARN_INT_CONVERSION = YES;
				CLANG_WARN_NON_LITERAL_NULL_CONVERSION = YES;
				CLANG_WARN_OBJC_IMPLICIT_RETAIN_SELF = YES;
				CLANG_WARN_OBJC_LITERAL_CONVERSION = YES;
				CLANG_WARN_OBJC_ROOT_CLASS = YES_ERROR;
				CLANG_WARN_RANGE_LOOP_ANALYSIS = YES;
				CLANG_WARN_STRICT_PROTOTYPES = YES;
				CLANG_WARN_SUSPICIOUS_MOVE = YES;
				CLANG_WARN_UNREACHABLE_CODE = YES;
				CLANG_WARN__DUPLICATE_METHOD_MATCH = YES;
				"CODE_SIGN_IDENTITY[sdk=iphoneos*]" = "iPhone Developer";
				COPY_PHASE_STRIP = YES;
				CURRENT_PROJECT_VERSION = 1.2.5;
				DEBUG_INFORMATION_FORMAT = "dwarf-with-dsym";
				ENABLE_STRICT_OBJC_MSGSEND = YES;
				ENABLE_TESTABILITY = YES;
				GCC_C_LANGUAGE_STANDARD = gnu99;
				GCC_DYNAMIC_NO_PIC = NO;
				GCC_NO_COMMON_BLOCKS = YES;
				GCC_OPTIMIZATION_LEVEL = 0;
				GCC_PREPROCESSOR_DEFINITIONS = (
					"DEBUG=1",
					"$(inherited)",
					"ADAPTIVECARDS_USE_FLUENT_TOOLTIPS=1",
				);
				GCC_WARN_64_TO_32_BIT_CONVERSION = YES;
				GCC_WARN_ABOUT_RETURN_TYPE = YES_ERROR;
				GCC_WARN_UNDECLARED_SELECTOR = YES;
				GCC_WARN_UNINITIALIZED_AUTOS = YES_AGGRESSIVE;
				GCC_WARN_UNUSED_FUNCTION = YES;
				GCC_WARN_UNUSED_VARIABLE = YES;
				HEADER_SEARCH_PATHS = "";
				IPHONEOS_DEPLOYMENT_TARGET = 15.0;
				MTL_ENABLE_DEBUG_INFO = YES;
				ONLY_ACTIVE_ARCH = YES;
				SDKROOT = iphoneos;
				TARGETED_DEVICE_FAMILY = "1,2";
				VERSIONING_SYSTEM = "apple-generic";
				VERSION_INFO_PREFIX = "";
			};
			name = Debug;
		};
		F423C0C81EE1FBAA00905679 /* Release */ = {
			isa = XCBuildConfiguration;
			buildSettings = {
				ALWAYS_SEARCH_USER_PATHS = NO;
				CLANG_ANALYZER_LOCALIZABILITY_NONLOCALIZED = YES;
				CLANG_ANALYZER_NONNULL = YES;
				CLANG_ANALYZER_NUMBER_OBJECT_CONVERSION = YES_AGGRESSIVE;
				CLANG_CXX_LANGUAGE_STANDARD = "gnu++17";
				CLANG_CXX_LIBRARY = "compiler-default";
				CLANG_ENABLE_MODULES = YES;
				CLANG_ENABLE_OBJC_ARC = YES;
				CLANG_WARN_BLOCK_CAPTURE_AUTORELEASING = YES;
				CLANG_WARN_BOOL_CONVERSION = YES;
				CLANG_WARN_COMMA = YES;
				CLANG_WARN_CONSTANT_CONVERSION = YES;
				CLANG_WARN_DEPRECATED_OBJC_IMPLEMENTATIONS = YES;
				CLANG_WARN_DIRECT_OBJC_ISA_USAGE = YES_ERROR;
				CLANG_WARN_DOCUMENTATION_COMMENTS = YES;
				CLANG_WARN_EMPTY_BODY = YES;
				CLANG_WARN_ENUM_CONVERSION = YES;
				CLANG_WARN_INFINITE_RECURSION = YES;
				CLANG_WARN_INT_CONVERSION = YES;
				CLANG_WARN_NON_LITERAL_NULL_CONVERSION = YES;
				CLANG_WARN_OBJC_IMPLICIT_RETAIN_SELF = YES;
				CLANG_WARN_OBJC_LITERAL_CONVERSION = YES;
				CLANG_WARN_OBJC_ROOT_CLASS = YES_ERROR;
				CLANG_WARN_RANGE_LOOP_ANALYSIS = YES;
				CLANG_WARN_STRICT_PROTOTYPES = YES;
				CLANG_WARN_SUSPICIOUS_MOVE = YES;
				CLANG_WARN_UNREACHABLE_CODE = YES;
				CLANG_WARN__DUPLICATE_METHOD_MATCH = YES;
				CODE_SIGN_IDENTITY = "iPhone Developer";
				"CODE_SIGN_IDENTITY[sdk=iphoneos*]" = "iPhone Developer";
				COPY_PHASE_STRIP = YES;
				CURRENT_PROJECT_VERSION = 1.2.5;
				DEBUG_INFORMATION_FORMAT = "dwarf-with-dsym";
				ENABLE_NS_ASSERTIONS = NO;
				ENABLE_STRICT_OBJC_MSGSEND = YES;
				GCC_C_LANGUAGE_STANDARD = gnu99;
				GCC_NO_COMMON_BLOCKS = YES;
				GCC_PREPROCESSOR_DEFINITIONS = "ADAPTIVECARDS_USE_FLUENT_TOOLTIPS=1";
				GCC_WARN_64_TO_32_BIT_CONVERSION = YES;
				GCC_WARN_ABOUT_RETURN_TYPE = YES_ERROR;
				GCC_WARN_UNDECLARED_SELECTOR = YES;
				GCC_WARN_UNINITIALIZED_AUTOS = YES_AGGRESSIVE;
				GCC_WARN_UNUSED_FUNCTION = YES;
				GCC_WARN_UNUSED_VARIABLE = YES;
				HEADER_SEARCH_PATHS = "";
				IPHONEOS_DEPLOYMENT_TARGET = 15.0;
				MTL_ENABLE_DEBUG_INFO = NO;
				SDKROOT = iphoneos;
				TARGETED_DEVICE_FAMILY = "1,2";
				VALIDATE_PRODUCT = YES;
				VERSIONING_SYSTEM = "apple-generic";
				VERSION_INFO_PREFIX = "";
			};
			name = Release;
		};
		F423C0CA1EE1FBAA00905679 /* Debug */ = {
			isa = XCBuildConfiguration;
			baseConfigurationReference = 777DD1173C03E3F4EC695141 /* Pods-AdaptiveCards.debug.xcconfig */;
			buildSettings = {
				BITCODE_GENERATION_MODE = bitcode;
				CODE_SIGN_IDENTITY = "Apple Development";
				"CODE_SIGN_IDENTITY[sdk=iphoneos*]" = "";
				"CODE_SIGN_IDENTITY[sdk=macosx*]" = "iPhone Developer";
				CODE_SIGN_STYLE = Automatic;
				DEFINES_MODULE = YES;
				DEVELOPMENT_TEAM = UBF8T346G9;
				DYLIB_COMPATIBILITY_VERSION = 1;
				DYLIB_CURRENT_VERSION = 1.2.5;
				DYLIB_INSTALL_NAME_BASE = "@rpath";
				FRAMEWORK_SEARCH_PATHS = (
					"$(inherited)",
					"$(PROJECT_DIR)/AdaptiveCards",
				);
				HEADER_SEARCH_PATHS = "$(inherited)";
				INFOPLIST_FILE = AdaptiveCards/Info.plist;
				INSTALL_PATH = "$(LOCAL_LIBRARY_DIR)/Frameworks";
				IPHONEOS_DEPLOYMENT_TARGET = 15.0;
				LD_RUNPATH_SEARCH_PATHS = "$(inherited) @executable_path/Frameworks @loader_path/Frameworks";
				LIBRARY_SEARCH_PATHS = (
					"$(inherited)",
					"$(PROJECT_DIR)/AdaptiveCards",
				);
				MACH_O_TYPE = mh_dylib;
				OTHER_LDFLAGS = "$(inherited)";
				OTHER_LIBTOOLFLAGS = "";
				PRODUCT_BUNDLE_IDENTIFIER = MSFT.AdaptiveCards;
				PRODUCT_NAME = "$(TARGET_NAME)";
				PROVISIONING_PROFILE_SPECIFIER = "";
				"PROVISIONING_PROFILE_SPECIFIER[sdk=macosx*]" = "";
				SCAN_ALL_SOURCE_FILES_FOR_INCLUDES = NO;
				SKIP_INSTALL = YES;
				SUPPORTS_MACCATALYST = NO;
				TARGETED_DEVICE_FAMILY = "1,2";
				USER_HEADER_SEARCH_PATHS = "";
			};
			name = Debug;
		};
		F423C0CB1EE1FBAA00905679 /* Release */ = {
			isa = XCBuildConfiguration;
			baseConfigurationReference = 4B0881019D2B9BA6009F1B94 /* Pods-AdaptiveCards.release.xcconfig */;
			buildSettings = {
				BITCODE_GENERATION_MODE = bitcode;
				CODE_SIGN_IDENTITY = "Apple Development";
				"CODE_SIGN_IDENTITY[sdk=iphoneos*]" = "";
				"CODE_SIGN_IDENTITY[sdk=macosx*]" = "iPhone Developer";
				CODE_SIGN_STYLE = Automatic;
				DEFINES_MODULE = YES;
				DEVELOPMENT_TEAM = UBF8T346G9;
				DYLIB_COMPATIBILITY_VERSION = 1;
				DYLIB_CURRENT_VERSION = 1.2.5;
				DYLIB_INSTALL_NAME_BASE = "@rpath";
				FRAMEWORK_SEARCH_PATHS = (
					"$(inherited)",
					"$(PROJECT_DIR)/AdaptiveCards",
				);
				HEADER_SEARCH_PATHS = "$(inherited)";
				INFOPLIST_FILE = AdaptiveCards/Info.plist;
				INSTALL_PATH = "$(LOCAL_LIBRARY_DIR)/Frameworks";
				IPHONEOS_DEPLOYMENT_TARGET = 15.0;
				LD_RUNPATH_SEARCH_PATHS = "$(inherited) @executable_path/Frameworks @loader_path/Frameworks";
				LIBRARY_SEARCH_PATHS = (
					"$(inherited)",
					"$(PROJECT_DIR)/AdaptiveCards",
				);
				MACH_O_TYPE = mh_dylib;
				OTHER_LDFLAGS = "$(inherited)";
				OTHER_LIBTOOLFLAGS = "";
				PRODUCT_BUNDLE_IDENTIFIER = MSFT.AdaptiveCards;
				PRODUCT_NAME = "$(TARGET_NAME)";
				PROVISIONING_PROFILE_SPECIFIER = "";
				"PROVISIONING_PROFILE_SPECIFIER[sdk=macosx*]" = "";
				SCAN_ALL_SOURCE_FILES_FOR_INCLUDES = NO;
				SKIP_INSTALL = YES;
				SUPPORTS_MACCATALYST = NO;
				TARGETED_DEVICE_FAMILY = "1,2";
				USER_HEADER_SEARCH_PATHS = "";
			};
			name = Release;
		};
		F423C0CD1EE1FBAA00905679 /* Debug */ = {
			isa = XCBuildConfiguration;
			baseConfigurationReference = 3F3FBD57C361267D351D4B65 /* Pods-AdaptiveCards-AdaptiveCardsTests.debug.xcconfig */;
			buildSettings = {
				CODE_SIGN_IDENTITY = "Apple Development";
				"CODE_SIGN_IDENTITY[sdk=macosx*]" = "Apple Development";
				CODE_SIGN_STYLE = Automatic;
				DEVELOPMENT_TEAM = UBF8T346G9;
				HEADER_SEARCH_PATHS = "$(inherited)";
				INFOPLIST_FILE = AdaptiveCardsTests/Info.plist;
				LD_RUNPATH_SEARCH_PATHS = "$(inherited) @executable_path/Frameworks @loader_path/Frameworks";
				PRODUCT_BUNDLE_IDENTIFIER = MSFT.AdaptiveCardsTests;
				PRODUCT_NAME = "$(TARGET_NAME)";
				PROVISIONING_PROFILE_SPECIFIER = "";
				"PROVISIONING_PROFILE_SPECIFIER[sdk=macosx*]" = "";
			};
			name = Debug;
		};
		F423C0CE1EE1FBAA00905679 /* Release */ = {
			isa = XCBuildConfiguration;
			baseConfigurationReference = 92C9540BDB87B09349BF0018 /* Pods-AdaptiveCards-AdaptiveCardsTests.release.xcconfig */;
			buildSettings = {
				CODE_SIGN_IDENTITY = "Apple Development";
				"CODE_SIGN_IDENTITY[sdk=macosx*]" = "Apple Development";
				CODE_SIGN_STYLE = Automatic;
				DEVELOPMENT_TEAM = UBF8T346G9;
				HEADER_SEARCH_PATHS = "$(inherited)";
				INFOPLIST_FILE = AdaptiveCardsTests/Info.plist;
				LD_RUNPATH_SEARCH_PATHS = "$(inherited) @executable_path/Frameworks @loader_path/Frameworks";
				PRODUCT_BUNDLE_IDENTIFIER = MSFT.AdaptiveCardsTests;
				PRODUCT_NAME = "$(TARGET_NAME)";
				PROVISIONING_PROFILE_SPECIFIER = "";
				"PROVISIONING_PROFILE_SPECIFIER[sdk=macosx*]" = "";
			};
			name = Release;
		};
		F47ACEE21F62495B0010BEF0 /* Debug */ = {
			isa = XCBuildConfiguration;
			buildSettings = {
				ONLY_ACTIVE_ARCH = YES;
				PRODUCT_NAME = "$(TARGET_NAME)";
			};
			name = Debug;
		};
		F47ACEE31F62495B0010BEF0 /* Release */ = {
			isa = XCBuildConfiguration;
			buildSettings = {
				ONLY_ACTIVE_ARCH = NO;
				PRODUCT_NAME = "$(TARGET_NAME)";
			};
			name = Release;
		};
/* End XCBuildConfiguration section */

/* Begin XCConfigurationList section */
		F423C0AF1EE1FBA900905679 /* Build configuration list for PBXProject "AdaptiveCards" */ = {
			isa = XCConfigurationList;
			buildConfigurations = (
				F423C0C71EE1FBAA00905679 /* Debug */,
				F423C0C81EE1FBAA00905679 /* Release */,
				6BC1C77E286BBC800084D1D9 /* AppRelease */,
			);
			defaultConfigurationIsVisible = 0;
			defaultConfigurationName = Release;
		};
		F423C0C91EE1FBAA00905679 /* Build configuration list for PBXNativeTarget "AdaptiveCards" */ = {
			isa = XCConfigurationList;
			buildConfigurations = (
				F423C0CA1EE1FBAA00905679 /* Debug */,
				F423C0CB1EE1FBAA00905679 /* Release */,
				6BC1C77F286BBC800084D1D9 /* AppRelease */,
			);
			defaultConfigurationIsVisible = 0;
			defaultConfigurationName = Release;
		};
		F423C0CC1EE1FBAA00905679 /* Build configuration list for PBXNativeTarget "AdaptiveCardsTests" */ = {
			isa = XCConfigurationList;
			buildConfigurations = (
				F423C0CD1EE1FBAA00905679 /* Debug */,
				F423C0CE1EE1FBAA00905679 /* Release */,
				6BC1C780286BBC800084D1D9 /* AppRelease */,
			);
			defaultConfigurationIsVisible = 0;
			defaultConfigurationName = Release;
		};
		F47ACEE11F62495B0010BEF0 /* Build configuration list for PBXAggregateTarget "AdaptiveCards-Universal" */ = {
			isa = XCConfigurationList;
			buildConfigurations = (
				F47ACEE21F62495B0010BEF0 /* Debug */,
				F47ACEE31F62495B0010BEF0 /* Release */,
				6BC1C781286BBC800084D1D9 /* AppRelease */,
			);
			defaultConfigurationIsVisible = 0;
			defaultConfigurationName = Release;
		};
/* End XCConfigurationList section */
	};
	rootObject = F423C0AC1EE1FBA900905679 /* Project object */;
}<|MERGE_RESOLUTION|>--- conflicted
+++ resolved
@@ -1462,13 +1462,8 @@
 		F423C0D71EE1FF2F00905679 /* SharedLib */ = {
 			isa = PBXGroup;
 			children = (
-<<<<<<< HEAD
-				242FB50A2DA64F0F00D38E53 /* ThemedUrl.h */,
-				242FB50B2DA64F0F00D38E53 /* ThemedUrl.cpp */,
-=======
 				3714EB502DAFB30400EE15AA /* ThemedUrl.h */,
 				3714EB512DAFB30400EE15AA /* ThemedUrl.cpp */,
->>>>>>> 826f8f1d
 				46731C0A2CBD198F0092B7A9 /* Badge.cpp */,
 				46731C0B2CBD198F0092B7A9 /* Badge.h */,
 				CFB972002941C079008E3795 /* ChoicesData.cpp */,
@@ -2435,11 +2430,7 @@
 				F4F44B7C20478C5C00A2F24C /* DateTimePreparsedToken.cpp in Sources */,
 				46731C0C2CBD198F0092B7A9 /* Badge.cpp in Sources */,
 				0D45F59B2617319D00EF03C5 /* ACRActionOverflowRenderer.mm in Sources */,
-<<<<<<< HEAD
-				242FB50D2DA64F0F00D38E53 /* ThemedUrl.cpp in Sources */,
-=======
 				3714EB522DAFB30400EE15AA /* ThemedUrl.cpp in Sources */,
->>>>>>> 826f8f1d
 				6BF430782190DDCA0068E432 /* ACRQuickReplyView.mm in Sources */,
 				F44873211EE2261F00FCAFAE /* SubmitAction.cpp in Sources */,
 				F44872FF1EE2261F00FCAFAE /* ChoiceSetInput.cpp in Sources */,
