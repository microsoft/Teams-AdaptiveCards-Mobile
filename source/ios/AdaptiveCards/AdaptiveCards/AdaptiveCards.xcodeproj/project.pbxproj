// !$*UTF8*$!
{
	archiveVersion = 1;
	classes = {
	};
	objectVersion = 46;
	objects = {

/* Begin PBXAggregateTarget section */
		F47ACEE01F62495B0010BEF0 /* AdaptiveCards-Universal */ = {
			isa = PBXAggregateTarget;
			buildConfigurationList = F47ACEE11F62495B0010BEF0 /* Build configuration list for PBXAggregateTarget "AdaptiveCards-Universal" */;
			buildPhases = (
				F47ACEE41F6249610010BEF0 /* ShellScript */,
			);
			dependencies = (
			);
			name = "AdaptiveCards-Universal";
			productName = "AdaptiveCards-Universal";
		};
/* End PBXAggregateTarget section */

/* Begin PBXBuildFile section */
		0D3485F126180F8F00614EB9 /* ACOActionOverflow.mm in Sources */ = {isa = PBXBuildFile; fileRef = 0D3485F026180F8F00614EB9 /* ACOActionOverflow.mm */; };
		0D34862D261C606D00614EB9 /* ACOActionOverflow.h in Headers */ = {isa = PBXBuildFile; fileRef = 0D3485EC26180E9900614EB9 /* ACOActionOverflow.h */; settings = {ATTRIBUTES = (Public, ); }; };
		0D45F59B2617319D00EF03C5 /* ACRActionOverflowRenderer.mm in Sources */ = {isa = PBXBuildFile; fileRef = 0D45F59A2617319D00EF03C5 /* ACRActionOverflowRenderer.mm */; };
		0D45F5A7261731E400EF03C5 /* ACRActionOverflowRenderer.h in Headers */ = {isa = PBXBuildFile; fileRef = 0D45F5A6261731E400EF03C5 /* ACRActionOverflowRenderer.h */; settings = {ATTRIBUTES = (Public, ); }; };
		0D993BF02C788D4200B4D1C6 /* ARCGridViewLayout.mm in Sources */ = {isa = PBXBuildFile; fileRef = 0D993BEF2C788D4200B4D1C6 /* ARCGridViewLayout.mm */; };
		0D993BF32C7A11E000B4D1C6 /* ACRLayoutHelper.mm in Sources */ = {isa = PBXBuildFile; fileRef = 0D993BF12C7A11E000B4D1C6 /* ACRLayoutHelper.mm */; };
		24EDF0BC2DCB7B2500558378 /* ACRProgressBarRenderer.h in Headers */ = {isa = PBXBuildFile; fileRef = 24EDF0BB2DCB7B2500558378 /* ACRProgressBarRenderer.h */; };
		24EDF0BE2DCB7B6C00558378 /* ACRProgressBarRenderer.mm in Sources */ = {isa = PBXBuildFile; fileRef = 24EDF0BD2DCB7B6C00558378 /* ACRProgressBarRenderer.mm */; };
		24EDF0C02DCB7F8100558378 /* ACRProgressRingRenderer.mm in Sources */ = {isa = PBXBuildFile; fileRef = 24EDF0BF2DCB7F8100558378 /* ACRProgressRingRenderer.mm */; };
		24EDF0C22DCB7F9100558378 /* ACRProgressRingRenderer.h in Headers */ = {isa = PBXBuildFile; fileRef = 24EDF0C12DCB7F9100558378 /* ACRProgressRingRenderer.h */; };
		300ECB63219A12D100371DC5 /* AdaptiveBase64Util.cpp in Sources */ = {isa = PBXBuildFile; fileRef = 300ECB61219A12D100371DC5 /* AdaptiveBase64Util.cpp */; };
		300ECB64219A12D100371DC5 /* AdaptiveBase64Util.h in Headers */ = {isa = PBXBuildFile; fileRef = 300ECB62219A12D100371DC5 /* AdaptiveBase64Util.h */; settings = {ATTRIBUTES = (Public, ); }; };
		30D56DE9268298B300D6E418 /* AdaptiveCardsTests.mm in Sources */ = {isa = PBXBuildFile; fileRef = 30D56DE8268298B300D6E418 /* AdaptiveCardsTests.mm */; };
		30D56DEF2682AB9C00D6E418 /* AdaptiveCardsTextBlockTests.mm in Sources */ = {isa = PBXBuildFile; fileRef = 30D56DEE2682AB9C00D6E418 /* AdaptiveCardsTextBlockTests.mm */; };
		3714EB522DAFB30400EE15AA /* ThemedUrl.cpp in Sources */ = {isa = PBXBuildFile; fileRef = 3714EB512DAFB30400EE15AA /* ThemedUrl.cpp */; };
		3714EB532DAFB30400EE15AA /* ThemedUrl.h in Headers */ = {isa = PBXBuildFile; fileRef = 3714EB502DAFB30400EE15AA /* ThemedUrl.h */; settings = {ATTRIBUTES = (Public, ); }; };
		37A8DF522DB79C8800F3A23F /* ProgressRing.cpp in Sources */ = {isa = PBXBuildFile; fileRef = 37A8DF512DB79C8800F3A23F /* ProgressRing.cpp */; };
		37A8DF532DB79C8800F3A23F /* ProgressBar.cpp in Sources */ = {isa = PBXBuildFile; fileRef = 37A8DF4F2DB79C8800F3A23F /* ProgressBar.cpp */; };
		37A8DF542DB79C8800F3A23F /* ProgressRing.h in Headers */ = {isa = PBXBuildFile; fileRef = 37A8DF502DB79C8800F3A23F /* ProgressRing.h */; settings = {ATTRIBUTES = (Public, ); }; };
		37A8DF552DB79C8800F3A23F /* ProgressBar.h in Headers */ = {isa = PBXBuildFile; fileRef = 37A8DF4E2DB79C8800F3A23F /* ProgressBar.h */; settings = {ATTRIBUTES = (Public, ); }; };
		37CC40ED2DBA1BD9004D5C66 /* PopoverAction.cpp in Sources */ = {isa = PBXBuildFile; fileRef = 37CC40EC2DBA1BD9004D5C66 /* PopoverAction.cpp */; };
		37CC40EE2DBA1BD9004D5C66 /* PopoverAction.h in Headers */ = {isa = PBXBuildFile; fileRef = 37CC40EB2DBA1BD9004D5C66 /* PopoverAction.h */; settings = {ATTRIBUTES = (Public, ); }; };
		46058FCF2C5CCBAA00966E76 /* Layout.h in Headers */ = {isa = PBXBuildFile; fileRef = 46058FCE2C5CCBAA00966E76 /* Layout.h */; settings = {ATTRIBUTES = (Public, ); }; };
		46058FD12C5CCBED00966E76 /* Layout.cpp in Sources */ = {isa = PBXBuildFile; fileRef = 46058FD02C5CCBED00966E76 /* Layout.cpp */; };
		46058FD42C5CEEFE00966E76 /* FlowLayout.cpp in Sources */ = {isa = PBXBuildFile; fileRef = 46058FD22C5CEEFE00966E76 /* FlowLayout.cpp */; };
		46058FD52C5CEEFE00966E76 /* FlowLayout.h in Headers */ = {isa = PBXBuildFile; fileRef = 46058FD32C5CEEFE00966E76 /* FlowLayout.h */; };
		46058FD82C6086AA00966E76 /* GridArea.cpp in Sources */ = {isa = PBXBuildFile; fileRef = 46058FD62C6086AA00966E76 /* GridArea.cpp */; };
		46058FD92C6086AA00966E76 /* GridArea.h in Headers */ = {isa = PBXBuildFile; fileRef = 46058FD72C6086AA00966E76 /* GridArea.h */; };
		46058FDC2C608D0800966E76 /* AreaGridLayout.cpp in Sources */ = {isa = PBXBuildFile; fileRef = 46058FDA2C608D0800966E76 /* AreaGridLayout.cpp */; };
		46058FDD2C608D0800966E76 /* AreaGridLayout.h in Headers */ = {isa = PBXBuildFile; fileRef = 46058FDB2C608D0800966E76 /* AreaGridLayout.h */; };
		46058FE12C64774800966E76 /* ACRLayoutHelper.mm in Sources */ = {isa = PBXBuildFile; fileRef = 46058FE02C64774800966E76 /* ACRLayoutHelper.mm */; };
		4608EE892BF5C1AB00543095 /* ACRRatingLabelRenderer.h in Headers */ = {isa = PBXBuildFile; fileRef = 4608EE872BF5C1AB00543095 /* ACRRatingLabelRenderer.h */; };
		4608EE8A2BF5C1AB00543095 /* ACRRatingLabelRenderer.mm in Sources */ = {isa = PBXBuildFile; fileRef = 4608EE882BF5C1AB00543095 /* ACRRatingLabelRenderer.mm */; };
		4608EE8D2BF5C1B800543095 /* ACRRatingInputRenderer.h in Headers */ = {isa = PBXBuildFile; fileRef = 4608EE8B2BF5C1B800543095 /* ACRRatingInputRenderer.h */; };
		4608EE8E2BF5C1B800543095 /* ACRRatingInputRenderer.mm in Sources */ = {isa = PBXBuildFile; fileRef = 4608EE8C2BF5C1B800543095 /* ACRRatingInputRenderer.mm */; };
		4621E12C2BF3557C004F03F3 /* RatingLabel.h in Headers */ = {isa = PBXBuildFile; fileRef = 4621E12B2BF3557C004F03F3 /* RatingLabel.h */; };
		4621E12E2BF35784004F03F3 /* RatingLabel.cpp in Sources */ = {isa = PBXBuildFile; fileRef = 4621E12D2BF35784004F03F3 /* RatingLabel.cpp */; };
		463C3C082BD8DB1F00A95C4E /* Icon.cpp in Sources */ = {isa = PBXBuildFile; fileRef = 463C3C062BD8DB1F00A95C4E /* Icon.cpp */; };
		463C3C0B2BD8DCC000A95C4E /* Icon.h in Headers */ = {isa = PBXBuildFile; fileRef = 463C3C0A2BD8DCC000A95C4E /* Icon.h */; settings = {ATTRIBUTES = (Public, ); }; };
		463C3C0E2BD8F6D100A95C4E /* ACRIconRenderer.mm in Sources */ = {isa = PBXBuildFile; fileRef = 463C3C0D2BD8F6D100A95C4E /* ACRIconRenderer.mm */; };
		463C3C0F2BD8F7D200A95C4E /* ACRIconRenderer.h in Headers */ = {isa = PBXBuildFile; fileRef = 463C3C0C2BD8F63100A95C4E /* ACRIconRenderer.h */; settings = {ATTRIBUTES = (Public, ); }; };
		463C4EDB2BDB666A00A95C4E /* ACRSVGImageView.h in Headers */ = {isa = PBXBuildFile; fileRef = 463C4EDA2BDB666A00A95C4E /* ACRSVGImageView.h */; };
		463C4EDD2BDB66C600A95C4E /* ACRSVGImageView.mm in Sources */ = {isa = PBXBuildFile; fileRef = 463C4EDC2BDB66C600A95C4E /* ACRSVGImageView.mm */; };
		463C4EDF2BDF63E700A95C4E /* ACRSVGIconHoldingView.h in Headers */ = {isa = PBXBuildFile; fileRef = 463C4EDE2BDF63E700A95C4E /* ACRSVGIconHoldingView.h */; };
		463C4EE12BDF640300A95C4E /* ACRSVGIconHoldingView.mm in Sources */ = {isa = PBXBuildFile; fileRef = 463C4EE02BDF640300A95C4E /* ACRSVGIconHoldingView.mm */; };
		46445D892BF72A5300831973 /* ACRRatingView.h in Headers */ = {isa = PBXBuildFile; fileRef = 46445D882BF72A5300831973 /* ACRRatingView.h */; };
		46445D8B2BF7324100831973 /* ACRRatingView.mm in Sources */ = {isa = PBXBuildFile; fileRef = 46445D8A2BF7324100831973 /* ACRRatingView.mm */; };
		465352612C16FD9800DCEE25 /* ACRRatingInputDataSource.h in Headers */ = {isa = PBXBuildFile; fileRef = 465352602C16FD9800DCEE25 /* ACRRatingInputDataSource.h */; };
		46731C0C2CBD198F0092B7A9 /* Badge.cpp in Sources */ = {isa = PBXBuildFile; fileRef = 46731C0A2CBD198F0092B7A9 /* Badge.cpp */; };
		46731C0D2CBD198F0092B7A9 /* Badge.h in Headers */ = {isa = PBXBuildFile; fileRef = 46731C0B2CBD198F0092B7A9 /* Badge.h */; };
		468F1F1A2BFC5BC500C2F561 /* ACRRatingInputDataSource.mm in Sources */ = {isa = PBXBuildFile; fileRef = 468F1F192BFC5BC500C2F561 /* ACRRatingInputDataSource.mm */; };
		46B329162BF32057009671AE /* RatingInput.h in Headers */ = {isa = PBXBuildFile; fileRef = 46B329152BF32057009671AE /* RatingInput.h */; };
		46B329182BF3228F009671AE /* RatingInput.cpp in Sources */ = {isa = PBXBuildFile; fileRef = 46B329172BF3228F009671AE /* RatingInput.cpp */; };
		46B78E642C0580D100EF4566 /* AdaptiveCardsRatingElementTests.mm in Sources */ = {isa = PBXBuildFile; fileRef = 46B78E632C0580D100EF4566 /* AdaptiveCardsRatingElementTests.mm */; };
		46B78E662C0586D500EF4566 /* RatingInputValid.json in Resources */ = {isa = PBXBuildFile; fileRef = 46B78E652C0586D500EF4566 /* RatingInputValid.json */; };
		46B78E682C0587B700EF4566 /* RatingLabelValid.json in Resources */ = {isa = PBXBuildFile; fileRef = 46B78E672C0587B700EF4566 /* RatingLabelValid.json */; };
		46CBB6372C22BA24008FC5D5 /* IconInfo.cpp in Sources */ = {isa = PBXBuildFile; fileRef = 46CBB6352C22BA24008FC5D5 /* IconInfo.cpp */; };
		46CBB6382C22BA24008FC5D5 /* IconInfo.h in Headers */ = {isa = PBXBuildFile; fileRef = 46CBB6362C22BA24008FC5D5 /* IconInfo.h */; };
		46CBB63B2C22BA33008FC5D5 /* CompoundButton.cpp in Sources */ = {isa = PBXBuildFile; fileRef = 46CBB6392C22BA33008FC5D5 /* CompoundButton.cpp */; };
		46CBB63C2C22BA33008FC5D5 /* CompoundButton.h in Headers */ = {isa = PBXBuildFile; fileRef = 46CBB63A2C22BA33008FC5D5 /* CompoundButton.h */; };
		46CBB63F2C22BA4D008FC5D5 /* ACRCompoundButtonRenderer.h in Headers */ = {isa = PBXBuildFile; fileRef = 46CBB63D2C22BA4D008FC5D5 /* ACRCompoundButtonRenderer.h */; };
		46CBB6402C22BA4D008FC5D5 /* ACRCompoundButtonRenderer.mm in Sources */ = {isa = PBXBuildFile; fileRef = 46CBB63E2C22BA4D008FC5D5 /* ACRCompoundButtonRenderer.mm */; };
		46CBB6422C22BA88008FC5D5 /* AdaptiveCardCompoundButtonTests.mm in Sources */ = {isa = PBXBuildFile; fileRef = 46CBB6412C22BA88008FC5D5 /* AdaptiveCardCompoundButtonTests.mm */; };
		46CBB6452C22BA96008FC5D5 /* CompoundButtonInvalid.json in Resources */ = {isa = PBXBuildFile; fileRef = 46CBB6432C22BA96008FC5D5 /* CompoundButtonInvalid.json */; };
		46CBB6462C22BA96008FC5D5 /* CompoundButtonValid.json in Resources */ = {isa = PBXBuildFile; fileRef = 46CBB6442C22BA96008FC5D5 /* CompoundButtonValid.json */; };
		46CE7DC52C7C554F000508DF /* ACRIFeatureFlagResolver.h in Headers */ = {isa = PBXBuildFile; fileRef = 46CE7DC42C7C554F000508DF /* ACRIFeatureFlagResolver.h */; settings = {ATTRIBUTES = (Public, ); }; };
		46CE971B2C7DBECF000508DF /* ARCGridViewLayout.h in Headers */ = {isa = PBXBuildFile; fileRef = 46CE97182C7DBECF000508DF /* ARCGridViewLayout.h */; };
		46CE971C2C7DBECF000508DF /* ACRFlowLayout.h in Headers */ = {isa = PBXBuildFile; fileRef = 46CE97192C7DBECF000508DF /* ACRFlowLayout.h */; };
		46CE971D2C7DBECF000508DF /* ACRLayoutHelper.h in Headers */ = {isa = PBXBuildFile; fileRef = 46CE971A2C7DBECF000508DF /* ACRLayoutHelper.h */; };
		46DF37AE2C902F97001C254F /* Carousel.cpp in Sources */ = {isa = PBXBuildFile; fileRef = 46DF37AD2C902F97001C254F /* Carousel.cpp */; };
		46DF37B02C902FD4001C254F /* CarouselPage.h in Headers */ = {isa = PBXBuildFile; fileRef = 46DF37AF2C902FD4001C254F /* CarouselPage.h */; };
		46DF37B22C90306E001C254F /* CarouselPage.cpp in Sources */ = {isa = PBXBuildFile; fileRef = 46DF37B12C90306D001C254F /* CarouselPage.cpp */; };
		46DF37BC2C903377001C254F /* ACRCarouselViewRenderer.mm in Sources */ = {isa = PBXBuildFile; fileRef = 46DF37B52C903377001C254F /* ACRCarouselViewRenderer.mm */; };
		46DF37BE2C903377001C254F /* ACRCompoundButtonRenderer.mm in Sources */ = {isa = PBXBuildFile; fileRef = 46DF37B72C903377001C254F /* ACRCompoundButtonRenderer.mm */; };
		46DF37CF2C9034E6001C254F /* ACRCompoundButtonRenderer.mm in Sources */ = {isa = PBXBuildFile; fileRef = 46DF37C62C9034E6001C254F /* ACRCompoundButtonRenderer.mm */; };
		46DF58E32C6F12FC00DCBA77 /* ACRFlowLayout.mm in Sources */ = {isa = PBXBuildFile; fileRef = 46DF58E22C6F12FC00DCBA77 /* ACRFlowLayout.mm */; };
		46F6F7812BFF1C8200D31C47 /* ValueChangedAction.h in Headers */ = {isa = PBXBuildFile; fileRef = 46F6F7802BFF1C8200D31C47 /* ValueChangedAction.h */; };
		46F6F7832BFF1CB400D31C47 /* ValueChangedAction.cpp in Sources */ = {isa = PBXBuildFile; fileRef = 46F6F7822BFF1CB400D31C47 /* ValueChangedAction.cpp */; };
		6B00E1162A3A58B30079D8A6 /* ACRTypeaheadSearchViewControllerPrivate.h in Headers */ = {isa = PBXBuildFile; fileRef = 6B00E1152A3A58B30079D8A6 /* ACRTypeaheadSearchViewControllerPrivate.h */; };
		6B096D4E225431D0006CC034 /* ACRRichTextBlockRenderer.h in Headers */ = {isa = PBXBuildFile; fileRef = 6B096D4C225431D0006CC034 /* ACRRichTextBlockRenderer.h */; settings = {ATTRIBUTES = (Public, ); }; };
		6B096D4F225431D0006CC034 /* ACRRichTextBlockRenderer.mm in Sources */ = {isa = PBXBuildFile; fileRef = 6B096D4D225431D0006CC034 /* ACRRichTextBlockRenderer.mm */; };
		6B1147D11F32E53A008846EC /* ACRActionDelegate.h in Headers */ = {isa = PBXBuildFile; fileRef = 6B1147D01F32E53A008846EC /* ACRActionDelegate.h */; settings = {ATTRIBUTES = (Public, ); }; };
		6B124C8C26B4AA07007E9641 /* AdaptiveCardsActionsTest.mm in Sources */ = {isa = PBXBuildFile; fileRef = 6B124C8B26B4AA07007E9641 /* AdaptiveCardsActionsTest.mm */; };
		6B124C8E26B4B3CD007E9641 /* UIKit.framework in Frameworks */ = {isa = PBXBuildFile; fileRef = 6B124C8D26B4B3CD007E9641 /* UIKit.framework */; };
		6B124C9026B8AC37007E9641 /* ACRMockViews.mm in Sources */ = {isa = PBXBuildFile; fileRef = 6B124C8F26B8AC37007E9641 /* ACRMockViews.mm */; };
		6B124C9526B8AE72007E9641 /* MockContext.mm in Sources */ = {isa = PBXBuildFile; fileRef = 6B124C9426B8AE72007E9641 /* MockContext.mm */; };
		6B124C9826B9F5FC007E9641 /* AdaptiveCardsColumnTests.mm in Sources */ = {isa = PBXBuildFile; fileRef = 6B124C9726B9F5FC007E9641 /* AdaptiveCardsColumnTests.mm */; };
		6B124C9B26B9F7AD007E9641 /* ACOVisibilityManager.mm in Sources */ = {isa = PBXBuildFile; fileRef = 6B124C9A26B9F7AD007E9641 /* ACOVisibilityManager.mm */; };
		6B124C9F26BCB2FE007E9641 /* ACOVisibilityManager.h in Headers */ = {isa = PBXBuildFile; fileRef = 6B124C9926B9F6B1007E9641 /* ACOVisibilityManager.h */; settings = {ATTRIBUTES = (Public, ); }; };
		6B124CA426D04CA9007E9641 /* AdaptiveCardsUtiliOSTest.mm in Sources */ = {isa = PBXBuildFile; fileRef = 6B124CA326D04CA9007E9641 /* AdaptiveCardsUtiliOSTest.mm */; };
		6B124CA826D050DB007E9641 /* CoreGraphics.framework in Frameworks */ = {isa = PBXBuildFile; fileRef = 6B124CA726D050DB007E9641 /* CoreGraphics.framework */; };
		6B22425E21E80647000ACDA1 /* ACOParseContext.h in Headers */ = {isa = PBXBuildFile; fileRef = 6B22425B21E80647000ACDA1 /* ACOParseContext.h */; settings = {ATTRIBUTES = (Public, ); }; };
		6B22425F21E80647000ACDA1 /* ACOParseContext.mm in Sources */ = {isa = PBXBuildFile; fileRef = 6B22425C21E80647000ACDA1 /* ACOParseContext.mm */; };
		6B22426D2203BE98000ACDA1 /* UnknownAction.h in Headers */ = {isa = PBXBuildFile; fileRef = 6B22426B2203BE97000ACDA1 /* UnknownAction.h */; settings = {ATTRIBUTES = (Public, ); }; };
		6B22426E2203BE98000ACDA1 /* UnknownAction.cpp in Sources */ = {isa = PBXBuildFile; fileRef = 6B22426C2203BE97000ACDA1 /* UnknownAction.cpp */; };
		6B224278220BAC8B000ACDA1 /* BaseElement.cpp in Sources */ = {isa = PBXBuildFile; fileRef = 6B224275220BAC8A000ACDA1 /* BaseElement.cpp */; };
		6B224279220BAC8B000ACDA1 /* BaseElement.h in Headers */ = {isa = PBXBuildFile; fileRef = 6B224276220BAC8B000ACDA1 /* BaseElement.h */; settings = {ATTRIBUTES = (Public, ); }; };
		6B22427A220BAC8B000ACDA1 /* pch.cpp in Sources */ = {isa = PBXBuildFile; fileRef = 6B224277220BAC8B000ACDA1 /* pch.cpp */; };
		6B2242A32233439E000ACDA1 /* TextElementProperties.cpp in Sources */ = {isa = PBXBuildFile; fileRef = 6B2242A12233439D000ACDA1 /* TextElementProperties.cpp */; };
		6B2242A42233439E000ACDA1 /* TextElementProperties.h in Headers */ = {isa = PBXBuildFile; fileRef = 6B2242A22233439D000ACDA1 /* TextElementProperties.h */; settings = {ATTRIBUTES = (Public, ); }; };
		6B2242A72233442C000ACDA1 /* RichTextBlock.cpp in Sources */ = {isa = PBXBuildFile; fileRef = 6B2242A52233442C000ACDA1 /* RichTextBlock.cpp */; };
		6B2242A82233442C000ACDA1 /* RichTextBlock.h in Headers */ = {isa = PBXBuildFile; fileRef = 6B2242A62233442C000ACDA1 /* RichTextBlock.h */; settings = {ATTRIBUTES = (Public, ); }; };
		6B2242AE22334452000ACDA1 /* TextRun.h in Headers */ = {isa = PBXBuildFile; fileRef = 6B2242A922334451000ACDA1 /* TextRun.h */; settings = {ATTRIBUTES = (Public, ); }; };
		6B2242AF22334452000ACDA1 /* TextRun.cpp in Sources */ = {isa = PBXBuildFile; fileRef = 6B2242AA22334451000ACDA1 /* TextRun.cpp */; };
		6B2242B022334452000ACDA1 /* Inline.h in Headers */ = {isa = PBXBuildFile; fileRef = 6B2242AB22334451000ACDA1 /* Inline.h */; settings = {ATTRIBUTES = (Public, ); }; };
		6B2242B422334492000ACDA1 /* Inline.cpp in Sources */ = {isa = PBXBuildFile; fileRef = 6B2242B322334492000ACDA1 /* Inline.cpp */; };
		6B250FB2253F5F8F007FFCFB /* ACRTargetBuilder.h in Headers */ = {isa = PBXBuildFile; fileRef = 6B250FB1253F5F8E007FFCFB /* ACRTargetBuilder.h */; settings = {ATTRIBUTES = (Public, ); }; };
		6B25D3E226138E3700A47AFB /* ACOEnums.h in Headers */ = {isa = PBXBuildFile; fileRef = 6B25D3E126138E3600A47AFB /* ACOEnums.h */; settings = {ATTRIBUTES = (Public, ); }; };
		6B25D3EB2613D83700A47AFB /* ACORenderContext.h in Headers */ = {isa = PBXBuildFile; fileRef = 6B25D3E92613D83700A47AFB /* ACORenderContext.h */; settings = {ATTRIBUTES = (Public, ); }; };
		6B25D3EC2613D83700A47AFB /* ACORenderContext.mm in Sources */ = {isa = PBXBuildFile; fileRef = 6B25D3EA2613D83700A47AFB /* ACORenderContext.mm */; };
		6B268FE720CF19E200D99C1B /* RemoteResourceInformation.h in Headers */ = {isa = PBXBuildFile; fileRef = 6B268FE620CF19E100D99C1B /* RemoteResourceInformation.h */; settings = {ATTRIBUTES = (Public, ); }; };
		6B27CD6624BD52D600C0F90F /* ACRInputLabelView.h in Headers */ = {isa = PBXBuildFile; fileRef = 6B27CD6424BD52D500C0F90F /* ACRInputLabelView.h */; settings = {ATTRIBUTES = (Public, ); }; };
		6B27CD6724BD52D600C0F90F /* ACRInputLabelView.mm in Sources */ = {isa = PBXBuildFile; fileRef = 6B27CD6524BD52D600C0F90F /* ACRInputLabelView.mm */; };
		6B377284260194000024E527 /* ACRActionExecuteRenderer.h in Headers */ = {isa = PBXBuildFile; fileRef = 6B377282260193FF0024E527 /* ACRActionExecuteRenderer.h */; settings = {ATTRIBUTES = (Public, ); }; };
		6B377285260194000024E527 /* ACRActionExecuteRenderer.mm in Sources */ = {isa = PBXBuildFile; fileRef = 6B377283260194000024E527 /* ACRActionExecuteRenderer.mm */; };
		6B3787B720CA00D300015401 /* ACRUILabel.h in Headers */ = {isa = PBXBuildFile; fileRef = F4F44B6A203FA8EF00A2F24C /* ACRUILabel.h */; settings = {ATTRIBUTES = (Public, ); }; };
		6B3787BA20CB3E0E00015401 /* ACRContentHoldingUIScrollView.mm in Sources */ = {isa = PBXBuildFile; fileRef = 6B3787B820CB3E0E00015401 /* ACRContentHoldingUIScrollView.mm */; };
		6B3787BB20CB3E0E00015401 /* ACRContentHoldingUIScrollView.h in Headers */ = {isa = PBXBuildFile; fileRef = 6B3787B920CB3E0E00015401 /* ACRContentHoldingUIScrollView.h */; settings = {ATTRIBUTES = (Public, ); }; };
		6B421CC02101503E002F401A /* QuartzCore.framework in Frameworks */ = {isa = PBXBuildFile; fileRef = F4CA74A320181B52002041DF /* QuartzCore.framework */; };
		6B421CC121015EDD002F401A /* CoreGraphics.framework in Frameworks */ = {isa = PBXBuildFile; fileRef = F45A071C1EF4BCC3007C6503 /* CoreGraphics.framework */; };
		6B4C05BF27864B0800882387 /* ACRImagePropertiesTests.mm in Sources */ = {isa = PBXBuildFile; fileRef = 6B4C05BE27864B0800882387 /* ACRImagePropertiesTests.mm */; };
		6B5BA8BF2707BBD000719853 /* ACOWarning.mm in Sources */ = {isa = PBXBuildFile; fileRef = 6B5BA8BE2707BBD000719853 /* ACOWarning.mm */; };
		6B5D240D212C89E70010EB07 /* ACORemoteResourceInformation.h in Headers */ = {isa = PBXBuildFile; fileRef = 6B5D240A212C89E70010EB07 /* ACORemoteResourceInformation.h */; settings = {ATTRIBUTES = (Public, ); }; };
		6B5D240E212C89E70010EB07 /* ACORemoteResourceInformation.mm in Sources */ = {isa = PBXBuildFile; fileRef = 6B5D240B212C89E70010EB07 /* ACORemoteResourceInformation.mm */; };
		6B5E9CBB24B644B100757882 /* ACRToggleInputView.h in Headers */ = {isa = PBXBuildFile; fileRef = 6BE8DFD5249C5126005EFE66 /* ACRToggleInputView.h */; settings = {ATTRIBUTES = (Public, ); }; };
		6B616C4021CB1878003E29CE /* ACRToggleVisibilityTarget.mm in Sources */ = {isa = PBXBuildFile; fileRef = 6B616C3E21CB1878003E29CE /* ACRToggleVisibilityTarget.mm */; };
		6B616C4321CB20D2003E29CE /* ACRActionToggleVisibilityRenderer.h in Headers */ = {isa = PBXBuildFile; fileRef = 6B616C4121CB20D1003E29CE /* ACRActionToggleVisibilityRenderer.h */; settings = {ATTRIBUTES = (Public, ); }; };
		6B616C4421CB20D2003E29CE /* ACRActionToggleVisibilityRenderer.mm in Sources */ = {isa = PBXBuildFile; fileRef = 6B616C4221CB20D1003E29CE /* ACRActionToggleVisibilityRenderer.mm */; };
		6B654C752708168D00DF6A5F /* Action.ToggleVisibilityExhaustive.json in Resources */ = {isa = PBXBuildFile; fileRef = 6B654C742708168D00DF6A5F /* Action.ToggleVisibilityExhaustive.json */; };
		6B6840F91F25EC2D008A933F /* ACRInputChoiceSetRenderer.mm in Sources */ = {isa = PBXBuildFile; fileRef = 6B6840F71F25EC2D008A933F /* ACRInputChoiceSetRenderer.mm */; };
		6B696CD923202B1B00E1D607 /* ACRTargetBuilderDirector.mm in Sources */ = {isa = PBXBuildFile; fileRef = 6B696CD723202B1A00E1D607 /* ACRTargetBuilderDirector.mm */; };
		6B74403925BA71B60051F2A1 /* ACRImageProperties.h in Headers */ = {isa = PBXBuildFile; fileRef = 6B74403725BA71B60051F2A1 /* ACRImageProperties.h */; settings = {ATTRIBUTES = (Public, ); }; };
		6B74403A25BA71B70051F2A1 /* ACRImageProperties.mm in Sources */ = {isa = PBXBuildFile; fileRef = 6B74403825BA71B60051F2A1 /* ACRImageProperties.mm */; };
		6B7B1A9120B4D2AB00260731 /* Media.cpp in Sources */ = {isa = PBXBuildFile; fileRef = 6B7B1A8D20B4D2AA00260731 /* Media.cpp */; };
		6B7B1A9220B4D2AB00260731 /* MediaSource.cpp in Sources */ = {isa = PBXBuildFile; fileRef = 6B7B1A8E20B4D2AA00260731 /* MediaSource.cpp */; };
		6B7B1A9320B4D2AB00260731 /* MediaSource.h in Headers */ = {isa = PBXBuildFile; fileRef = 6B7B1A8F20B4D2AA00260731 /* MediaSource.h */; settings = {ATTRIBUTES = (Public, ); }; };
		6B7B1A9420B4D2AB00260731 /* Media.h in Headers */ = {isa = PBXBuildFile; fileRef = 6B7B1A9020B4D2AB00260731 /* Media.h */; settings = {ATTRIBUTES = (Public, ); }; };
		6B7B1A9720BE2CBC00260731 /* ACRUIImageView.mm in Sources */ = {isa = PBXBuildFile; fileRef = 6B7B1A9520BE2CBB00260731 /* ACRUIImageView.mm */; };
		6B7B1A9820BE2CBC00260731 /* ACRUIImageView.h in Headers */ = {isa = PBXBuildFile; fileRef = 6B7B1A9620BE2CBC00260731 /* ACRUIImageView.h */; settings = {ATTRIBUTES = (Public, ); }; };
		6B8C76432641D8D6009548FA /* InternalId.h in Headers */ = {isa = PBXBuildFile; fileRef = 6B8C76422641D8D6009548FA /* InternalId.h */; settings = {ATTRIBUTES = (Public, ); }; };
		6B8C765226449B09009548FA /* TableColumnDefinition.cpp in Sources */ = {isa = PBXBuildFile; fileRef = 6B8C764A26449B07009548FA /* TableColumnDefinition.cpp */; };
		6B8C765326449B09009548FA /* Table.h in Headers */ = {isa = PBXBuildFile; fileRef = 6B8C764B26449B07009548FA /* Table.h */; settings = {ATTRIBUTES = (Public, ); }; };
		6B8C765426449B09009548FA /* TableCell.cpp in Sources */ = {isa = PBXBuildFile; fileRef = 6B8C764C26449B08009548FA /* TableCell.cpp */; };
		6B8C765526449B09009548FA /* TableColumnDefinition.h in Headers */ = {isa = PBXBuildFile; fileRef = 6B8C764D26449B08009548FA /* TableColumnDefinition.h */; settings = {ATTRIBUTES = (Public, ); }; };
		6B8C765626449B09009548FA /* Table.cpp in Sources */ = {isa = PBXBuildFile; fileRef = 6B8C764E26449B08009548FA /* Table.cpp */; };
		6B8C765726449B09009548FA /* TableRow.h in Headers */ = {isa = PBXBuildFile; fileRef = 6B8C764F26449B08009548FA /* TableRow.h */; settings = {ATTRIBUTES = (Public, ); }; };
		6B8C765826449B09009548FA /* TableRow.cpp in Sources */ = {isa = PBXBuildFile; fileRef = 6B8C765026449B08009548FA /* TableRow.cpp */; };
		6B8C765926449B09009548FA /* TableCell.h in Headers */ = {isa = PBXBuildFile; fileRef = 6B8C765126449B08009548FA /* TableCell.h */; settings = {ATTRIBUTES = (Public, ); }; };
		6B8C766526461E98009548FA /* ACOBundle.mm in Sources */ = {isa = PBXBuildFile; fileRef = 6B8C766226461E97009548FA /* ACOBundle.mm */; };
		6B8C766626461E98009548FA /* ACRInputTableView.mm in Sources */ = {isa = PBXBuildFile; fileRef = 6B8C766326461E98009548FA /* ACRInputTableView.mm */; };
		6B8C766726461E98009548FA /* ACOBundle.h in Headers */ = {isa = PBXBuildFile; fileRef = 6B8C766426461E98009548FA /* ACOBundle.h */; settings = {ATTRIBUTES = (Public, ); }; };
		6B92A7E42677DC8B00CAE3BF /* ACRChoiceSetCompactStyleView.mm in Sources */ = {isa = PBXBuildFile; fileRef = 6B92A7E32677DC8B00CAE3BF /* ACRChoiceSetCompactStyleView.mm */; };
		6B92A7E62677DFAB00CAE3BF /* ACRChoiceSetCompactStyleView.h in Headers */ = {isa = PBXBuildFile; fileRef = 6B92A7E52677DFAB00CAE3BF /* ACRChoiceSetCompactStyleView.h */; settings = {ATTRIBUTES = (Public, ); }; };
		6B94F2DD24C7997D00E2B310 /* ACRTextInputHandler.h in Headers */ = {isa = PBXBuildFile; fileRef = 6B94F2DB24C7997D00E2B310 /* ACRTextInputHandler.h */; settings = {ATTRIBUTES = (Public, ); }; };
		6B94F2DE24C7997D00E2B310 /* ACRTextInputHandler.mm in Sources */ = {isa = PBXBuildFile; fileRef = 6B94F2DC24C7997D00E2B310 /* ACRTextInputHandler.mm */; };
		6B9AB31020DD82A2005C8E15 /* ACRTextView.h in Headers */ = {isa = PBXBuildFile; fileRef = 6B9AB30E20DD82A2005C8E15 /* ACRTextView.h */; settings = {ATTRIBUTES = (Public, ); }; };
		6B9AB31120DD82A2005C8E15 /* ACRTextView.mm in Sources */ = {isa = PBXBuildFile; fileRef = 6B9AB30F20DD82A2005C8E15 /* ACRTextView.mm */; };
		6B9BDF7320E1BD0E00F13155 /* ACRToggleInputDataSource.mm in Sources */ = {isa = PBXBuildFile; fileRef = 6B9BDF7120E1BD0E00F13155 /* ACRToggleInputDataSource.mm */; };
		6B9BDF7F20F40D1000F13155 /* ACOResourceResolvers.mm in Sources */ = {isa = PBXBuildFile; fileRef = 6B9BDF7D20F40D0F00F13155 /* ACOResourceResolvers.mm */; };
		6B9BDF8020F40D1000F13155 /* ACOResourceResolvers.h in Headers */ = {isa = PBXBuildFile; fileRef = 6B9BDF7E20F40D1000F13155 /* ACOResourceResolvers.h */; settings = {ATTRIBUTES = (Public, ); }; };
		6B9BDFCA20F6BF5D00F13155 /* ACOIResourceResolver.h in Headers */ = {isa = PBXBuildFile; fileRef = 6B9BDFC920F6BF5D00F13155 /* ACOIResourceResolver.h */; settings = {ATTRIBUTES = (Public, ); }; };
		6B9D650A21095C7A00BB5C7B /* ACOMediaEvent.h in Headers */ = {isa = PBXBuildFile; fileRef = 6B9D650721095C7A00BB5C7B /* ACOMediaEvent.h */; settings = {ATTRIBUTES = (Public, ); }; };
		6B9D650B21095C7A00BB5C7B /* ACOMediaEvent.mm in Sources */ = {isa = PBXBuildFile; fileRef = 6B9D650821095C7A00BB5C7B /* ACOMediaEvent.mm */; };
		6B9D650E21095CBF00BB5C7B /* ACRMediaTarget.h in Headers */ = {isa = PBXBuildFile; fileRef = 6B9D650C21095CBE00BB5C7B /* ACRMediaTarget.h */; settings = {ATTRIBUTES = (Public, ); }; };
		6B9D650F21095CBF00BB5C7B /* ACRMediaTarget.mm in Sources */ = {isa = PBXBuildFile; fileRef = 6B9D650D21095CBE00BB5C7B /* ACRMediaTarget.mm */; };
		6BAC0F2D228E2D7300E42DEB /* RichTextElementProperties.h in Headers */ = {isa = PBXBuildFile; fileRef = 6BAC0F2B228E2D7200E42DEB /* RichTextElementProperties.h */; settings = {ATTRIBUTES = (Public, ); }; };
		6BAC0F2E228E2D7300E42DEB /* RichTextElementProperties.cpp in Sources */ = {isa = PBXBuildFile; fileRef = 6BAC0F2C228E2D7300E42DEB /* RichTextElementProperties.cpp */; };
		6BB211FC20FF9FEA009EA1BA /* ACRActionSetRenderer.mm in Sources */ = {isa = PBXBuildFile; fileRef = 6BB211FA20FF9FE9009EA1BA /* ACRActionSetRenderer.mm */; };
		6BB211FD20FF9FEA009EA1BA /* ACRActionSetRenderer.h in Headers */ = {isa = PBXBuildFile; fileRef = 6BB211FB20FF9FEA009EA1BA /* ACRActionSetRenderer.h */; settings = {ATTRIBUTES = (Public, ); }; };
		6BB211FF20FFF9C0009EA1BA /* ACRIMedia.h in Headers */ = {isa = PBXBuildFile; fileRef = 6BB211FE20FFF9C0009EA1BA /* ACRIMedia.h */; settings = {ATTRIBUTES = (Public, ); }; };
		6BB2121821001596009EA1BA /* AVFoundation.framework in Frameworks */ = {isa = PBXBuildFile; fileRef = 6BB2121721001596009EA1BA /* AVFoundation.framework */; };
		6BB21219210015A7009EA1BA /* AVKit.framework in Frameworks */ = {isa = PBXBuildFile; fileRef = 6BB2120F210013AA009EA1BA /* AVKit.framework */; };
		6BBE841923CD184D00ECA586 /* ACREnums.h in Headers */ = {isa = PBXBuildFile; fileRef = 6BBE841623CD184D00ECA586 /* ACREnums.h */; settings = {ATTRIBUTES = (Public, ); }; };
		6BBE841B23CD184D00ECA586 /* ACOWarning.h in Headers */ = {isa = PBXBuildFile; fileRef = 6BBE841823CD184D00ECA586 /* ACOWarning.h */; settings = {ATTRIBUTES = (Public, ); }; };
		6BBE841F23CE60E300ECA586 /* ACRMediaRenderer.h in Headers */ = {isa = PBXBuildFile; fileRef = 6BBE841E23CE60E300ECA586 /* ACRMediaRenderer.h */; settings = {ATTRIBUTES = (Public, ); }; };
		6BC30F6E21E56CF900B9FAAE /* UtiliOS.mm in Sources */ = {isa = PBXBuildFile; fileRef = 6BC30F6D21E56CF900B9FAAE /* UtiliOS.mm */; };
		6BC30F7621E5750A00B9FAAE /* EnumMagic.h in Headers */ = {isa = PBXBuildFile; fileRef = 6BC30F7521E5750A00B9FAAE /* EnumMagic.h */; settings = {ATTRIBUTES = (Public, ); }; };
		6BC30F7921E6E49E00B9FAAE /* ACRCustomActionRenderer.mm in Sources */ = {isa = PBXBuildFile; fileRef = 6BC30F7721E6E49E00B9FAAE /* ACRCustomActionRenderer.mm */; };
		6BC30F7A21E6E49E00B9FAAE /* ACRCustomActionRenderer.h in Headers */ = {isa = PBXBuildFile; fileRef = 6BC30F7821E6E49E00B9FAAE /* ACRCustomActionRenderer.h */; settings = {ATTRIBUTES = (Public, ); }; };
		6BCE4B222108EB4E00021A62 /* ACRAVPlayerViewHoldingUIView.h in Headers */ = {isa = PBXBuildFile; fileRef = 6BCE4B202108EB4D00021A62 /* ACRAVPlayerViewHoldingUIView.h */; settings = {ATTRIBUTES = (Public, ); }; };
		6BCE4B232108EB4E00021A62 /* ACRAVPlayerViewHoldingUIView.mm in Sources */ = {isa = PBXBuildFile; fileRef = 6BCE4B212108EB4E00021A62 /* ACRAVPlayerViewHoldingUIView.mm */; };
		6BCE4B252108FA7D00021A62 /* ACRMediaRenderer.mm in Sources */ = {isa = PBXBuildFile; fileRef = 6BCE4B242108FA7C00021A62 /* ACRMediaRenderer.mm */; };
		6BCE4B272108FA9300021A62 /* ACRTapGestureRecognizerFactory.mm in Sources */ = {isa = PBXBuildFile; fileRef = 6BCE4B262108FA9300021A62 /* ACRTapGestureRecognizerFactory.mm */; };
		6BCE4B292108FBD800021A62 /* ACRTapGestureRecognizerFactory.h in Headers */ = {isa = PBXBuildFile; fileRef = 6BCE4B282108FBD800021A62 /* ACRTapGestureRecognizerFactory.h */; settings = {ATTRIBUTES = (Public, ); }; };
		6BD025ED254784670009B019 /* ACOInputResults.h in Headers */ = {isa = PBXBuildFile; fileRef = 6BD025EB254784660009B019 /* ACOInputResults.h */; settings = {ATTRIBUTES = (Public, ); }; };
		6BD025EE254784670009B019 /* ACOInputResults.mm in Sources */ = {isa = PBXBuildFile; fileRef = 6BD025EC254784670009B019 /* ACOInputResults.mm */; };
		6BD859FB26F2CA7B0086F5BA /* ACOFillerSpaceManager.h in Headers */ = {isa = PBXBuildFile; fileRef = 6BD859F826F2CA7B0086F5BA /* ACOFillerSpaceManager.h */; settings = {ATTRIBUTES = (Public, ); }; };
		6BD859FC26F2CA7B0086F5BA /* ACOFillerSpaceManager.mm in Sources */ = {isa = PBXBuildFile; fileRef = 6BD859F926F2CA7B0086F5BA /* ACOFillerSpaceManager.mm */; };
		6BDE5C4026FEA7DC003A1DDB /* ACRAggregateTarget.h in Headers */ = {isa = PBXBuildFile; fileRef = 6BDE5C3826FEA7C9003A1DDB /* ACRAggregateTarget.h */; settings = {ATTRIBUTES = (Public, ); }; };
		6BDE5C4126FEA7DC003A1DDB /* ACROverflowTarget.mm in Sources */ = {isa = PBXBuildFile; fileRef = 6BDE5C3926FEA7DB003A1DDB /* ACROverflowTarget.mm */; };
		6BDE5C4226FEA7DC003A1DDB /* ACROverflowTarget.h in Headers */ = {isa = PBXBuildFile; fileRef = 6BDE5C3A26FEA7DB003A1DDB /* ACROverflowTarget.h */; settings = {ATTRIBUTES = (Public, ); }; };
		6BDE5C4326FEA7DC003A1DDB /* ACRBaseTarget.mm in Sources */ = {isa = PBXBuildFile; fileRef = 6BDE5C3B26FEA7DB003A1DDB /* ACRBaseTarget.mm */; };
		6BDE5C4426FEA7DC003A1DDB /* ACRBaseTarget.h in Headers */ = {isa = PBXBuildFile; fileRef = 6BDE5C3C26FEA7DB003A1DDB /* ACRBaseTarget.h */; settings = {ATTRIBUTES = (Public, ); }; };
		6BDE5C4626FEA7DC003A1DDB /* ACRShowCardTarget.mm in Sources */ = {isa = PBXBuildFile; fileRef = 6BDE5C3E26FEA7DB003A1DDB /* ACRShowCardTarget.mm */; };
		6BDE5C4726FEA7DC003A1DDB /* ACRAggregateTarget.mm in Sources */ = {isa = PBXBuildFile; fileRef = 6BDE5C3F26FEA7DC003A1DDB /* ACRAggregateTarget.mm */; };
		6BE6C7B026E2C9A3009E9171 /* ACRCustomRenderers.mm in Sources */ = {isa = PBXBuildFile; fileRef = 6BE6C7AF26E2C9A3009E9171 /* ACRCustomRenderers.mm */; };
		6BE6C7B226E2DF29009E9171 /* Container.VerticalContentAlignment2.json in Resources */ = {isa = PBXBuildFile; fileRef = 6BE6C7B126E2DF29009E9171 /* Container.VerticalContentAlignment2.json */; };
		6BE6C7B626E2E140009E9171 /* Column.VerticalAlignment.json in Resources */ = {isa = PBXBuildFile; fileRef = 6BE6C7B526E2E140009E9171 /* Column.VerticalAlignment.json */; };
		6BE6C7BA26E2E30A009E9171 /* Container.VerticalContentAlignment.json in Resources */ = {isa = PBXBuildFile; fileRef = 6BE6C7B726E2E30A009E9171 /* Container.VerticalContentAlignment.json */; };
		6BE6C7BB26E2E30A009E9171 /* ColumnSet.Image.VerticalStretch.json in Resources */ = {isa = PBXBuildFile; fileRef = 6BE6C7B826E2E30A009E9171 /* ColumnSet.Image.VerticalStretch.json */; };
		6BE6C7BC26E2E30A009E9171 /* ColumnSet.FactSet.VerticalStretch.json in Resources */ = {isa = PBXBuildFile; fileRef = 6BE6C7B926E2E30A009E9171 /* ColumnSet.FactSet.VerticalStretch.json */; };
		6BE6C7BE26E2E4EC009E9171 /* ColumnSet.VerticalStretch.json in Resources */ = {isa = PBXBuildFile; fileRef = 6BE6C7BD26E2E4EC009E9171 /* ColumnSet.VerticalStretch.json */; };
		6BE6C7C126E2ECEA009E9171 /* ADCMockResolver.m in Sources */ = {isa = PBXBuildFile; fileRef = 6BE6C7BF26E2ECEA009E9171 /* ADCMockResolver.m */; };
		6BE6C7C326E2F07C009E9171 /* sample.json in Resources */ = {isa = PBXBuildFile; fileRef = 6BE6C7C226E2F07C009E9171 /* sample.json */; };
		6BE6C7C526E7CDD0009E9171 /* ColumnSet.Input.ChoiceSet.VerticalStretch.json in Resources */ = {isa = PBXBuildFile; fileRef = 6BE6C7C426E7CDCF009E9171 /* ColumnSet.Input.ChoiceSet.VerticalStretch.json */; };
		6BE8DFD4249C4C1B005EFE66 /* ACRToggleInputView.mm in Sources */ = {isa = PBXBuildFile; fileRef = 6BE8DFD3249C4C1B005EFE66 /* ACRToggleInputView.mm */; };
		6BF339D320A6649500DA5973 /* json.h in CopyFiles */ = {isa = PBXBuildFile; fileRef = F4071C771FCCBAEF00AF4FEA /* json.h */; };
		6BF430772190DDCA0068E432 /* ACRQuickReplyView.h in Headers */ = {isa = PBXBuildFile; fileRef = 6BF430752190DDCA0068E432 /* ACRQuickReplyView.h */; settings = {ATTRIBUTES = (Public, ); }; };
		6BF430782190DDCA0068E432 /* ACRQuickReplyView.mm in Sources */ = {isa = PBXBuildFile; fileRef = 6BF430762190DDCA0068E432 /* ACRQuickReplyView.mm */; };
		6BF4307F219129600068E432 /* ACRQuickReplyMultilineView.h in Headers */ = {isa = PBXBuildFile; fileRef = 6BF4307D219129600068E432 /* ACRQuickReplyMultilineView.h */; settings = {ATTRIBUTES = (Public, ); }; };
		6BF43080219129600068E432 /* ACRQuickReplyMultilineView.mm in Sources */ = {isa = PBXBuildFile; fileRef = 6BF4307E219129600068E432 /* ACRQuickReplyMultilineView.mm */; };
		6BFCA140264F54B500195CA7 /* ACRTableRow.h in Headers */ = {isa = PBXBuildFile; fileRef = 6BFCA13A264F54B000195CA7 /* ACRTableRow.h */; settings = {ATTRIBUTES = (Public, ); }; };
		6BFCA141264F54B500195CA7 /* ACRTableView.h in Headers */ = {isa = PBXBuildFile; fileRef = 6BFCA13B264F54B100195CA7 /* ACRTableView.h */; settings = {ATTRIBUTES = (Public, ); }; };
		6BFCA142264F54B500195CA7 /* ACRTableRow.mm in Sources */ = {isa = PBXBuildFile; fileRef = 6BFCA13C264F54B200195CA7 /* ACRTableRow.mm */; };
		6BFCA143264F54B500195CA7 /* ACRTableView.mm in Sources */ = {isa = PBXBuildFile; fileRef = 6BFCA13D264F54B300195CA7 /* ACRTableView.mm */; };
		6BFCA145264F54B500195CA7 /* ACRTableCellView.mm in Sources */ = {isa = PBXBuildFile; fileRef = 6BFCA13F264F54B500195CA7 /* ACRTableCellView.mm */; };
		6BFCA1482653270200195CA7 /* ACRTableCellRenderer.h in Headers */ = {isa = PBXBuildFile; fileRef = 6BFCA1462653270200195CA7 /* ACRTableCellRenderer.h */; settings = {ATTRIBUTES = (Public, ); }; };
		6BFCA1492653270200195CA7 /* ACRTableCellRenderer.mm in Sources */ = {isa = PBXBuildFile; fileRef = 6BFCA1472653270200195CA7 /* ACRTableCellRenderer.mm */; };
		6BFCA14C265452E100195CA7 /* ACRTableRenderer.h in Headers */ = {isa = PBXBuildFile; fileRef = 6BFCA14A265452E000195CA7 /* ACRTableRenderer.h */; settings = {ATTRIBUTES = (Public, ); }; };
		6BFCA14D265452E100195CA7 /* ACRTableRenderer.mm in Sources */ = {isa = PBXBuildFile; fileRef = 6BFCA14B265452E100195CA7 /* ACRTableRenderer.mm */; };
		6BFF23EE2714C0F000183C59 /* ACOBaseCardElementPrivate.h in Headers */ = {isa = PBXBuildFile; fileRef = 6BFF23DD2714C0EF00183C59 /* ACOBaseCardElementPrivate.h */; settings = {ATTRIBUTES = (Public, ); }; };
		6BFF23EF2714C0F000183C59 /* ACRInputLabelViewPrivate.h in Headers */ = {isa = PBXBuildFile; fileRef = 6BFF23DE2714C0EF00183C59 /* ACRInputLabelViewPrivate.h */; settings = {ATTRIBUTES = (Public, ); }; };
		6BFF23F02714C0F000183C59 /* ACRViewPrivate.h in Headers */ = {isa = PBXBuildFile; fileRef = 6BFF23DF2714C0F000183C59 /* ACRViewPrivate.h */; settings = {ATTRIBUTES = (Public, ); }; };
		6BFF23F12714C0F000183C59 /* ACOAuthenticationPrivate.h in Headers */ = {isa = PBXBuildFile; fileRef = 6BFF23E02714C0F000183C59 /* ACOAuthenticationPrivate.h */; settings = {ATTRIBUTES = (Public, ); }; };
		6BFF23F22714C0F000183C59 /* ACORemoteResourceInformationPrivate.h in Headers */ = {isa = PBXBuildFile; fileRef = 6BFF23E12714C0F000183C59 /* ACORemoteResourceInformationPrivate.h */; settings = {ATTRIBUTES = (Public, ); }; };
		6BFF23F32714C0F000183C59 /* ACOHostConfigPrivate.h in Headers */ = {isa = PBXBuildFile; fileRef = 6BFF23E22714C0F000183C59 /* ACOHostConfigPrivate.h */; settings = {ATTRIBUTES = (Public, ); }; };
		6BFF23F42714C0F000183C59 /* ACOParseContextPrivate.h in Headers */ = {isa = PBXBuildFile; fileRef = 6BFF23E32714C0F000183C59 /* ACOParseContextPrivate.h */; settings = {ATTRIBUTES = (Public, ); }; };
		6BFF23F52714C0F000183C59 /* ACOAdaptiveCardPrivate.h in Headers */ = {isa = PBXBuildFile; fileRef = 6BFF23E42714C0F000183C59 /* ACOAdaptiveCardPrivate.h */; settings = {ATTRIBUTES = (Public, ); }; };
		6BFF23F62714C0F000183C59 /* ACRRendererPrivate.h in Headers */ = {isa = PBXBuildFile; fileRef = 6BFF23E52714C0F000183C59 /* ACRRendererPrivate.h */; settings = {ATTRIBUTES = (Public, ); }; };
		6BFF23F72714C0F000183C59 /* ACRRegistrationPrivate.h in Headers */ = {isa = PBXBuildFile; fileRef = 6BFF23E62714C0F000183C59 /* ACRRegistrationPrivate.h */; settings = {ATTRIBUTES = (Public, ); }; };
		6BFF23F82714C0F000183C59 /* ACRParseWarningPrivate.h in Headers */ = {isa = PBXBuildFile; fileRef = 6BFF23E72714C0F000183C59 /* ACRParseWarningPrivate.h */; settings = {ATTRIBUTES = (Public, ); }; };
		6BFF23F92714C0F000183C59 /* ACORefreshPrivate.h in Headers */ = {isa = PBXBuildFile; fileRef = 6BFF23E82714C0F000183C59 /* ACORefreshPrivate.h */; settings = {ATTRIBUTES = (Public, ); }; };
		6BFF23FA2714C0F000183C59 /* ACOBaseActionElementPrivate.h in Headers */ = {isa = PBXBuildFile; fileRef = 6BFF23E92714C0F000183C59 /* ACOBaseActionElementPrivate.h */; settings = {ATTRIBUTES = (Public, ); }; };
		6BFF23FB2714C0F000183C59 /* ACOTokenExchangeResourcePrivate.h in Headers */ = {isa = PBXBuildFile; fileRef = 6BFF23EA2714C0F000183C59 /* ACOTokenExchangeResourcePrivate.h */; settings = {ATTRIBUTES = (Public, ); }; };
		6BFF23FC2714C0F000183C59 /* ACOMediaEventPrivate.h in Headers */ = {isa = PBXBuildFile; fileRef = 6BFF23EB2714C0F000183C59 /* ACOMediaEventPrivate.h */; settings = {ATTRIBUTES = (Public, ); }; };
		6BFF23FD2714C0F000183C59 /* ACOAuthCardButtonPrivate.h in Headers */ = {isa = PBXBuildFile; fileRef = 6BFF23EC2714C0F000183C59 /* ACOAuthCardButtonPrivate.h */; settings = {ATTRIBUTES = (Public, ); }; };
		6BFF23FE2714C0F000183C59 /* ACOActionOverflowPrivate.h in Headers */ = {isa = PBXBuildFile; fileRef = 6BFF23ED2714C0F000183C59 /* ACOActionOverflowPrivate.h */; settings = {ATTRIBUTES = (Public, ); }; };
		6BFF24002714CA7600183C59 /* ACRChoiceSetViewDataSource.h in Headers */ = {isa = PBXBuildFile; fileRef = 6BFF23FF2714CA7600183C59 /* ACRChoiceSetViewDataSource.h */; settings = {ATTRIBUTES = (Public, ); }; };
		6BFF24042714E1BD00183C59 /* ACRDateTextField.h in Headers */ = {isa = PBXBuildFile; fileRef = 6BFF24032714E1BD00183C59 /* ACRDateTextField.h */; settings = {ATTRIBUTES = (Public, ); }; };
		6BFF24062714E26900183C59 /* ACRToggleInputDataSource.h in Headers */ = {isa = PBXBuildFile; fileRef = 6BFF24052714E26900183C59 /* ACRToggleInputDataSource.h */; settings = {ATTRIBUTES = (Public, ); }; };
		6BFF24082714E30B00183C59 /* ACRShowCardTarget.h in Headers */ = {isa = PBXBuildFile; fileRef = 6BFF24072714E30B00183C59 /* ACRShowCardTarget.h */; settings = {ATTRIBUTES = (Public, ); }; };
		6BFF240A2714E33000183C59 /* ACRToggleVisibilityTarget.h in Headers */ = {isa = PBXBuildFile; fileRef = 6BFF24092714E33000183C59 /* ACRToggleVisibilityTarget.h */; settings = {ATTRIBUTES = (Public, ); }; };
		6BFF240C2714E3D100183C59 /* ACRSeparator.h in Headers */ = {isa = PBXBuildFile; fileRef = 6BFF240B2714E3D100183C59 /* ACRSeparator.h */; settings = {ATTRIBUTES = (Public, ); }; };
		6BFF240E2714E42800183C59 /* ACRTableCellView.h in Headers */ = {isa = PBXBuildFile; fileRef = 6BFF240D2714E42800183C59 /* ACRTableCellView.h */; settings = {ATTRIBUTES = (Public, ); }; };
		6BFF24102714E46300183C59 /* ACRImageSetUICollectionView.h in Headers */ = {isa = PBXBuildFile; fileRef = 6BFF240F2714E46300183C59 /* ACRImageSetUICollectionView.h */; settings = {ATTRIBUTES = (Public, ); }; };
		6BFF24122714E99C00183C59 /* ACRTargetBuilderDirector.h in Headers */ = {isa = PBXBuildFile; fileRef = 6BFF24112714E99C00183C59 /* ACRTargetBuilderDirector.h */; settings = {ATTRIBUTES = (Public, ); }; };
		6BFF24142714EF2200183C59 /* UtiliOS.h in Headers */ = {isa = PBXBuildFile; fileRef = 6BFF24132714EF2200183C59 /* UtiliOS.h */; settings = {ATTRIBUTES = (Public, ); }; };
		6BFF24162714FA1D00183C59 /* AdaptiveCards.h in Headers */ = {isa = PBXBuildFile; fileRef = 6BFF24152714FA1D00183C59 /* AdaptiveCards.h */; settings = {ATTRIBUTES = (Public, ); }; };
		6BFF99C325FFF53E0028069F /* AuthCardButton.h in Headers */ = {isa = PBXBuildFile; fileRef = 6BFF99B925FFF53D0028069F /* AuthCardButton.h */; settings = {ATTRIBUTES = (Public, ); }; };
		6BFF99C425FFF53E0028069F /* ExecuteAction.h in Headers */ = {isa = PBXBuildFile; fileRef = 6BFF99BA25FFF53D0028069F /* ExecuteAction.h */; settings = {ATTRIBUTES = (Public, ); }; };
		6BFF99C525FFF53E0028069F /* AuthCardButton.cpp in Sources */ = {isa = PBXBuildFile; fileRef = 6BFF99BB25FFF53D0028069F /* AuthCardButton.cpp */; };
		6BFF99C625FFF53E0028069F /* TokenExchangeResource.h in Headers */ = {isa = PBXBuildFile; fileRef = 6BFF99BC25FFF53D0028069F /* TokenExchangeResource.h */; settings = {ATTRIBUTES = (Public, ); }; };
		6BFF99C725FFF53E0028069F /* Authentication.h in Headers */ = {isa = PBXBuildFile; fileRef = 6BFF99BD25FFF53D0028069F /* Authentication.h */; settings = {ATTRIBUTES = (Public, ); }; };
		6BFF99C825FFF53E0028069F /* ExecuteAction.cpp in Sources */ = {isa = PBXBuildFile; fileRef = 6BFF99BE25FFF53D0028069F /* ExecuteAction.cpp */; };
		6BFF99C925FFF53E0028069F /* Refresh.cpp in Sources */ = {isa = PBXBuildFile; fileRef = 6BFF99BF25FFF53D0028069F /* Refresh.cpp */; };
		6BFF99CA25FFF53E0028069F /* Refresh.h in Headers */ = {isa = PBXBuildFile; fileRef = 6BFF99C025FFF53D0028069F /* Refresh.h */; settings = {ATTRIBUTES = (Public, ); }; };
		6BFF99CB25FFF53E0028069F /* TokenExchangeResource.cpp in Sources */ = {isa = PBXBuildFile; fileRef = 6BFF99C125FFF53D0028069F /* TokenExchangeResource.cpp */; };
		6BFF99CC25FFF53E0028069F /* Authentication.cpp in Sources */ = {isa = PBXBuildFile; fileRef = 6BFF99C225FFF53D0028069F /* Authentication.cpp */; };
		6BFF99E0260012380028069F /* ACORefresh.h in Headers */ = {isa = PBXBuildFile; fileRef = 6BFF99DD260012380028069F /* ACORefresh.h */; settings = {ATTRIBUTES = (Public, ); }; };
		6BFF99E1260012380028069F /* ACORefresh.mm in Sources */ = {isa = PBXBuildFile; fileRef = 6BFF99DE260012380028069F /* ACORefresh.mm */; };
		6BFF99ED2600387A0028069F /* ACOTokenExchangeResource.h in Headers */ = {isa = PBXBuildFile; fileRef = 6BFF99EA2600387A0028069F /* ACOTokenExchangeResource.h */; settings = {ATTRIBUTES = (Public, ); }; };
		6BFF99EE2600387A0028069F /* ACOTokenExchangeResource.mm in Sources */ = {isa = PBXBuildFile; fileRef = 6BFF99EB2600387A0028069F /* ACOTokenExchangeResource.mm */; };
		6BFF99FB26003EBA0028069F /* ACOAutoCardButton.mm in Sources */ = {isa = PBXBuildFile; fileRef = 6BFF99F826003EBA0028069F /* ACOAutoCardButton.mm */; };
		6BFF99FC26003EBA0028069F /* ACOAuthCardButton.h in Headers */ = {isa = PBXBuildFile; fileRef = 6BFF99F926003EBA0028069F /* ACOAuthCardButton.h */; settings = {ATTRIBUTES = (Public, ); }; };
		6BFF9A0326004C580028069F /* ACOAuthentication.h in Headers */ = {isa = PBXBuildFile; fileRef = 6BFF9A0026004C580028069F /* ACOAuthentication.h */; settings = {ATTRIBUTES = (Public, ); }; };
		6BFF9A0526004C580028069F /* ACOAuthentication.mm in Sources */ = {isa = PBXBuildFile; fileRef = 6BFF9A0226004C580028069F /* ACOAuthentication.mm */; };
		7751C0732CAC0EEB00C876DD /* ACRPageControl.h in Headers */ = {isa = PBXBuildFile; fileRef = 7751C0722CAC0EEB00C876DD /* ACRPageControl.h */; };
		7751C0772CAC0F0B00C876DD /* ACRCarouselView.h in Headers */ = {isa = PBXBuildFile; fileRef = 7751C0742CAC0F0B00C876DD /* ACRCarouselView.h */; };
		7751C0782CAC0F0B00C876DD /* ACRCarouselViewRenderer.h in Headers */ = {isa = PBXBuildFile; fileRef = 7751C0752CAC0F0B00C876DD /* ACRCarouselViewRenderer.h */; };
		7751C0792CAC0F0B00C876DD /* ACRCarouselPageContainerView.h in Headers */ = {isa = PBXBuildFile; fileRef = 7751C0762CAC0F0B00C876DD /* ACRCarouselPageContainerView.h */; };
		7751C07B2CAC0F4100C876DD /* ACRCarouselPageView.h in Headers */ = {isa = PBXBuildFile; fileRef = 7751C07A2CAC0F4100C876DD /* ACRCarouselPageView.h */; };
		7762DE932CB3B8BD0051C112 /* ACRDirectionalPanGestureRecognizer.m in Sources */ = {isa = PBXBuildFile; fileRef = 7762DE922CB3B8BD0051C112 /* ACRDirectionalPanGestureRecognizer.m */; };
		7762DE982CB3F8500051C112 /* ACRDirectionalPanGestureRecognizer.h in Headers */ = {isa = PBXBuildFile; fileRef = 7762DE972CB3F8500051C112 /* ACRDirectionalPanGestureRecognizer.h */; };
		7773A9152CA2D32E00097C06 /* Carousel.valid.json in Resources */ = {isa = PBXBuildFile; fileRef = 7773A9142CA2D32E00097C06 /* Carousel.valid.json */; };
		7773A9172CA2D33400097C06 /* Carousel.invalid.json in Resources */ = {isa = PBXBuildFile; fileRef = 7773A9162CA2D33400097C06 /* Carousel.invalid.json */; };
		7773A91A2CA2D53400097C06 /* AdaptiveCardCarouselTests.mm in Sources */ = {isa = PBXBuildFile; fileRef = 7773A9112CA2D20100097C06 /* AdaptiveCardCarouselTests.mm */; };
		7773C2DB2CA3FF8600097C06 /* ACRCarouselPageView.mm in Sources */ = {isa = PBXBuildFile; fileRef = 7773C2DA2CA3FF8600097C06 /* ACRCarouselPageView.mm */; };
		7773C2E22CA558AE00097C06 /* ACRCarouselPageContainerView.mm in Sources */ = {isa = PBXBuildFile; fileRef = 7773C2E12CA558AE00097C06 /* ACRCarouselPageContainerView.mm */; };
		7773C2E62CA5592200097C06 /* ACRCarouselView.mm in Sources */ = {isa = PBXBuildFile; fileRef = 7773C2E42CA5592200097C06 /* ACRCarouselView.mm */; };
		7773C2EA2CA5656100097C06 /* ACRPageControl.mm in Sources */ = {isa = PBXBuildFile; fileRef = 7773C2E82CA5656100097C06 /* ACRPageControl.mm */; };
		7ECFB640219A3940004727A9 /* ParseContext.cpp in Sources */ = {isa = PBXBuildFile; fileRef = 7ECFB63E219A3940004727A9 /* ParseContext.cpp */; };
		7ECFB641219A3940004727A9 /* ParseContext.h in Headers */ = {isa = PBXBuildFile; fileRef = 7ECFB63F219A3940004727A9 /* ParseContext.h */; settings = {ATTRIBUTES = (Public, ); }; };
		7EDC0F67213878E800077A13 /* SemanticVersion.h in Headers */ = {isa = PBXBuildFile; fileRef = 7EDC0F65213878E800077A13 /* SemanticVersion.h */; settings = {ATTRIBUTES = (Public, ); }; };
		7EDC0F68213878E800077A13 /* SemanticVersion.cpp in Sources */ = {isa = PBXBuildFile; fileRef = 7EDC0F66213878E800077A13 /* SemanticVersion.cpp */; };
		7EF8879D21F14CDD00BAFF02 /* BackgroundImage.h in Headers */ = {isa = PBXBuildFile; fileRef = 7EF8879B21F14CDD00BAFF02 /* BackgroundImage.h */; settings = {ATTRIBUTES = (Public, ); }; };
		7EF8879E21F14CDD00BAFF02 /* BackgroundImage.cpp in Sources */ = {isa = PBXBuildFile; fileRef = 7EF8879C21F14CDD00BAFF02 /* BackgroundImage.cpp */; };
		8404BA8E226697800091A0AD /* FeatureRegistration.h in Headers */ = {isa = PBXBuildFile; fileRef = 8404BA8C226697800091A0AD /* FeatureRegistration.h */; settings = {ATTRIBUTES = (Public, ); }; };
		8404BA8F226697800091A0AD /* FeatureRegistration.cpp in Sources */ = {isa = PBXBuildFile; fileRef = 8404BA8D226697800091A0AD /* FeatureRegistration.cpp */; };
		84AE295827FFA26F00D01B82 /* ContentSource.cpp in Sources */ = {isa = PBXBuildFile; fileRef = 84AE295327FFA26F00D01B82 /* ContentSource.cpp */; };
		84AE295927FFA26F00D01B82 /* CMakeLists.txt in Resources */ = {isa = PBXBuildFile; fileRef = 84AE295427FFA26F00D01B82 /* CMakeLists.txt */; };
		84AE295A27FFA26F00D01B82 /* ContentSource.h in Headers */ = {isa = PBXBuildFile; fileRef = 84AE295527FFA26F00D01B82 /* ContentSource.h */; };
		84AE295B27FFA26F00D01B82 /* CaptionSource.h in Headers */ = {isa = PBXBuildFile; fileRef = 84AE295627FFA26F00D01B82 /* CaptionSource.h */; };
		84AE295C27FFA26F00D01B82 /* CaptionSource.cpp in Sources */ = {isa = PBXBuildFile; fileRef = 84AE295727FFA26F00D01B82 /* CaptionSource.cpp */; };
<<<<<<< HEAD
		900787D92DDA6C460080519E /* SwiftHostConfig.swift in Sources */ = {isa = PBXBuildFile; fileRef = 900787CD2DDA6C460080519E /* SwiftHostConfig.swift */; };
		900787DA2DDA6C460080519E /* SwiftAdaptiveCard.swift in Sources */ = {isa = PBXBuildFile; fileRef = 900787D32DDA6C460080519E /* SwiftAdaptiveCard.swift */; };
		900787DB2DDA6C460080519E /* SwiftEnums.swift in Sources */ = {isa = PBXBuildFile; fileRef = 900787CB2DDA6C460080519E /* SwiftEnums.swift */; };
		900787DC2DDA6C460080519E /* SwiftFeatureRegistration.swift in Sources */ = {isa = PBXBuildFile; fileRef = 900787CC2DDA6C460080519E /* SwiftFeatureRegistration.swift */; };
		900787DD2DDA6C460080519E /* SwiftParseUtil.swift in Sources */ = {isa = PBXBuildFile; fileRef = 900787C62DDA6C460080519E /* SwiftParseUtil.swift */; };
		900787DE2DDA6C460080519E /* SwiftParseContext.swift in Sources */ = {isa = PBXBuildFile; fileRef = 900787CF2DDA6C460080519E /* SwiftParseContext.swift */; };
		900787DF2DDA6C460080519E /* SwiftAdaptiveBase64Util.swift in Sources */ = {isa = PBXBuildFile; fileRef = 900787C22DDA6C460080519E /* SwiftAdaptiveBase64Util.swift */; };
		900787E02DDA6C460080519E /* SwiftDateTimePreparser.swift in Sources */ = {isa = PBXBuildFile; fileRef = 900787CA2DDA6C460080519E /* SwiftDateTimePreparser.swift */; };
		900787E12DDA6C460080519E /* SwiftBaseCardElement.swift in Sources */ = {isa = PBXBuildFile; fileRef = 900787D42DDA6C460080519E /* SwiftBaseCardElement.swift */; };
		900787E22DDA6C460080519E /* SwiftUtil.swift in Sources */ = {isa = PBXBuildFile; fileRef = 900787D02DDA6C460080519E /* SwiftUtil.swift */; };
		900787E32DDA6C460080519E /* SwiftActionElements.swift in Sources */ = {isa = PBXBuildFile; fileRef = 900787D22DDA6C460080519E /* SwiftActionElements.swift */; };
		900787E42DDA6C460080519E /* SwiftLegacyACSupportPending.swift in Sources */ = {isa = PBXBuildFile; fileRef = 900787C52DDA6C460080519E /* SwiftLegacyACSupportPending.swift */; };
		900787E52DDA6C460080519E /* SwiftInputElements.swift in Sources */ = {isa = PBXBuildFile; fileRef = 900787D82DDA6C460080519E /* SwiftInputElements.swift */; };
		900787E62DDA6C460080519E /* SwiftInternalId.swift in Sources */ = {isa = PBXBuildFile; fileRef = 900787CE2DDA6C460080519E /* SwiftInternalId.swift */; };
		900787E72DDA6C460080519E /* SwiftCardElements.swift in Sources */ = {isa = PBXBuildFile; fileRef = 900787D62DDA6C460080519E /* SwiftCardElements.swift */; };
		900787E82DDA6C460080519E /* SwiftContainerElements.swift in Sources */ = {isa = PBXBuildFile; fileRef = 900787D72DDA6C460080519E /* SwiftContainerElements.swift */; };
		900787E92DDA6C460080519E /* SwiftMarkDownHtmlGenerator.swift in Sources */ = {isa = PBXBuildFile; fileRef = 900787C82DDA6C460080519E /* SwiftMarkDownHtmlGenerator.swift */; };
		900787EA2DDA6C460080519E /* SwiftBaseElement.swift in Sources */ = {isa = PBXBuildFile; fileRef = 900787D52DDA6C460080519E /* SwiftBaseElement.swift */; };
		900787EB2DDA6C460080519E /* SwiftActionElementParser.swift in Sources */ = {isa = PBXBuildFile; fileRef = 900787C12DDA6C460080519E /* SwiftActionElementParser.swift */; };
		900787EC2DDA6C460080519E /* SwiftElementParserRegistration.swift in Sources */ = {isa = PBXBuildFile; fileRef = 900787C32DDA6C460080519E /* SwiftElementParserRegistration.swift */; };
		900787ED2DDA6C460080519E /* SwiftLegacyACSupport.swift in Sources */ = {isa = PBXBuildFile; fileRef = 900787C42DDA6C460080519E /* SwiftLegacyACSupport.swift */; };
		9009E5E4922DE43401BEFB1E /* Pods_AdaptiveCards_AdaptiveCardsTests.framework in Frameworks */ = {isa = PBXBuildFile; fileRef = 7487FDBA022A78CA95546EB1 /* Pods_AdaptiveCards_AdaptiveCardsTests.framework */; };
		906040BB2D7B6D2800978EA5 /* SwiftAdaptiveCardObjcBridge.mm in Sources */ = {isa = PBXBuildFile; fileRef = 906040B82D7B6D2800978EA5 /* SwiftAdaptiveCardObjcBridge.mm */; };
		906040BC2D7B6D2800978EA5 /* SwiftAdaptiveCardSwiftBridge.swift in Sources */ = {isa = PBXBuildFile; fileRef = 906040B92D7B6D2800978EA5 /* SwiftAdaptiveCardSwiftBridge.swift */; };
		906040BD2D7B6D2800978EA5 /* SwiftAdaptiveCardObjcBridge.h in Headers */ = {isa = PBXBuildFile; fileRef = 906040BA2D7B6D2800978EA5 /* SwiftAdaptiveCardObjcBridge.h */; };
=======
>>>>>>> 7627ef01
		B35633222C060D7900F1C999 /* ValueChangedActionTests.mm in Sources */ = {isa = PBXBuildFile; fileRef = B35633212C060D7900F1C999 /* ValueChangedActionTests.mm */; };
		B35633242C060EEF00F1C999 /* ValueChangedActionValid.json in Resources */ = {isa = PBXBuildFile; fileRef = B35633232C060EEF00F1C999 /* ValueChangedActionValid.json */; };
		B35633272C06E4FC00F1C999 /* ValueChangedActionInvalid.json in Resources */ = {isa = PBXBuildFile; fileRef = B35633262C06E4FC00F1C999 /* ValueChangedActionInvalid.json */; };
		B37FE7572CBEAAEC00537817 /* ACRBadgeRenderer.mm in Sources */ = {isa = PBXBuildFile; fileRef = B37FE7542CBEAAEC00537817 /* ACRBadgeRenderer.mm */; };
		B37FE7582CBEAAEC00537817 /* ACRBadgeView.mm in Sources */ = {isa = PBXBuildFile; fileRef = B37FE7562CBEAAEC00537817 /* ACRBadgeView.mm */; };
		B37FE7612CBEB00400537817 /* ACRBadgeView.h in Headers */ = {isa = PBXBuildFile; fileRef = B37FE7602CBEB00400537817 /* ACRBadgeView.h */; };
		B37FE7622CBEB00400537817 /* ACRBadgeRenderer.h in Headers */ = {isa = PBXBuildFile; fileRef = B37FE75F2CBEB00400537817 /* ACRBadgeRenderer.h */; };
		C8DEDF39220CDEB00001AAED /* ActionSet.cpp in Sources */ = {isa = PBXBuildFile; fileRef = C8DEDF37220CDEB00001AAED /* ActionSet.cpp */; };
		C8DEDF3A220CDEB00001AAED /* ActionSet.h in Headers */ = {isa = PBXBuildFile; fileRef = C8DEDF38220CDEB00001AAED /* ActionSet.h */; settings = {ATTRIBUTES = (Public, ); }; };
		CA1218C621C4509400152EA8 /* ToggleVisibilityTarget.h in Headers */ = {isa = PBXBuildFile; fileRef = CA1218C221C4509300152EA8 /* ToggleVisibilityTarget.h */; settings = {ATTRIBUTES = (Public, ); }; };
		CA1218C721C4509400152EA8 /* ToggleVisibilityAction.h in Headers */ = {isa = PBXBuildFile; fileRef = CA1218C321C4509300152EA8 /* ToggleVisibilityAction.h */; settings = {ATTRIBUTES = (Public, ); }; };
		CA1218C821C4509400152EA8 /* ToggleVisibilityTarget.cpp in Sources */ = {isa = PBXBuildFile; fileRef = CA1218C421C4509400152EA8 /* ToggleVisibilityTarget.cpp */; };
		CA1218C921C4509400152EA8 /* ToggleVisibilityAction.cpp in Sources */ = {isa = PBXBuildFile; fileRef = CA1218C521C4509400152EA8 /* ToggleVisibilityAction.cpp */; };
		CFB972012941C07A008E3795 /* ChoicesData.h in Headers */ = {isa = PBXBuildFile; fileRef = CFB971FF2941C079008E3795 /* ChoicesData.h */; };
		CFB972022941C07A008E3795 /* ChoicesData.cpp in Sources */ = {isa = PBXBuildFile; fileRef = CFB972002941C079008E3795 /* ChoicesData.cpp */; };
		CFEFBB8F217CA234487DE146 /* Pods_AdaptiveCards.framework in Frameworks */ = {isa = PBXBuildFile; fileRef = A7B62FECA1207CAF130C0332 /* Pods_AdaptiveCards.framework */; };
		CFF954CF29819ABD00F321C3 /* ACOTypeaheadDebouncer.mm in Sources */ = {isa = PBXBuildFile; fileRef = CFF954CE29819ABD00F321C3 /* ACOTypeaheadDebouncer.mm */; };
		CFF954D029819AC300F321C3 /* ACOTypeaheadDebouncer.h in Headers */ = {isa = PBXBuildFile; fileRef = CFF954CD29819AA800F321C3 /* ACOTypeaheadDebouncer.h */; settings = {ATTRIBUTES = (Public, ); }; };
		CFF954D329819B4A00F321C3 /* ACOTypeaheadDynamicChoicesService.mm in Sources */ = {isa = PBXBuildFile; fileRef = CFF954D229819B4A00F321C3 /* ACOTypeaheadDynamicChoicesService.mm */; };
		CFF954D52981AED600F321C3 /* ACOTypeaheadSearchHandler.h in Headers */ = {isa = PBXBuildFile; fileRef = CFF954D429819C1200F321C3 /* ACOTypeaheadSearchHandler.h */; settings = {ATTRIBUTES = (Public, ); }; };
		CFF954D82981AF5800F321C3 /* ACRChoiceSetFilteredStyleView.mm in Sources */ = {isa = PBXBuildFile; fileRef = CFF954D62981AF5800F321C3 /* ACRChoiceSetFilteredStyleView.mm */; };
		CFF954D92981AF5800F321C3 /* ACRChoiceSetFilteredStyleView.h in Headers */ = {isa = PBXBuildFile; fileRef = CFF954D72981AF5800F321C3 /* ACRChoiceSetFilteredStyleView.h */; settings = {ATTRIBUTES = (Public, ); }; };
		CFF954DC2981B2A700F321C3 /* ACRTypeaheadSearchParameters.mm in Sources */ = {isa = PBXBuildFile; fileRef = CFF954DA2981B2A700F321C3 /* ACRTypeaheadSearchParameters.mm */; };
		CFF954DD2981B2A700F321C3 /* ACRTypeaheadSearchParameters.h in Headers */ = {isa = PBXBuildFile; fileRef = CFF954DB2981B2A700F321C3 /* ACRTypeaheadSearchParameters.h */; settings = {ATTRIBUTES = (Public, ); }; };
		CFF954E02981B62000F321C3 /* ACRTypeaheadSearchViewController.mm in Sources */ = {isa = PBXBuildFile; fileRef = CFF954DE2981B62000F321C3 /* ACRTypeaheadSearchViewController.mm */; };
		CFF95C072982E30E00F321C3 /* ACRTypeaheadSearchParametersTests.mm in Sources */ = {isa = PBXBuildFile; fileRef = CFF95C062982E30E00F321C3 /* ACRTypeaheadSearchParametersTests.mm */; };
		CFF95C092982E34300F321C3 /* ACRChoiceSetFilteredStyleViewTests.mm in Sources */ = {isa = PBXBuildFile; fileRef = CFF95C082982E34300F321C3 /* ACRChoiceSetFilteredStyleViewTests.mm */; };
		CFF95C0B2982E38500F321C3 /* ACRChoiceSetCompactStyleViewTests.mm in Sources */ = {isa = PBXBuildFile; fileRef = CFF95C0A2982E38500F321C3 /* ACRChoiceSetCompactStyleViewTests.mm */; };
		CFF95C0D2982E3C900F321C3 /* ACOTypeaheadDynamicChoicesServiceTests.mm in Sources */ = {isa = PBXBuildFile; fileRef = CFF95C0C2982E3C900F321C3 /* ACOTypeaheadDynamicChoicesServiceTests.mm */; };
		CFF95C0F2982E4EC00F321C3 /* ACOTypeaheadDebouncerTests.mm in Sources */ = {isa = PBXBuildFile; fileRef = CFF95C0E2982E4EC00F321C3 /* ACOTypeaheadDebouncerTests.mm */; };
		E28177DA2DD1BAA300DA3EA0 /* FluentAssets.xcassets in Resources */ = {isa = PBXBuildFile; fileRef = E28177D82DD1BAA300DA3EA0 /* FluentAssets.xcassets */; };
		F401A8781F0DB69B006D7AF2 /* ACRImageSetUICollectionView.mm in Sources */ = {isa = PBXBuildFile; fileRef = F401A8761F0DB69B006D7AF2 /* ACRImageSetUICollectionView.mm */; };
		F401A87C1F0DCBC8006D7AF2 /* ACRImageSetRenderer.mm in Sources */ = {isa = PBXBuildFile; fileRef = F401A87A1F0DCBC8006D7AF2 /* ACRImageSetRenderer.mm */; };
		F401A87F1F1045CA006D7AF2 /* ACRContentHoldingUIView.h in Headers */ = {isa = PBXBuildFile; fileRef = F401A87D1F1045CA006D7AF2 /* ACRContentHoldingUIView.h */; settings = {ATTRIBUTES = (Public, ); }; };
		F401A8801F1045CA006D7AF2 /* ACRContentHoldingUIView.mm in Sources */ = {isa = PBXBuildFile; fileRef = F401A87E1F1045CA006D7AF2 /* ACRContentHoldingUIView.mm */; };
		F4071C7A1FCCBAEF00AF4FEA /* ElementParserRegistration.h in Headers */ = {isa = PBXBuildFile; fileRef = F4071C731FCCBAEE00AF4FEA /* ElementParserRegistration.h */; settings = {ATTRIBUTES = (Public, ); }; };
		F4071C7B1FCCBAEF00AF4FEA /* ActionParserRegistration.h in Headers */ = {isa = PBXBuildFile; fileRef = F4071C741FCCBAEF00AF4FEA /* ActionParserRegistration.h */; settings = {ATTRIBUTES = (Public, ); }; };
		F4071C7C1FCCBAEF00AF4FEA /* json-forwards.h in Headers */ = {isa = PBXBuildFile; fileRef = F4071C761FCCBAEF00AF4FEA /* json-forwards.h */; settings = {ATTRIBUTES = (Public, ); }; };
		F4071C7D1FCCBAEF00AF4FEA /* json.h in Headers */ = {isa = PBXBuildFile; fileRef = F4071C771FCCBAEF00AF4FEA /* json.h */; settings = {ATTRIBUTES = (Public, ); }; };
		F4071C7E1FCCBAEF00AF4FEA /* ActionParserRegistration.cpp in Sources */ = {isa = PBXBuildFile; fileRef = F4071C781FCCBAEF00AF4FEA /* ActionParserRegistration.cpp */; };
		F4071C7F1FCCBAEF00AF4FEA /* ElementParserRegistration.cpp in Sources */ = {isa = PBXBuildFile; fileRef = F4071C791FCCBAEF00AF4FEA /* ElementParserRegistration.cpp */; };
		F423C0BF1EE1FBAA00905679 /* AdaptiveCards.framework in Frameworks */ = {isa = PBXBuildFile; fileRef = F423C0B51EE1FBA900905679 /* AdaptiveCards.framework */; };
		F42741071EF8624F00399FBB /* ACRIBaseCardElementRenderer.h in Headers */ = {isa = PBXBuildFile; fileRef = F42741061EF8624F00399FBB /* ACRIBaseCardElementRenderer.h */; settings = {ATTRIBUTES = (Public, ); }; };
		F427410A1EF864A900399FBB /* ACRBaseCardElementRenderer.h in Headers */ = {isa = PBXBuildFile; fileRef = F42741081EF864A900399FBB /* ACRBaseCardElementRenderer.h */; settings = {ATTRIBUTES = (Public, ); }; };
		F427410B1EF864A900399FBB /* ACRBaseCardElementRenderer.mm in Sources */ = {isa = PBXBuildFile; fileRef = F42741091EF864A900399FBB /* ACRBaseCardElementRenderer.mm */; };
		F42741131EF873A600399FBB /* ACRImageRenderer.mm in Sources */ = {isa = PBXBuildFile; fileRef = F42741111EF873A600399FBB /* ACRImageRenderer.mm */; };
		F42741171EF895AB00399FBB /* ACRTextBlockRenderer.mm in Sources */ = {isa = PBXBuildFile; fileRef = F42741151EF895AB00399FBB /* ACRTextBlockRenderer.mm */; };
		F427411C1EF8A25200399FBB /* ACRRegistration.h in Headers */ = {isa = PBXBuildFile; fileRef = F427411A1EF8A25200399FBB /* ACRRegistration.h */; settings = {ATTRIBUTES = (Public, ); }; };
		F427411D1EF8A25200399FBB /* ACRRegistration.mm in Sources */ = {isa = PBXBuildFile; fileRef = F427411B1EF8A25200399FBB /* ACRRegistration.mm */; };
		F42741211EF9DB8000399FBB /* ACRContainerRenderer.mm in Sources */ = {isa = PBXBuildFile; fileRef = F427411F1EF9DB8000399FBB /* ACRContainerRenderer.mm */; };
		F42741251EFB274C00399FBB /* ACRColumnRenderer.mm in Sources */ = {isa = PBXBuildFile; fileRef = F42741231EFB274C00399FBB /* ACRColumnRenderer.mm */; };
		F42741291EFB374A00399FBB /* ACRColumnSetRenderer.mm in Sources */ = {isa = PBXBuildFile; fileRef = F42741271EFB374A00399FBB /* ACRColumnSetRenderer.mm */; };
		F429793A1F31458800E89914 /* ACRActionSubmitRenderer.h in Headers */ = {isa = PBXBuildFile; fileRef = F42979381F31458800E89914 /* ACRActionSubmitRenderer.h */; settings = {ATTRIBUTES = (Public, ); }; };
		F429793B1F31458800E89914 /* ACRActionSubmitRenderer.mm in Sources */ = {isa = PBXBuildFile; fileRef = F42979391F31458800E89914 /* ACRActionSubmitRenderer.mm */; };
		F429793E1F3155EF00E89914 /* ACRTextField.h in Headers */ = {isa = PBXBuildFile; fileRef = F429793C1F3155EF00E89914 /* ACRTextField.h */; settings = {ATTRIBUTES = (Public, ); }; };
		F429793F1F3155EF00E89914 /* ACRTextField.mm in Sources */ = {isa = PBXBuildFile; fileRef = F429793D1F3155EF00E89914 /* ACRTextField.mm */; };
		F42979431F322C3E00E89914 /* ACRErrors.mm in Sources */ = {isa = PBXBuildFile; fileRef = F42979411F322C3E00E89914 /* ACRErrors.mm */; };
		F42979461F322C9000E89914 /* ACRNumericTextField.mm in Sources */ = {isa = PBXBuildFile; fileRef = F42979441F322C9000E89914 /* ACRNumericTextField.mm */; };
		F42979471F322C9000E89914 /* ACRNumericTextField.h in Headers */ = {isa = PBXBuildFile; fileRef = F42979451F322C9000E89914 /* ACRNumericTextField.h */; settings = {ATTRIBUTES = (Public, ); }; };
		F429794D1F32684900E89914 /* ACRDateTextField.mm in Sources */ = {isa = PBXBuildFile; fileRef = F429794C1F32684900E89914 /* ACRDateTextField.mm */; };
		F42C2F4A20351954008787B0 /* (null) in Sources */ = {isa = PBXBuildFile; };
		F42E51731FEC3840008F9642 /* MarkDownParsedResult.h in Headers */ = {isa = PBXBuildFile; fileRef = F42E516B1FEC383E008F9642 /* MarkDownParsedResult.h */; settings = {ATTRIBUTES = (Public, ); }; };
		F42E51741FEC3840008F9642 /* MarkDownBlockParser.cpp in Sources */ = {isa = PBXBuildFile; fileRef = F42E516C1FEC383E008F9642 /* MarkDownBlockParser.cpp */; };
		F42E51751FEC3840008F9642 /* MarkDownHtmlGenerator.h in Headers */ = {isa = PBXBuildFile; fileRef = F42E516D1FEC383F008F9642 /* MarkDownHtmlGenerator.h */; settings = {ATTRIBUTES = (Public, ); }; };
		F42E51761FEC3840008F9642 /* MarkDownParsedResult.cpp in Sources */ = {isa = PBXBuildFile; fileRef = F42E516E1FEC383F008F9642 /* MarkDownParsedResult.cpp */; };
		F42E51771FEC3840008F9642 /* MarkDownBlockParser.h in Headers */ = {isa = PBXBuildFile; fileRef = F42E516F1FEC383F008F9642 /* MarkDownBlockParser.h */; settings = {ATTRIBUTES = (Public, ); }; };
		F42E51781FEC3840008F9642 /* MarkDownHtmlGenerator.cpp in Sources */ = {isa = PBXBuildFile; fileRef = F42E51701FEC383F008F9642 /* MarkDownHtmlGenerator.cpp */; };
		F42E51791FEC3840008F9642 /* MarkDownParser.h in Headers */ = {isa = PBXBuildFile; fileRef = F42E51711FEC383F008F9642 /* MarkDownParser.h */; settings = {ATTRIBUTES = (Public, ); }; };
		F42E517A1FEC3840008F9642 /* MarkDownParser.cpp in Sources */ = {isa = PBXBuildFile; fileRef = F42E51721FEC3840008F9642 /* MarkDownParser.cpp */; };
		F43110431F357487001AAE30 /* ACRInputTableView.h in Headers */ = {isa = PBXBuildFile; fileRef = F431103D1F357487001AAE30 /* ACRInputTableView.h */; settings = {ATTRIBUTES = (Public, ); }; };
		F43110451F357487001AAE30 /* ACOHostConfig.h in Headers */ = {isa = PBXBuildFile; fileRef = F431103F1F357487001AAE30 /* ACOHostConfig.h */; settings = {ATTRIBUTES = (Public, ); }; };
		F43110461F357487001AAE30 /* ACOHostConfig.mm in Sources */ = {isa = PBXBuildFile; fileRef = F43110401F357487001AAE30 /* ACOHostConfig.mm */; };
		F43660781F0706D800EBA868 /* SharedAdaptiveCard.cpp in Sources */ = {isa = PBXBuildFile; fileRef = F43660761F0706D800EBA868 /* SharedAdaptiveCard.cpp */; };
		F43660791F0706D800EBA868 /* SharedAdaptiveCard.h in Headers */ = {isa = PBXBuildFile; fileRef = F43660771F0706D800EBA868 /* SharedAdaptiveCard.h */; settings = {ATTRIBUTES = (Public, ); }; };
		F43A94111F1D60E30001920B /* ACRFactSetRenderer.mm in Sources */ = {isa = PBXBuildFile; fileRef = F43A940F1F1D60E30001920B /* ACRFactSetRenderer.mm */; };
		F43A94151F1EED6D0001920B /* ACRInputRenderer.mm in Sources */ = {isa = PBXBuildFile; fileRef = F43A94131F1EED6D0001920B /* ACRInputRenderer.mm */; };
		F43A94191F20502D0001920B /* ACRInputToggleRenderer.mm in Sources */ = {isa = PBXBuildFile; fileRef = F43A94171F20502D0001920B /* ACRInputToggleRenderer.mm */; };
		F44872F51EE2261F00FCAFAE /* AdaptiveCardParseException.cpp in Sources */ = {isa = PBXBuildFile; fileRef = F44872BD1EE2261F00FCAFAE /* AdaptiveCardParseException.cpp */; };
		F44872F61EE2261F00FCAFAE /* AdaptiveCardParseException.h in Headers */ = {isa = PBXBuildFile; fileRef = F44872BE1EE2261F00FCAFAE /* AdaptiveCardParseException.h */; settings = {ATTRIBUTES = (Public, ); }; };
		F44872F71EE2261F00FCAFAE /* BaseActionElement.cpp in Sources */ = {isa = PBXBuildFile; fileRef = F44872BF1EE2261F00FCAFAE /* BaseActionElement.cpp */; };
		F44872F81EE2261F00FCAFAE /* BaseActionElement.h in Headers */ = {isa = PBXBuildFile; fileRef = F44872C01EE2261F00FCAFAE /* BaseActionElement.h */; settings = {ATTRIBUTES = (Public, ); }; };
		F44872F91EE2261F00FCAFAE /* BaseCardElement.cpp in Sources */ = {isa = PBXBuildFile; fileRef = F44872C11EE2261F00FCAFAE /* BaseCardElement.cpp */; };
		F44872FA1EE2261F00FCAFAE /* BaseCardElement.h in Headers */ = {isa = PBXBuildFile; fileRef = F44872C21EE2261F00FCAFAE /* BaseCardElement.h */; settings = {ATTRIBUTES = (Public, ); }; };
		F44872FB1EE2261F00FCAFAE /* BaseInputElement.cpp in Sources */ = {isa = PBXBuildFile; fileRef = F44872C31EE2261F00FCAFAE /* BaseInputElement.cpp */; };
		F44872FC1EE2261F00FCAFAE /* BaseInputElement.h in Headers */ = {isa = PBXBuildFile; fileRef = F44872C41EE2261F00FCAFAE /* BaseInputElement.h */; settings = {ATTRIBUTES = (Public, ); }; };
		F44872FD1EE2261F00FCAFAE /* ChoiceInput.cpp in Sources */ = {isa = PBXBuildFile; fileRef = F44872C51EE2261F00FCAFAE /* ChoiceInput.cpp */; };
		F44872FE1EE2261F00FCAFAE /* ChoiceInput.h in Headers */ = {isa = PBXBuildFile; fileRef = F44872C61EE2261F00FCAFAE /* ChoiceInput.h */; settings = {ATTRIBUTES = (Public, ); }; };
		F44872FF1EE2261F00FCAFAE /* ChoiceSetInput.cpp in Sources */ = {isa = PBXBuildFile; fileRef = F44872C71EE2261F00FCAFAE /* ChoiceSetInput.cpp */; };
		F44873001EE2261F00FCAFAE /* ChoiceSetInput.h in Headers */ = {isa = PBXBuildFile; fileRef = F44872C81EE2261F00FCAFAE /* ChoiceSetInput.h */; settings = {ATTRIBUTES = (Public, ); }; };
		F44873011EE2261F00FCAFAE /* Column.cpp in Sources */ = {isa = PBXBuildFile; fileRef = F44872C91EE2261F00FCAFAE /* Column.cpp */; };
		F44873021EE2261F00FCAFAE /* Column.h in Headers */ = {isa = PBXBuildFile; fileRef = F44872CA1EE2261F00FCAFAE /* Column.h */; settings = {ATTRIBUTES = (Public, ); }; };
		F44873031EE2261F00FCAFAE /* ColumnSet.cpp in Sources */ = {isa = PBXBuildFile; fileRef = F44872CB1EE2261F00FCAFAE /* ColumnSet.cpp */; };
		F44873041EE2261F00FCAFAE /* ColumnSet.h in Headers */ = {isa = PBXBuildFile; fileRef = F44872CC1EE2261F00FCAFAE /* ColumnSet.h */; settings = {ATTRIBUTES = (Public, ); }; };
		F44873051EE2261F00FCAFAE /* Container.cpp in Sources */ = {isa = PBXBuildFile; fileRef = F44872CD1EE2261F00FCAFAE /* Container.cpp */; };
		F44873061EE2261F00FCAFAE /* Container.h in Headers */ = {isa = PBXBuildFile; fileRef = F44872CE1EE2261F00FCAFAE /* Container.h */; settings = {ATTRIBUTES = (Public, ); }; };
		F44873071EE2261F00FCAFAE /* DateInput.cpp in Sources */ = {isa = PBXBuildFile; fileRef = F44872CF1EE2261F00FCAFAE /* DateInput.cpp */; };
		F44873081EE2261F00FCAFAE /* DateInput.h in Headers */ = {isa = PBXBuildFile; fileRef = F44872D01EE2261F00FCAFAE /* DateInput.h */; settings = {ATTRIBUTES = (Public, ); }; };
		F44873091EE2261F00FCAFAE /* Enums.cpp in Sources */ = {isa = PBXBuildFile; fileRef = F44872D11EE2261F00FCAFAE /* Enums.cpp */; };
		F448730A1EE2261F00FCAFAE /* Enums.h in Headers */ = {isa = PBXBuildFile; fileRef = F44872D21EE2261F00FCAFAE /* Enums.h */; settings = {ATTRIBUTES = (Public, ); }; };
		F448730B1EE2261F00FCAFAE /* Fact.cpp in Sources */ = {isa = PBXBuildFile; fileRef = F44872D31EE2261F00FCAFAE /* Fact.cpp */; };
		F448730C1EE2261F00FCAFAE /* Fact.h in Headers */ = {isa = PBXBuildFile; fileRef = F44872D41EE2261F00FCAFAE /* Fact.h */; settings = {ATTRIBUTES = (Public, ); }; };
		F448730D1EE2261F00FCAFAE /* FactSet.cpp in Sources */ = {isa = PBXBuildFile; fileRef = F44872D51EE2261F00FCAFAE /* FactSet.cpp */; };
		F448730E1EE2261F00FCAFAE /* FactSet.h in Headers */ = {isa = PBXBuildFile; fileRef = F44872D61EE2261F00FCAFAE /* FactSet.h */; settings = {ATTRIBUTES = (Public, ); }; };
		F448730F1EE2261F00FCAFAE /* HostConfig.h in Headers */ = {isa = PBXBuildFile; fileRef = F44872D71EE2261F00FCAFAE /* HostConfig.h */; settings = {ATTRIBUTES = (Public, ); }; };
		F44873121EE2261F00FCAFAE /* Image.cpp in Sources */ = {isa = PBXBuildFile; fileRef = F44872DA1EE2261F00FCAFAE /* Image.cpp */; };
		F44873131EE2261F00FCAFAE /* Image.h in Headers */ = {isa = PBXBuildFile; fileRef = F44872DB1EE2261F00FCAFAE /* Image.h */; settings = {ATTRIBUTES = (Public, ); }; };
		F44873141EE2261F00FCAFAE /* ImageSet.cpp in Sources */ = {isa = PBXBuildFile; fileRef = F44872DC1EE2261F00FCAFAE /* ImageSet.cpp */; };
		F44873151EE2261F00FCAFAE /* ImageSet.h in Headers */ = {isa = PBXBuildFile; fileRef = F44872DD1EE2261F00FCAFAE /* ImageSet.h */; settings = {ATTRIBUTES = (Public, ); }; };
		F44873171EE2261F00FCAFAE /* jsoncpp.cpp in Sources */ = {isa = PBXBuildFile; fileRef = F44872DF1EE2261F00FCAFAE /* jsoncpp.cpp */; };
		F44873181EE2261F00FCAFAE /* NumberInput.cpp in Sources */ = {isa = PBXBuildFile; fileRef = F44872E01EE2261F00FCAFAE /* NumberInput.cpp */; };
		F44873191EE2261F00FCAFAE /* NumberInput.h in Headers */ = {isa = PBXBuildFile; fileRef = F44872E11EE2261F00FCAFAE /* NumberInput.h */; settings = {ATTRIBUTES = (Public, ); }; };
		F448731A1EE2261F00FCAFAE /* OpenUrlAction.cpp in Sources */ = {isa = PBXBuildFile; fileRef = F44872E21EE2261F00FCAFAE /* OpenUrlAction.cpp */; };
		F448731B1EE2261F00FCAFAE /* OpenUrlAction.h in Headers */ = {isa = PBXBuildFile; fileRef = F44872E31EE2261F00FCAFAE /* OpenUrlAction.h */; settings = {ATTRIBUTES = (Public, ); }; };
		F448731C1EE2261F00FCAFAE /* ParseUtil.cpp in Sources */ = {isa = PBXBuildFile; fileRef = F44872E41EE2261F00FCAFAE /* ParseUtil.cpp */; };
		F448731D1EE2261F00FCAFAE /* ParseUtil.h in Headers */ = {isa = PBXBuildFile; fileRef = F44872E51EE2261F00FCAFAE /* ParseUtil.h */; settings = {ATTRIBUTES = (Public, ); }; };
		F448731E1EE2261F00FCAFAE /* pch.h in Headers */ = {isa = PBXBuildFile; fileRef = F44872E61EE2261F00FCAFAE /* pch.h */; settings = {ATTRIBUTES = (Public, ); }; };
		F448731F1EE2261F00FCAFAE /* ShowCardAction.cpp in Sources */ = {isa = PBXBuildFile; fileRef = F44872E71EE2261F00FCAFAE /* ShowCardAction.cpp */; };
		F44873201EE2261F00FCAFAE /* ShowCardAction.h in Headers */ = {isa = PBXBuildFile; fileRef = F44872E81EE2261F00FCAFAE /* ShowCardAction.h */; settings = {ATTRIBUTES = (Public, ); }; };
		F44873211EE2261F00FCAFAE /* SubmitAction.cpp in Sources */ = {isa = PBXBuildFile; fileRef = F44872E91EE2261F00FCAFAE /* SubmitAction.cpp */; };
		F44873221EE2261F00FCAFAE /* SubmitAction.h in Headers */ = {isa = PBXBuildFile; fileRef = F44872EA1EE2261F00FCAFAE /* SubmitAction.h */; settings = {ATTRIBUTES = (Public, ); }; };
		F44873231EE2261F00FCAFAE /* TextBlock.cpp in Sources */ = {isa = PBXBuildFile; fileRef = F44872EB1EE2261F00FCAFAE /* TextBlock.cpp */; };
		F44873241EE2261F00FCAFAE /* TextBlock.h in Headers */ = {isa = PBXBuildFile; fileRef = F44872EC1EE2261F00FCAFAE /* TextBlock.h */; settings = {ATTRIBUTES = (Public, ); }; };
		F44873251EE2261F00FCAFAE /* TextInput.cpp in Sources */ = {isa = PBXBuildFile; fileRef = F44872ED1EE2261F00FCAFAE /* TextInput.cpp */; };
		F44873261EE2261F00FCAFAE /* TextInput.h in Headers */ = {isa = PBXBuildFile; fileRef = F44872EE1EE2261F00FCAFAE /* TextInput.h */; settings = {ATTRIBUTES = (Public, ); }; };
		F44873271EE2261F00FCAFAE /* TimeInput.cpp in Sources */ = {isa = PBXBuildFile; fileRef = F44872EF1EE2261F00FCAFAE /* TimeInput.cpp */; };
		F44873281EE2261F00FCAFAE /* TimeInput.h in Headers */ = {isa = PBXBuildFile; fileRef = F44872F01EE2261F00FCAFAE /* TimeInput.h */; settings = {ATTRIBUTES = (Public, ); }; };
		F44873291EE2261F00FCAFAE /* ToggleInput.cpp in Sources */ = {isa = PBXBuildFile; fileRef = F44872F11EE2261F00FCAFAE /* ToggleInput.cpp */; };
		F448732A1EE2261F00FCAFAE /* ToggleInput.h in Headers */ = {isa = PBXBuildFile; fileRef = F44872F21EE2261F00FCAFAE /* ToggleInput.h */; settings = {ATTRIBUTES = (Public, ); }; };
		F452CD581F68CD6F005394B2 /* HostConfig.cpp in Sources */ = {isa = PBXBuildFile; fileRef = F452CD571F68CD6F005394B2 /* HostConfig.cpp */; };
		F45A071F1EF4BD67007C6503 /* UIKit.framework in Frameworks */ = {isa = PBXBuildFile; fileRef = F45A071E1EF4BD67007C6503 /* UIKit.framework */; };
		F495FC0A2022A18F0093D4DE /* ACRChoiceSetViewDataSource.mm in Sources */ = {isa = PBXBuildFile; fileRef = F495FC082022A18F0093D4DE /* ACRChoiceSetViewDataSource.mm */; };
		F4960C042051FE8200780566 /* ACRView.h in Headers */ = {isa = PBXBuildFile; fileRef = F4960C022051FE8000780566 /* ACRView.h */; settings = {ATTRIBUTES = (Public, ); }; };
		F4960C052051FE8200780566 /* ACRView.mm in Sources */ = {isa = PBXBuildFile; fileRef = F4960C032051FE8100780566 /* ACRView.mm */; };
		F49683521F6CA24600DF0D3A /* ACRRenderer.h in Headers */ = {isa = PBXBuildFile; fileRef = F496834E1F6CA24600DF0D3A /* ACRRenderer.h */; settings = {ATTRIBUTES = (Public, ); }; };
		F49683531F6CA24600DF0D3A /* ACRRenderer.mm in Sources */ = {isa = PBXBuildFile; fileRef = F496834F1F6CA24600DF0D3A /* ACRRenderer.mm */; };
		F49683541F6CA24600DF0D3A /* ACRRenderResult.h in Headers */ = {isa = PBXBuildFile; fileRef = F49683501F6CA24600DF0D3A /* ACRRenderResult.h */; settings = {ATTRIBUTES = (Public, ); }; };
		F49683551F6CA24600DF0D3A /* ACRRenderResult.mm in Sources */ = {isa = PBXBuildFile; fileRef = F49683511F6CA24600DF0D3A /* ACRRenderResult.mm */; };
		F4C1F5D61F2187900018CB78 /* ACRInputDateRenderer.mm in Sources */ = {isa = PBXBuildFile; fileRef = F4C1F5D41F2187900018CB78 /* ACRInputDateRenderer.mm */; };
		F4C1F5DA1F218ABC0018CB78 /* ACRInputTimeRenderer.mm in Sources */ = {isa = PBXBuildFile; fileRef = F4C1F5D81F218ABC0018CB78 /* ACRInputTimeRenderer.mm */; };
		F4C1F5DD1F218F920018CB78 /* ACRInputNumberRenderer.h in Headers */ = {isa = PBXBuildFile; fileRef = F4C1F5DB1F218F920018CB78 /* ACRInputNumberRenderer.h */; settings = {ATTRIBUTES = (Public, ); }; };
		F4C1F5DE1F218F920018CB78 /* ACRInputNumberRenderer.mm in Sources */ = {isa = PBXBuildFile; fileRef = F4C1F5DC1F218F920018CB78 /* ACRInputNumberRenderer.mm */; };
		F4C1F5E41F2A62190018CB78 /* ACRActionOpenURLRenderer.mm in Sources */ = {isa = PBXBuildFile; fileRef = F4C1F5E31F2A62190018CB78 /* ACRActionOpenURLRenderer.mm */; };
		F4C1F5E61F2ABB0E0018CB78 /* ACRActionOpenURLRenderer.h in Headers */ = {isa = PBXBuildFile; fileRef = F4C1F5E51F2ABB0E0018CB78 /* ACRActionOpenURLRenderer.h */; settings = {ATTRIBUTES = (Public, ); }; };
		F4C1F5E81F2ABB3C0018CB78 /* ACRIBaseActionElementRenderer.h in Headers */ = {isa = PBXBuildFile; fileRef = F4C1F5E71F2ABB3C0018CB78 /* ACRIBaseActionElementRenderer.h */; settings = {ATTRIBUTES = (Public, ); }; };
		F4C1F5EB1F2ABD6B0018CB78 /* ACRBaseActionElementRenderer.h in Headers */ = {isa = PBXBuildFile; fileRef = F4C1F5E91F2ABD6B0018CB78 /* ACRBaseActionElementRenderer.h */; settings = {ATTRIBUTES = (Public, ); }; };
		F4C1F5EC1F2ABD6B0018CB78 /* ACRBaseActionElementRenderer.mm in Sources */ = {isa = PBXBuildFile; fileRef = F4C1F5EA1F2ABD6B0018CB78 /* ACRBaseActionElementRenderer.mm */; };
		F4C1F5EE1F2BB2810018CB78 /* ACRIContentHoldingView.h in Headers */ = {isa = PBXBuildFile; fileRef = F4C1F5ED1F2BB2810018CB78 /* ACRIContentHoldingView.h */; settings = {ATTRIBUTES = (Public, ); }; };
		F4C1F5F11F2BC6840018CB78 /* ACRButton.h in Headers */ = {isa = PBXBuildFile; fileRef = F4C1F5EF1F2BC6840018CB78 /* ACRButton.h */; settings = {ATTRIBUTES = (Public, ); }; };
		F4C1F5F21F2BC6840018CB78 /* ACRButton.mm in Sources */ = {isa = PBXBuildFile; fileRef = F4C1F5F01F2BC6840018CB78 /* ACRButton.mm */; };
		F4C1F5FE1F2C235E0018CB78 /* ACRActionShowCardRenderer.mm in Sources */ = {isa = PBXBuildFile; fileRef = F4C1F5FD1F2C235E0018CB78 /* ACRActionShowCardRenderer.mm */; };
		F4C1F6001F2C23FD0018CB78 /* ACRActionShowCardRenderer.h in Headers */ = {isa = PBXBuildFile; fileRef = F4C1F5FF1F2C23FD0018CB78 /* ACRActionShowCardRenderer.h */; settings = {ATTRIBUTES = (Public, ); }; };
		F4CA74A02016B3B9002041DF /* ACRTapGestureRecognizerEventHandler.mm in Sources */ = {isa = PBXBuildFile; fileRef = F4CA749E2016B3B8002041DF /* ACRTapGestureRecognizerEventHandler.mm */; };
		F4CA74A12016B3B9002041DF /* ACRTapGestureRecognizerEventHandler.h in Headers */ = {isa = PBXBuildFile; fileRef = F4CA749F2016B3B9002041DF /* ACRTapGestureRecognizerEventHandler.h */; settings = {ATTRIBUTES = (Public, ); }; };
		F4CAE77B1F7325DF00545555 /* Separator.cpp in Sources */ = {isa = PBXBuildFile; fileRef = F4CAE7791F7325DF00545555 /* Separator.cpp */; };
		F4CAE77C1F7325DF00545555 /* Separator.h in Headers */ = {isa = PBXBuildFile; fileRef = F4CAE77A1F7325DF00545555 /* Separator.h */; settings = {ATTRIBUTES = (Public, ); }; };
		F4CAE7821F75AB9000545555 /* ACOAdaptiveCard.h in Headers */ = {isa = PBXBuildFile; fileRef = F4CAE77F1F75AB9000545555 /* ACOAdaptiveCard.h */; settings = {ATTRIBUTES = (Public, ); }; };
		F4CAE7831F75AB9000545555 /* ACOAdaptiveCard.mm in Sources */ = {isa = PBXBuildFile; fileRef = F4CAE7801F75AB9000545555 /* ACOAdaptiveCard.mm */; };
		F4D0694A205B27EA003645E4 /* ACRViewController.mm in Sources */ = {isa = PBXBuildFile; fileRef = F4D06947205B27E9003645E4 /* ACRViewController.mm */; };
		F4D0694B205B27EA003645E4 /* ACRViewController.h in Headers */ = {isa = PBXBuildFile; fileRef = F4D06948205B27E9003645E4 /* ACRViewController.h */; settings = {ATTRIBUTES = (Public, ); }; };
		F4D33EA51F06F41B00941E44 /* ACRSeparator.mm in Sources */ = {isa = PBXBuildFile; fileRef = F4D33EA41F06F41B00941E44 /* ACRSeparator.mm */; };
		F4D402111F7DAC2C00D0356B /* ACOAdaptiveCardParseResult.h in Headers */ = {isa = PBXBuildFile; fileRef = F4D4020D1F7DAC2C00D0356B /* ACOAdaptiveCardParseResult.h */; settings = {ATTRIBUTES = (Public, ); }; };
		F4D402121F7DAC2C00D0356B /* ACOAdaptiveCardParseResult.mm in Sources */ = {isa = PBXBuildFile; fileRef = F4D4020E1F7DAC2C00D0356B /* ACOAdaptiveCardParseResult.mm */; };
		F4D402131F7DAC2C00D0356B /* ACOHostConfigParseResult.h in Headers */ = {isa = PBXBuildFile; fileRef = F4D4020F1F7DAC2C00D0356B /* ACOHostConfigParseResult.h */; settings = {ATTRIBUTES = (Public, ); }; };
		F4D402141F7DAC2C00D0356B /* ACOHostConfigParseResult.mm in Sources */ = {isa = PBXBuildFile; fileRef = F4D402101F7DAC2C00D0356B /* ACOHostConfigParseResult.mm */; };
		F4F2556C1F98246000A80D39 /* ACOBaseActionElement.h in Headers */ = {isa = PBXBuildFile; fileRef = F4F2556B1F98246000A80D39 /* ACOBaseActionElement.h */; settings = {ATTRIBUTES = (Public, ); }; };
		F4F255701F98247600A80D39 /* ACOBaseActionElement.mm in Sources */ = {isa = PBXBuildFile; fileRef = F4F2556E1F98247600A80D39 /* ACOBaseActionElement.mm */; };
		F4F44B6E203FAF9300A2F24C /* ACRUILabel.mm in Sources */ = {isa = PBXBuildFile; fileRef = F4F44B6D203FAF9300A2F24C /* ACRUILabel.mm */; };
		F4F44B7A20478C5C00A2F24C /* DateTimePreparsedToken.h in Headers */ = {isa = PBXBuildFile; fileRef = F4F44B7620478C5B00A2F24C /* DateTimePreparsedToken.h */; settings = {ATTRIBUTES = (Public, ); }; };
		F4F44B7B20478C5C00A2F24C /* DateTimePreparser.h in Headers */ = {isa = PBXBuildFile; fileRef = F4F44B7720478C5B00A2F24C /* DateTimePreparser.h */; settings = {ATTRIBUTES = (Public, ); }; };
		F4F44B7C20478C5C00A2F24C /* DateTimePreparsedToken.cpp in Sources */ = {isa = PBXBuildFile; fileRef = F4F44B7820478C5C00A2F24C /* DateTimePreparsedToken.cpp */; };
		F4F44B7D20478C5C00A2F24C /* DateTimePreparser.cpp in Sources */ = {isa = PBXBuildFile; fileRef = F4F44B7920478C5C00A2F24C /* DateTimePreparser.cpp */; };
		F4F44B8020478C6F00A2F24C /* Util.h in Headers */ = {isa = PBXBuildFile; fileRef = F4F44B7E20478C6F00A2F24C /* Util.h */; settings = {ATTRIBUTES = (Public, ); }; };
		F4F44B8120478C6F00A2F24C /* Util.cpp in Sources */ = {isa = PBXBuildFile; fileRef = F4F44B7F20478C6F00A2F24C /* Util.cpp */; };
		F4F44B8D204A11D000A2F24C /* (null) in Headers */ = {isa = PBXBuildFile; settings = {ATTRIBUTES = (Public, ); }; };
		F4F44B8E204A145200A2F24C /* ACOBaseCardElement.mm in Sources */ = {isa = PBXBuildFile; fileRef = F4F44B882048F82F00A2F24C /* ACOBaseCardElement.mm */; };
		F4F44B8F204A148200A2F24C /* ACOBaseCardElement.h in Headers */ = {isa = PBXBuildFile; fileRef = F4F44B8A2048F83F00A2F24C /* ACOBaseCardElement.h */; settings = {ATTRIBUTES = (Public, ); }; };
		F4F44B90204A14EF00A2F24C /* ACRColumnRenderer.h in Headers */ = {isa = PBXBuildFile; fileRef = F42741221EFB274C00399FBB /* ACRColumnRenderer.h */; settings = {ATTRIBUTES = (Public, ); }; };
		F4F44B91204A152100A2F24C /* ACRColumnSetRenderer.h in Headers */ = {isa = PBXBuildFile; fileRef = F42741261EFB374A00399FBB /* ACRColumnSetRenderer.h */; settings = {ATTRIBUTES = (Public, ); }; };
		F4F44B92204A153D00A2F24C /* ACRContainerRenderer.h in Headers */ = {isa = PBXBuildFile; fileRef = F427411E1EF9DB8000399FBB /* ACRContainerRenderer.h */; settings = {ATTRIBUTES = (Public, ); }; };
		F4F44B93204A155B00A2F24C /* ACRFactSetRenderer.h in Headers */ = {isa = PBXBuildFile; fileRef = F43A940E1F1D60E30001920B /* ACRFactSetRenderer.h */; settings = {ATTRIBUTES = (Public, ); }; };
		F4F44B94204A157B00A2F24C /* ACRImageRenderer.h in Headers */ = {isa = PBXBuildFile; fileRef = F42741101EF873A600399FBB /* ACRImageRenderer.h */; settings = {ATTRIBUTES = (Public, ); }; };
		F4F44B95204A159A00A2F24C /* ACRImageSetRenderer.h in Headers */ = {isa = PBXBuildFile; fileRef = F401A8791F0DCBC8006D7AF2 /* ACRImageSetRenderer.h */; settings = {ATTRIBUTES = (Public, ); }; };
		F4F44B96204A15C500A2F24C /* ACRInputChoiceSetRenderer.h in Headers */ = {isa = PBXBuildFile; fileRef = 6B6840F61F25EC2D008A933F /* ACRInputChoiceSetRenderer.h */; settings = {ATTRIBUTES = (Public, ); }; };
		F4F44B97204A15DF00A2F24C /* ACRInputDateRenderer.h in Headers */ = {isa = PBXBuildFile; fileRef = F4C1F5D31F2187900018CB78 /* ACRInputDateRenderer.h */; settings = {ATTRIBUTES = (Public, ); }; };
		F4F44B98204A160B00A2F24C /* ACRInputRenderer.h in Headers */ = {isa = PBXBuildFile; fileRef = F43A94121F1EED6D0001920B /* ACRInputRenderer.h */; settings = {ATTRIBUTES = (Public, ); }; };
		F4F44B99204A162900A2F24C /* ACRInputTimeRenderer.h in Headers */ = {isa = PBXBuildFile; fileRef = F4C1F5D71F218ABC0018CB78 /* ACRInputTimeRenderer.h */; settings = {ATTRIBUTES = (Public, ); }; };
		F4F44B9A204A164100A2F24C /* ACRInputToggleRenderer.h in Headers */ = {isa = PBXBuildFile; fileRef = F43A94161F20502D0001920B /* ACRInputToggleRenderer.h */; settings = {ATTRIBUTES = (Public, ); }; };
		F4F44B9B204A165F00A2F24C /* ACRIBaseInputHandler.h in Headers */ = {isa = PBXBuildFile; fileRef = F42979361F31438900E89914 /* ACRIBaseInputHandler.h */; settings = {ATTRIBUTES = (Public, ); }; };
		F4F44B9C204A169D00A2F24C /* ACRErrors.h in Headers */ = {isa = PBXBuildFile; fileRef = F42979401F322C3E00E89914 /* ACRErrors.h */; settings = {ATTRIBUTES = (Public, ); }; };
		F4F44B9D204A16BC00A2F24C /* ACRTextBlockRenderer.h in Headers */ = {isa = PBXBuildFile; fileRef = F42741141EF895AB00399FBB /* ACRTextBlockRenderer.h */; settings = {ATTRIBUTES = (Public, ); }; };
		F4F44BA0204CED2400A2F24C /* ACRCustomRenderer.mm in Sources */ = {isa = PBXBuildFile; fileRef = F4F44B9E204CED2300A2F24C /* ACRCustomRenderer.mm */; };
		F4F44BA1204CED2400A2F24C /* ACRCustomRenderer.h in Headers */ = {isa = PBXBuildFile; fileRef = F4F44B9F204CED2300A2F24C /* ACRCustomRenderer.h */; settings = {ATTRIBUTES = (Public, ); }; };
		F4F6BA29204E107F003741B6 /* UnknownElement.h in Headers */ = {isa = PBXBuildFile; fileRef = F4F6BA27204E107F003741B6 /* UnknownElement.h */; settings = {ATTRIBUTES = (Public, ); }; };
		F4F6BA2A204E107F003741B6 /* UnknownElement.cpp in Sources */ = {isa = PBXBuildFile; fileRef = F4F6BA28204E107F003741B6 /* UnknownElement.cpp */; };
		F4F6BA2F204F18D8003741B6 /* ParseResult.cpp in Sources */ = {isa = PBXBuildFile; fileRef = F4F6BA2B204F18D7003741B6 /* ParseResult.cpp */; };
		F4F6BA30204F18D8003741B6 /* AdaptiveCardParseWarning.h in Headers */ = {isa = PBXBuildFile; fileRef = F4F6BA2C204F18D8003741B6 /* AdaptiveCardParseWarning.h */; settings = {ATTRIBUTES = (Public, ); }; };
		F4F6BA31204F18D8003741B6 /* ParseResult.h in Headers */ = {isa = PBXBuildFile; fileRef = F4F6BA2D204F18D8003741B6 /* ParseResult.h */; settings = {ATTRIBUTES = (Public, ); }; };
		F4F6BA32204F18D8003741B6 /* AdaptiveCardParseWarning.cpp in Sources */ = {isa = PBXBuildFile; fileRef = F4F6BA2E204F18D8003741B6 /* AdaptiveCardParseWarning.cpp */; };
		F4F6BA35204F200F003741B6 /* ACRParseWarning.mm in Sources */ = {isa = PBXBuildFile; fileRef = F4F6BA33204F200E003741B6 /* ACRParseWarning.mm */; };
		F4F6BA36204F200F003741B6 /* ACRParseWarning.h in Headers */ = {isa = PBXBuildFile; fileRef = F4F6BA34204F200E003741B6 /* ACRParseWarning.h */; settings = {ATTRIBUTES = (Public, ); }; };
		F4FE45661F196E7B0071D9E5 /* ACRColumnView.h in Headers */ = {isa = PBXBuildFile; fileRef = F4FE45641F196E7B0071D9E5 /* ACRColumnView.h */; settings = {ATTRIBUTES = (Public, ); }; };
		F4FE45671F196E7B0071D9E5 /* ACRColumnView.mm in Sources */ = {isa = PBXBuildFile; fileRef = F4FE45651F196E7B0071D9E5 /* ACRColumnView.mm */; };
		F4FE456A1F196F3D0071D9E5 /* ACRContentStackView.h in Headers */ = {isa = PBXBuildFile; fileRef = F4FE45681F196F3D0071D9E5 /* ACRContentStackView.h */; settings = {ATTRIBUTES = (Public, ); }; };
		F4FE456B1F196F3D0071D9E5 /* ACRContentStackView.mm in Sources */ = {isa = PBXBuildFile; fileRef = F4FE45691F196F3D0071D9E5 /* ACRContentStackView.mm */; };
		F4FE456E1F1985200071D9E5 /* ACRColumnSetView.h in Headers */ = {isa = PBXBuildFile; fileRef = F4FE456C1F1985200071D9E5 /* ACRColumnSetView.h */; settings = {ATTRIBUTES = (Public, ); }; };
		F4FE456F1F1985200071D9E5 /* ACRColumnSetView.mm in Sources */ = {isa = PBXBuildFile; fileRef = F4FE456D1F1985200071D9E5 /* ACRColumnSetView.mm */; };
		F974C5362800B8E100C1B3C7 /* CaptionSource.cpp in Sources */ = {isa = PBXBuildFile; fileRef = F974C5342800B8E000C1B3C7 /* CaptionSource.cpp */; };
		F974C5372800B8E100C1B3C7 /* CaptionSource.h in Headers */ = {isa = PBXBuildFile; fileRef = F974C5352800B8E000C1B3C7 /* CaptionSource.h */; };
		F974C53A2800B8EA00C1B3C7 /* ContentSource.cpp in Sources */ = {isa = PBXBuildFile; fileRef = F974C5382800B8EA00C1B3C7 /* ContentSource.cpp */; };
		F974C53B2800B8EA00C1B3C7 /* ContentSource.h in Headers */ = {isa = PBXBuildFile; fileRef = F974C5392800B8EA00C1B3C7 /* ContentSource.h */; };
		F9A9E55126FE9FA000D13410 /* CollectionCoreElement.cpp in Sources */ = {isa = PBXBuildFile; fileRef = F9A9E54F26FE9FA000D13410 /* CollectionCoreElement.cpp */; };
		F9A9E55226FE9FA000D13410 /* CollectionCoreElement.h in Headers */ = {isa = PBXBuildFile; fileRef = F9A9E55026FE9FA000D13410 /* CollectionCoreElement.h */; settings = {ATTRIBUTES = (Public, ); }; };
		F9A9E55526FE9FE400D13410 /* StyledCollectionElement.cpp in Sources */ = {isa = PBXBuildFile; fileRef = F9A9E55326FE9FE400D13410 /* StyledCollectionElement.cpp */; };
		F9A9E55626FE9FE400D13410 /* StyledCollectionElement.h in Headers */ = {isa = PBXBuildFile; fileRef = F9A9E55426FE9FE400D13410 /* StyledCollectionElement.h */; settings = {ATTRIBUTES = (Public, ); }; };
/* End PBXBuildFile section */

/* Begin PBXContainerItemProxy section */
		F423C0C01EE1FBAA00905679 /* PBXContainerItemProxy */ = {
			isa = PBXContainerItemProxy;
			containerPortal = F423C0AC1EE1FBA900905679 /* Project object */;
			proxyType = 1;
			remoteGlobalIDString = F423C0B41EE1FBA900905679;
			remoteInfo = AdaptiveCards;
		};
/* End PBXContainerItemProxy section */

/* Begin PBXCopyFilesBuildPhase section */
		6BF339D220A6647500DA5973 /* CopyFiles */ = {
			isa = PBXCopyFilesBuildPhase;
			buildActionMask = 12;
			dstPath = Headers/json;
			dstSubfolderSpec = 1;
			files = (
				6BF339D320A6649500DA5973 /* json.h in CopyFiles */,
			);
			runOnlyForDeploymentPostprocessing = 0;
		};
/* End PBXCopyFilesBuildPhase section */

/* Begin PBXFileReference section */
		0D3485EC26180E9900614EB9 /* ACOActionOverflow.h */ = {isa = PBXFileReference; lastKnownFileType = sourcecode.c.h; path = ACOActionOverflow.h; sourceTree = "<group>"; };
		0D3485F026180F8F00614EB9 /* ACOActionOverflow.mm */ = {isa = PBXFileReference; lastKnownFileType = sourcecode.cpp.objcpp; path = ACOActionOverflow.mm; sourceTree = "<group>"; };
		0D45F59A2617319D00EF03C5 /* ACRActionOverflowRenderer.mm */ = {isa = PBXFileReference; lastKnownFileType = sourcecode.cpp.objcpp; path = ACRActionOverflowRenderer.mm; sourceTree = "<group>"; };
		0D45F5A6261731E400EF03C5 /* ACRActionOverflowRenderer.h */ = {isa = PBXFileReference; lastKnownFileType = sourcecode.c.h; path = ACRActionOverflowRenderer.h; sourceTree = "<group>"; };
		0D993BEF2C788D4200B4D1C6 /* ARCGridViewLayout.mm */ = {isa = PBXFileReference; fileEncoding = 4; lastKnownFileType = sourcecode.cpp.objcpp; path = ARCGridViewLayout.mm; sourceTree = "<group>"; };
		0D993BF12C7A11E000B4D1C6 /* ACRLayoutHelper.mm */ = {isa = PBXFileReference; fileEncoding = 4; lastKnownFileType = sourcecode.cpp.objcpp; path = ACRLayoutHelper.mm; sourceTree = "<group>"; };
		0FDB78326DFBBD9A171E6937 /* Pods-AdaptiveCards-AdaptiveCardsTests.release.xcconfig */ = {isa = PBXFileReference; includeInIndex = 1; lastKnownFileType = text.xcconfig; name = "Pods-AdaptiveCards-AdaptiveCardsTests.release.xcconfig"; path = "Target Support Files/Pods-AdaptiveCards-AdaptiveCardsTests/Pods-AdaptiveCards-AdaptiveCardsTests.release.xcconfig"; sourceTree = "<group>"; };
		1D24FF5625726778F626A187 /* Pods-AdaptiveCards.apprelease.xcconfig */ = {isa = PBXFileReference; includeInIndex = 1; lastKnownFileType = text.xcconfig; name = "Pods-AdaptiveCards.apprelease.xcconfig"; path = "Target Support Files/Pods-AdaptiveCards/Pods-AdaptiveCards.apprelease.xcconfig"; sourceTree = "<group>"; };
		24EDF0BB2DCB7B2500558378 /* ACRProgressBarRenderer.h */ = {isa = PBXFileReference; lastKnownFileType = sourcecode.c.h; path = ACRProgressBarRenderer.h; sourceTree = "<group>"; };
		24EDF0BD2DCB7B6C00558378 /* ACRProgressBarRenderer.mm */ = {isa = PBXFileReference; lastKnownFileType = sourcecode.cpp.objcpp; path = ACRProgressBarRenderer.mm; sourceTree = "<group>"; };
		24EDF0BF2DCB7F8100558378 /* ACRProgressRingRenderer.mm */ = {isa = PBXFileReference; lastKnownFileType = sourcecode.cpp.objcpp; path = ACRProgressRingRenderer.mm; sourceTree = "<group>"; };
		24EDF0C12DCB7F9100558378 /* ACRProgressRingRenderer.h */ = {isa = PBXFileReference; lastKnownFileType = sourcecode.c.h; path = ACRProgressRingRenderer.h; sourceTree = "<group>"; };
		300ECB61219A12D100371DC5 /* AdaptiveBase64Util.cpp */ = {isa = PBXFileReference; fileEncoding = 4; lastKnownFileType = sourcecode.cpp.cpp; name = AdaptiveBase64Util.cpp; path = ../../../../shared/cpp/ObjectModel/AdaptiveBase64Util.cpp; sourceTree = "<group>"; };
		300ECB62219A12D100371DC5 /* AdaptiveBase64Util.h */ = {isa = PBXFileReference; fileEncoding = 4; lastKnownFileType = sourcecode.c.h; name = AdaptiveBase64Util.h; path = ../../../../shared/cpp/ObjectModel/AdaptiveBase64Util.h; sourceTree = "<group>"; };
		30D56DE8268298B300D6E418 /* AdaptiveCardsTests.mm */ = {isa = PBXFileReference; fileEncoding = 4; lastKnownFileType = sourcecode.cpp.objcpp; path = AdaptiveCardsTests.mm; sourceTree = "<group>"; };
		30D56DEE2682AB9C00D6E418 /* AdaptiveCardsTextBlockTests.mm */ = {isa = PBXFileReference; fileEncoding = 4; lastKnownFileType = sourcecode.cpp.objcpp; path = AdaptiveCardsTextBlockTests.mm; sourceTree = "<group>"; };
		3714EB502DAFB30400EE15AA /* ThemedUrl.h */ = {isa = PBXFileReference; lastKnownFileType = sourcecode.c.h; name = ThemedUrl.h; path = ../../../../shared/cpp/ObjectModel/ThemedUrl.h; sourceTree = "<group>"; };
		3714EB512DAFB30400EE15AA /* ThemedUrl.cpp */ = {isa = PBXFileReference; lastKnownFileType = sourcecode.cpp.cpp; name = ThemedUrl.cpp; path = ../../../../shared/cpp/ObjectModel/ThemedUrl.cpp; sourceTree = "<group>"; };
		37A8DF4E2DB79C8800F3A23F /* ProgressBar.h */ = {isa = PBXFileReference; lastKnownFileType = sourcecode.c.h; name = ProgressBar.h; path = ../../../../shared/cpp/ObjectModel/ProgressBar.h; sourceTree = "<group>"; };
		37A8DF4F2DB79C8800F3A23F /* ProgressBar.cpp */ = {isa = PBXFileReference; lastKnownFileType = sourcecode.cpp.cpp; name = ProgressBar.cpp; path = ../../../../shared/cpp/ObjectModel/ProgressBar.cpp; sourceTree = "<group>"; };
		37A8DF502DB79C8800F3A23F /* ProgressRing.h */ = {isa = PBXFileReference; lastKnownFileType = sourcecode.c.h; name = ProgressRing.h; path = ../../../../shared/cpp/ObjectModel/ProgressRing.h; sourceTree = "<group>"; };
		37A8DF512DB79C8800F3A23F /* ProgressRing.cpp */ = {isa = PBXFileReference; lastKnownFileType = sourcecode.cpp.cpp; name = ProgressRing.cpp; path = ../../../../shared/cpp/ObjectModel/ProgressRing.cpp; sourceTree = "<group>"; };
		37CC40EB2DBA1BD9004D5C66 /* PopoverAction.h */ = {isa = PBXFileReference; lastKnownFileType = sourcecode.c.h; name = PopoverAction.h; path = ../../../../shared/cpp/ObjectModel/PopoverAction.h; sourceTree = "<group>"; };
		37CC40EC2DBA1BD9004D5C66 /* PopoverAction.cpp */ = {isa = PBXFileReference; lastKnownFileType = sourcecode.cpp.cpp; name = PopoverAction.cpp; path = ../../../../shared/cpp/ObjectModel/PopoverAction.cpp; sourceTree = "<group>"; };
		46058FCE2C5CCBAA00966E76 /* Layout.h */ = {isa = PBXFileReference; lastKnownFileType = sourcecode.c.h; name = Layout.h; path = ../../../../shared/cpp/ObjectModel/Layout.h; sourceTree = "<group>"; };
		46058FD02C5CCBED00966E76 /* Layout.cpp */ = {isa = PBXFileReference; lastKnownFileType = sourcecode.cpp.cpp; name = Layout.cpp; path = ../../../../shared/cpp/ObjectModel/Layout.cpp; sourceTree = "<group>"; };
		46058FD22C5CEEFE00966E76 /* FlowLayout.cpp */ = {isa = PBXFileReference; lastKnownFileType = sourcecode.cpp.cpp; name = FlowLayout.cpp; path = ../../../../shared/cpp/ObjectModel/FlowLayout.cpp; sourceTree = "<group>"; };
		46058FD32C5CEEFE00966E76 /* FlowLayout.h */ = {isa = PBXFileReference; lastKnownFileType = sourcecode.c.h; name = FlowLayout.h; path = ../../../../shared/cpp/ObjectModel/FlowLayout.h; sourceTree = "<group>"; };
		46058FD62C6086AA00966E76 /* GridArea.cpp */ = {isa = PBXFileReference; lastKnownFileType = sourcecode.cpp.cpp; name = GridArea.cpp; path = ../../../../shared/cpp/ObjectModel/GridArea.cpp; sourceTree = "<group>"; };
		46058FD72C6086AA00966E76 /* GridArea.h */ = {isa = PBXFileReference; lastKnownFileType = sourcecode.c.h; name = GridArea.h; path = ../../../../shared/cpp/ObjectModel/GridArea.h; sourceTree = "<group>"; };
		46058FDA2C608D0800966E76 /* AreaGridLayout.cpp */ = {isa = PBXFileReference; lastKnownFileType = sourcecode.cpp.cpp; name = AreaGridLayout.cpp; path = ../../../../shared/cpp/ObjectModel/AreaGridLayout.cpp; sourceTree = "<group>"; };
		46058FDB2C608D0800966E76 /* AreaGridLayout.h */ = {isa = PBXFileReference; lastKnownFileType = sourcecode.c.h; name = AreaGridLayout.h; path = ../../../../shared/cpp/ObjectModel/AreaGridLayout.h; sourceTree = "<group>"; };
		46058FE02C64774800966E76 /* ACRLayoutHelper.mm */ = {isa = PBXFileReference; lastKnownFileType = sourcecode.cpp.objcpp; path = ACRLayoutHelper.mm; sourceTree = "<group>"; };
		4608EE872BF5C1AB00543095 /* ACRRatingLabelRenderer.h */ = {isa = PBXFileReference; fileEncoding = 4; lastKnownFileType = sourcecode.c.h; path = ACRRatingLabelRenderer.h; sourceTree = "<group>"; };
		4608EE882BF5C1AB00543095 /* ACRRatingLabelRenderer.mm */ = {isa = PBXFileReference; fileEncoding = 4; lastKnownFileType = sourcecode.cpp.objcpp; path = ACRRatingLabelRenderer.mm; sourceTree = "<group>"; };
		4608EE8B2BF5C1B800543095 /* ACRRatingInputRenderer.h */ = {isa = PBXFileReference; fileEncoding = 4; lastKnownFileType = sourcecode.c.h; path = ACRRatingInputRenderer.h; sourceTree = "<group>"; };
		4608EE8C2BF5C1B800543095 /* ACRRatingInputRenderer.mm */ = {isa = PBXFileReference; fileEncoding = 4; lastKnownFileType = sourcecode.cpp.objcpp; path = ACRRatingInputRenderer.mm; sourceTree = "<group>"; };
		4615350F2C81D9D100054123 /* Carousel.h */ = {isa = PBXFileReference; lastKnownFileType = sourcecode.c.h; name = Carousel.h; path = ../../../../shared/cpp/ObjectModel/Carousel.h; sourceTree = "<group>"; };
		4621E12B2BF3557C004F03F3 /* RatingLabel.h */ = {isa = PBXFileReference; lastKnownFileType = sourcecode.c.h; name = RatingLabel.h; path = ../../../../shared/cpp/ObjectModel/RatingLabel.h; sourceTree = "<group>"; };
		4621E12D2BF35784004F03F3 /* RatingLabel.cpp */ = {isa = PBXFileReference; lastKnownFileType = sourcecode.cpp.cpp; name = RatingLabel.cpp; path = ../../../../shared/cpp/ObjectModel/RatingLabel.cpp; sourceTree = "<group>"; };
		463C3C062BD8DB1F00A95C4E /* Icon.cpp */ = {isa = PBXFileReference; lastKnownFileType = sourcecode.cpp.cpp; name = Icon.cpp; path = ../../../../shared/cpp/ObjectModel/Icon.cpp; sourceTree = "<group>"; };
		463C3C0A2BD8DCC000A95C4E /* Icon.h */ = {isa = PBXFileReference; lastKnownFileType = sourcecode.c.h; name = Icon.h; path = ../../../../shared/cpp/ObjectModel/Icon.h; sourceTree = "<group>"; };
		463C3C0C2BD8F63100A95C4E /* ACRIconRenderer.h */ = {isa = PBXFileReference; lastKnownFileType = sourcecode.c.h; path = ACRIconRenderer.h; sourceTree = "<group>"; };
		463C3C0D2BD8F6D100A95C4E /* ACRIconRenderer.mm */ = {isa = PBXFileReference; lastKnownFileType = sourcecode.cpp.objcpp; path = ACRIconRenderer.mm; sourceTree = "<group>"; };
		463C4EDA2BDB666A00A95C4E /* ACRSVGImageView.h */ = {isa = PBXFileReference; lastKnownFileType = sourcecode.c.h; path = ACRSVGImageView.h; sourceTree = "<group>"; };
		463C4EDC2BDB66C600A95C4E /* ACRSVGImageView.mm */ = {isa = PBXFileReference; lastKnownFileType = sourcecode.cpp.objcpp; path = ACRSVGImageView.mm; sourceTree = "<group>"; };
		463C4EDE2BDF63E700A95C4E /* ACRSVGIconHoldingView.h */ = {isa = PBXFileReference; lastKnownFileType = sourcecode.c.h; path = ACRSVGIconHoldingView.h; sourceTree = "<group>"; };
		463C4EE02BDF640300A95C4E /* ACRSVGIconHoldingView.mm */ = {isa = PBXFileReference; lastKnownFileType = sourcecode.cpp.objcpp; path = ACRSVGIconHoldingView.mm; sourceTree = "<group>"; };
		46445D882BF72A5300831973 /* ACRRatingView.h */ = {isa = PBXFileReference; lastKnownFileType = sourcecode.c.h; path = ACRRatingView.h; sourceTree = "<group>"; };
		46445D8A2BF7324100831973 /* ACRRatingView.mm */ = {isa = PBXFileReference; lastKnownFileType = sourcecode.cpp.objcpp; path = ACRRatingView.mm; sourceTree = "<group>"; };
		465352602C16FD9800DCEE25 /* ACRRatingInputDataSource.h */ = {isa = PBXFileReference; fileEncoding = 4; lastKnownFileType = sourcecode.c.h; name = ACRRatingInputDataSource.h; path = PrivateHeaders/ACRRatingInputDataSource.h; sourceTree = "<group>"; };
		46731C0A2CBD198F0092B7A9 /* Badge.cpp */ = {isa = PBXFileReference; fileEncoding = 4; lastKnownFileType = sourcecode.cpp.cpp; name = Badge.cpp; path = ../../../../shared/cpp/ObjectModel/Badge.cpp; sourceTree = "<group>"; };
		46731C0B2CBD198F0092B7A9 /* Badge.h */ = {isa = PBXFileReference; fileEncoding = 4; lastKnownFileType = sourcecode.c.h; name = Badge.h; path = ../../../../shared/cpp/ObjectModel/Badge.h; sourceTree = "<group>"; };
		468F1F192BFC5BC500C2F561 /* ACRRatingInputDataSource.mm */ = {isa = PBXFileReference; lastKnownFileType = sourcecode.cpp.objcpp; path = ACRRatingInputDataSource.mm; sourceTree = "<group>"; };
		46B329152BF32057009671AE /* RatingInput.h */ = {isa = PBXFileReference; lastKnownFileType = sourcecode.c.h; name = RatingInput.h; path = ../../../../shared/cpp/ObjectModel/RatingInput.h; sourceTree = "<group>"; };
		46B329172BF3228F009671AE /* RatingInput.cpp */ = {isa = PBXFileReference; lastKnownFileType = sourcecode.cpp.cpp; name = RatingInput.cpp; path = ../../../../shared/cpp/ObjectModel/RatingInput.cpp; sourceTree = "<group>"; };
		46B78E632C0580D100EF4566 /* AdaptiveCardsRatingElementTests.mm */ = {isa = PBXFileReference; lastKnownFileType = sourcecode.cpp.objcpp; path = AdaptiveCardsRatingElementTests.mm; sourceTree = "<group>"; };
		46B78E652C0586D500EF4566 /* RatingInputValid.json */ = {isa = PBXFileReference; lastKnownFileType = text.json; path = RatingInputValid.json; sourceTree = "<group>"; };
		46B78E672C0587B700EF4566 /* RatingLabelValid.json */ = {isa = PBXFileReference; lastKnownFileType = text.json; path = RatingLabelValid.json; sourceTree = "<group>"; };
		46CBB6352C22BA24008FC5D5 /* IconInfo.cpp */ = {isa = PBXFileReference; fileEncoding = 4; lastKnownFileType = sourcecode.cpp.cpp; name = IconInfo.cpp; path = ../../../../shared/cpp/ObjectModel/IconInfo.cpp; sourceTree = "<group>"; };
		46CBB6362C22BA24008FC5D5 /* IconInfo.h */ = {isa = PBXFileReference; fileEncoding = 4; lastKnownFileType = sourcecode.c.h; name = IconInfo.h; path = ../../../../shared/cpp/ObjectModel/IconInfo.h; sourceTree = "<group>"; };
		46CBB6392C22BA33008FC5D5 /* CompoundButton.cpp */ = {isa = PBXFileReference; fileEncoding = 4; lastKnownFileType = sourcecode.cpp.cpp; name = CompoundButton.cpp; path = ../../../../shared/cpp/ObjectModel/CompoundButton.cpp; sourceTree = "<group>"; };
		46CBB63A2C22BA33008FC5D5 /* CompoundButton.h */ = {isa = PBXFileReference; fileEncoding = 4; lastKnownFileType = sourcecode.c.h; name = CompoundButton.h; path = ../../../../shared/cpp/ObjectModel/CompoundButton.h; sourceTree = "<group>"; };
		46CBB63D2C22BA4D008FC5D5 /* ACRCompoundButtonRenderer.h */ = {isa = PBXFileReference; fileEncoding = 4; lastKnownFileType = sourcecode.c.h; path = ACRCompoundButtonRenderer.h; sourceTree = "<group>"; };
		46CBB63E2C22BA4D008FC5D5 /* ACRCompoundButtonRenderer.mm */ = {isa = PBXFileReference; fileEncoding = 4; lastKnownFileType = sourcecode.cpp.objcpp; path = ACRCompoundButtonRenderer.mm; sourceTree = "<group>"; };
		46CBB6412C22BA88008FC5D5 /* AdaptiveCardCompoundButtonTests.mm */ = {isa = PBXFileReference; fileEncoding = 4; lastKnownFileType = sourcecode.cpp.objcpp; path = AdaptiveCardCompoundButtonTests.mm; sourceTree = "<group>"; };
		46CBB6432C22BA96008FC5D5 /* CompoundButtonInvalid.json */ = {isa = PBXFileReference; fileEncoding = 4; lastKnownFileType = text.json; path = CompoundButtonInvalid.json; sourceTree = "<group>"; };
		46CBB6442C22BA96008FC5D5 /* CompoundButtonValid.json */ = {isa = PBXFileReference; fileEncoding = 4; lastKnownFileType = text.json; path = CompoundButtonValid.json; sourceTree = "<group>"; };
		46CE7DC42C7C554F000508DF /* ACRIFeatureFlagResolver.h */ = {isa = PBXFileReference; lastKnownFileType = sourcecode.c.h; path = ACRIFeatureFlagResolver.h; sourceTree = "<group>"; };
		46CE97182C7DBECF000508DF /* ARCGridViewLayout.h */ = {isa = PBXFileReference; fileEncoding = 4; lastKnownFileType = sourcecode.c.h; name = ARCGridViewLayout.h; path = PrivateHeaders/ARCGridViewLayout.h; sourceTree = "<group>"; };
		46CE97192C7DBECF000508DF /* ACRFlowLayout.h */ = {isa = PBXFileReference; fileEncoding = 4; lastKnownFileType = sourcecode.c.h; name = ACRFlowLayout.h; path = PrivateHeaders/ACRFlowLayout.h; sourceTree = "<group>"; };
		46CE971A2C7DBECF000508DF /* ACRLayoutHelper.h */ = {isa = PBXFileReference; fileEncoding = 4; lastKnownFileType = sourcecode.c.h; name = ACRLayoutHelper.h; path = PrivateHeaders/ACRLayoutHelper.h; sourceTree = "<group>"; };
		46DF37AD2C902F97001C254F /* Carousel.cpp */ = {isa = PBXFileReference; fileEncoding = 4; lastKnownFileType = sourcecode.cpp.cpp; name = Carousel.cpp; path = ../../../../shared/cpp/ObjectModel/Carousel.cpp; sourceTree = "<group>"; };
		46DF37AF2C902FD4001C254F /* CarouselPage.h */ = {isa = PBXFileReference; fileEncoding = 4; lastKnownFileType = sourcecode.c.h; name = CarouselPage.h; path = ../../../../shared/cpp/ObjectModel/CarouselPage.h; sourceTree = "<group>"; };
		46DF37B12C90306D001C254F /* CarouselPage.cpp */ = {isa = PBXFileReference; fileEncoding = 4; lastKnownFileType = sourcecode.cpp.cpp; name = CarouselPage.cpp; path = ../../../../shared/cpp/ObjectModel/CarouselPage.cpp; sourceTree = "<group>"; };
		46DF37B52C903377001C254F /* ACRCarouselViewRenderer.mm */ = {isa = PBXFileReference; fileEncoding = 4; lastKnownFileType = sourcecode.cpp.objcpp; path = ACRCarouselViewRenderer.mm; sourceTree = "<group>"; };
		46DF37B72C903377001C254F /* ACRCompoundButtonRenderer.mm */ = {isa = PBXFileReference; fileEncoding = 4; lastKnownFileType = sourcecode.cpp.objcpp; path = ACRCompoundButtonRenderer.mm; sourceTree = "<group>"; };
		46DF37C62C9034E6001C254F /* ACRCompoundButtonRenderer.mm */ = {isa = PBXFileReference; fileEncoding = 4; lastKnownFileType = sourcecode.cpp.objcpp; path = ACRCompoundButtonRenderer.mm; sourceTree = "<group>"; };
		46DF58E22C6F12FC00DCBA77 /* ACRFlowLayout.mm */ = {isa = PBXFileReference; lastKnownFileType = sourcecode.cpp.objcpp; path = ACRFlowLayout.mm; sourceTree = "<group>"; };
		46F6F7802BFF1C8200D31C47 /* ValueChangedAction.h */ = {isa = PBXFileReference; lastKnownFileType = sourcecode.c.h; name = ValueChangedAction.h; path = ../../../../shared/cpp/ObjectModel/ValueChangedAction.h; sourceTree = "<group>"; };
		46F6F7822BFF1CB400D31C47 /* ValueChangedAction.cpp */ = {isa = PBXFileReference; lastKnownFileType = sourcecode.cpp.cpp; name = ValueChangedAction.cpp; path = ../../../../shared/cpp/ObjectModel/ValueChangedAction.cpp; sourceTree = "<group>"; };
		5E33F505FFE4BF92C6A7872B /* Pods-AdaptiveCards-AdaptiveCardsTests.debug.xcconfig */ = {isa = PBXFileReference; includeInIndex = 1; lastKnownFileType = text.xcconfig; name = "Pods-AdaptiveCards-AdaptiveCardsTests.debug.xcconfig"; path = "Target Support Files/Pods-AdaptiveCards-AdaptiveCardsTests/Pods-AdaptiveCards-AdaptiveCardsTests.debug.xcconfig"; sourceTree = "<group>"; };
		6B00E1152A3A58B30079D8A6 /* ACRTypeaheadSearchViewControllerPrivate.h */ = {isa = PBXFileReference; fileEncoding = 4; lastKnownFileType = sourcecode.c.h; name = ACRTypeaheadSearchViewControllerPrivate.h; path = PrivateHeaders/ACRTypeaheadSearchViewControllerPrivate.h; sourceTree = "<group>"; };
		6B096D4C225431D0006CC034 /* ACRRichTextBlockRenderer.h */ = {isa = PBXFileReference; fileEncoding = 4; lastKnownFileType = sourcecode.c.h; path = ACRRichTextBlockRenderer.h; sourceTree = "<group>"; };
		6B096D4D225431D0006CC034 /* ACRRichTextBlockRenderer.mm */ = {isa = PBXFileReference; fileEncoding = 4; lastKnownFileType = sourcecode.cpp.objcpp; path = ACRRichTextBlockRenderer.mm; sourceTree = "<group>"; };
		6B1147D01F32E53A008846EC /* ACRActionDelegate.h */ = {isa = PBXFileReference; fileEncoding = 4; lastKnownFileType = sourcecode.c.h; path = ACRActionDelegate.h; sourceTree = "<group>"; };
		6B124C8B26B4AA07007E9641 /* AdaptiveCardsActionsTest.mm */ = {isa = PBXFileReference; fileEncoding = 4; lastKnownFileType = sourcecode.cpp.objcpp; path = AdaptiveCardsActionsTest.mm; sourceTree = "<group>"; };
		6B124C8D26B4B3CD007E9641 /* UIKit.framework */ = {isa = PBXFileReference; lastKnownFileType = wrapper.framework; name = UIKit.framework; path = Platforms/MacOSX.platform/Developer/SDKs/MacOSX11.3.sdk/System/iOSSupport/System/Library/Frameworks/UIKit.framework; sourceTree = DEVELOPER_DIR; };
		6B124C8F26B8AC37007E9641 /* ACRMockViews.mm */ = {isa = PBXFileReference; lastKnownFileType = sourcecode.cpp.objcpp; path = ACRMockViews.mm; sourceTree = "<group>"; };
		6B124C9126B8AC58007E9641 /* ACRMockViews.h */ = {isa = PBXFileReference; lastKnownFileType = sourcecode.c.h; path = ACRMockViews.h; sourceTree = "<group>"; };
		6B124C9326B8AE59007E9641 /* MockContext.h */ = {isa = PBXFileReference; lastKnownFileType = sourcecode.c.h; path = MockContext.h; sourceTree = "<group>"; };
		6B124C9426B8AE72007E9641 /* MockContext.mm */ = {isa = PBXFileReference; lastKnownFileType = sourcecode.cpp.objcpp; path = MockContext.mm; sourceTree = "<group>"; };
		6B124C9726B9F5FC007E9641 /* AdaptiveCardsColumnTests.mm */ = {isa = PBXFileReference; fileEncoding = 4; lastKnownFileType = sourcecode.cpp.objcpp; path = AdaptiveCardsColumnTests.mm; sourceTree = "<group>"; };
		6B124C9926B9F6B1007E9641 /* ACOVisibilityManager.h */ = {isa = PBXFileReference; lastKnownFileType = sourcecode.c.h; path = ACOVisibilityManager.h; sourceTree = "<group>"; };
		6B124C9A26B9F7AD007E9641 /* ACOVisibilityManager.mm */ = {isa = PBXFileReference; fileEncoding = 4; lastKnownFileType = sourcecode.cpp.objcpp; path = ACOVisibilityManager.mm; sourceTree = "<group>"; };
		6B124CA326D04CA9007E9641 /* AdaptiveCardsUtiliOSTest.mm */ = {isa = PBXFileReference; fileEncoding = 4; lastKnownFileType = sourcecode.cpp.objcpp; path = AdaptiveCardsUtiliOSTest.mm; sourceTree = "<group>"; };
		6B124CA526D050C9007E9641 /* Foundation.framework */ = {isa = PBXFileReference; lastKnownFileType = wrapper.framework; name = Foundation.framework; path = Platforms/MacOSX.platform/Developer/SDKs/MacOSX11.3.sdk/System/Library/Frameworks/Foundation.framework; sourceTree = DEVELOPER_DIR; };
		6B124CA726D050DB007E9641 /* CoreGraphics.framework */ = {isa = PBXFileReference; lastKnownFileType = wrapper.framework; name = CoreGraphics.framework; path = Platforms/MacOSX.platform/Developer/SDKs/MacOSX11.3.sdk/System/Library/Frameworks/CoreGraphics.framework; sourceTree = DEVELOPER_DIR; };
		6B182B3026683C73008BFDEA /* FluentUI.framework */ = {isa = PBXFileReference; explicitFileType = wrapper.framework; path = FluentUI.framework; sourceTree = BUILT_PRODUCTS_DIR; };
		6B22425B21E80647000ACDA1 /* ACOParseContext.h */ = {isa = PBXFileReference; fileEncoding = 4; lastKnownFileType = sourcecode.c.h; path = ACOParseContext.h; sourceTree = "<group>"; };
		6B22425C21E80647000ACDA1 /* ACOParseContext.mm */ = {isa = PBXFileReference; fileEncoding = 4; lastKnownFileType = sourcecode.cpp.objcpp; path = ACOParseContext.mm; sourceTree = "<group>"; };
		6B22426B2203BE97000ACDA1 /* UnknownAction.h */ = {isa = PBXFileReference; fileEncoding = 4; lastKnownFileType = sourcecode.c.h; name = UnknownAction.h; path = ../../../../shared/cpp/ObjectModel/UnknownAction.h; sourceTree = "<group>"; };
		6B22426C2203BE97000ACDA1 /* UnknownAction.cpp */ = {isa = PBXFileReference; fileEncoding = 4; lastKnownFileType = sourcecode.cpp.cpp; name = UnknownAction.cpp; path = ../../../../shared/cpp/ObjectModel/UnknownAction.cpp; sourceTree = "<group>"; };
		6B224275220BAC8A000ACDA1 /* BaseElement.cpp */ = {isa = PBXFileReference; fileEncoding = 4; lastKnownFileType = sourcecode.cpp.cpp; name = BaseElement.cpp; path = ../../../../shared/cpp/ObjectModel/BaseElement.cpp; sourceTree = "<group>"; };
		6B224276220BAC8B000ACDA1 /* BaseElement.h */ = {isa = PBXFileReference; fileEncoding = 4; lastKnownFileType = sourcecode.c.h; name = BaseElement.h; path = ../../../../shared/cpp/ObjectModel/BaseElement.h; sourceTree = "<group>"; };
		6B224277220BAC8B000ACDA1 /* pch.cpp */ = {isa = PBXFileReference; fileEncoding = 4; lastKnownFileType = sourcecode.cpp.cpp; name = pch.cpp; path = ../../../../shared/cpp/ObjectModel/pch.cpp; sourceTree = "<group>"; };
		6B2242A12233439D000ACDA1 /* TextElementProperties.cpp */ = {isa = PBXFileReference; fileEncoding = 4; lastKnownFileType = sourcecode.cpp.cpp; name = TextElementProperties.cpp; path = ../../../../shared/cpp/ObjectModel/TextElementProperties.cpp; sourceTree = "<group>"; };
		6B2242A22233439D000ACDA1 /* TextElementProperties.h */ = {isa = PBXFileReference; fileEncoding = 4; lastKnownFileType = sourcecode.c.h; name = TextElementProperties.h; path = ../../../../shared/cpp/ObjectModel/TextElementProperties.h; sourceTree = "<group>"; };
		6B2242A52233442C000ACDA1 /* RichTextBlock.cpp */ = {isa = PBXFileReference; fileEncoding = 4; lastKnownFileType = sourcecode.cpp.cpp; name = RichTextBlock.cpp; path = ../../../../shared/cpp/ObjectModel/RichTextBlock.cpp; sourceTree = "<group>"; };
		6B2242A62233442C000ACDA1 /* RichTextBlock.h */ = {isa = PBXFileReference; fileEncoding = 4; lastKnownFileType = sourcecode.c.h; name = RichTextBlock.h; path = ../../../../shared/cpp/ObjectModel/RichTextBlock.h; sourceTree = "<group>"; };
		6B2242A922334451000ACDA1 /* TextRun.h */ = {isa = PBXFileReference; fileEncoding = 4; lastKnownFileType = sourcecode.c.h; name = TextRun.h; path = ../../../../shared/cpp/ObjectModel/TextRun.h; sourceTree = "<group>"; };
		6B2242AA22334451000ACDA1 /* TextRun.cpp */ = {isa = PBXFileReference; fileEncoding = 4; lastKnownFileType = sourcecode.cpp.cpp; name = TextRun.cpp; path = ../../../../shared/cpp/ObjectModel/TextRun.cpp; sourceTree = "<group>"; };
		6B2242AB22334451000ACDA1 /* Inline.h */ = {isa = PBXFileReference; fileEncoding = 4; lastKnownFileType = sourcecode.c.h; name = Inline.h; path = ../../../../shared/cpp/ObjectModel/Inline.h; sourceTree = "<group>"; };
		6B2242B322334492000ACDA1 /* Inline.cpp */ = {isa = PBXFileReference; fileEncoding = 4; lastKnownFileType = sourcecode.cpp.cpp; name = Inline.cpp; path = ../../../../shared/cpp/ObjectModel/Inline.cpp; sourceTree = "<group>"; };
		6B250FB1253F5F8E007FFCFB /* ACRTargetBuilder.h */ = {isa = PBXFileReference; fileEncoding = 4; lastKnownFileType = sourcecode.c.h; path = ACRTargetBuilder.h; sourceTree = "<group>"; };
		6B25D3E126138E3600A47AFB /* ACOEnums.h */ = {isa = PBXFileReference; fileEncoding = 4; lastKnownFileType = sourcecode.c.h; path = ACOEnums.h; sourceTree = "<group>"; };
		6B25D3E92613D83700A47AFB /* ACORenderContext.h */ = {isa = PBXFileReference; fileEncoding = 4; lastKnownFileType = sourcecode.c.h; path = ACORenderContext.h; sourceTree = "<group>"; };
		6B25D3EA2613D83700A47AFB /* ACORenderContext.mm */ = {isa = PBXFileReference; fileEncoding = 4; lastKnownFileType = sourcecode.cpp.objcpp; path = ACORenderContext.mm; sourceTree = "<group>"; };
		6B268FE620CF19E100D99C1B /* RemoteResourceInformation.h */ = {isa = PBXFileReference; fileEncoding = 4; lastKnownFileType = sourcecode.c.h; name = RemoteResourceInformation.h; path = ../../../../shared/cpp/ObjectModel/RemoteResourceInformation.h; sourceTree = "<group>"; };
		6B27CD6424BD52D500C0F90F /* ACRInputLabelView.h */ = {isa = PBXFileReference; fileEncoding = 4; lastKnownFileType = sourcecode.c.h; path = ACRInputLabelView.h; sourceTree = "<group>"; };
		6B27CD6524BD52D600C0F90F /* ACRInputLabelView.mm */ = {isa = PBXFileReference; fileEncoding = 4; lastKnownFileType = sourcecode.cpp.objcpp; path = ACRInputLabelView.mm; sourceTree = "<group>"; };
		6B377282260193FF0024E527 /* ACRActionExecuteRenderer.h */ = {isa = PBXFileReference; fileEncoding = 4; lastKnownFileType = sourcecode.c.h; path = ACRActionExecuteRenderer.h; sourceTree = "<group>"; };
		6B377283260194000024E527 /* ACRActionExecuteRenderer.mm */ = {isa = PBXFileReference; fileEncoding = 4; lastKnownFileType = sourcecode.cpp.objcpp; path = ACRActionExecuteRenderer.mm; sourceTree = "<group>"; };
		6B3787B820CB3E0E00015401 /* ACRContentHoldingUIScrollView.mm */ = {isa = PBXFileReference; fileEncoding = 4; lastKnownFileType = sourcecode.cpp.objcpp; path = ACRContentHoldingUIScrollView.mm; sourceTree = "<group>"; };
		6B3787B920CB3E0E00015401 /* ACRContentHoldingUIScrollView.h */ = {isa = PBXFileReference; fileEncoding = 4; lastKnownFileType = sourcecode.c.h; path = ACRContentHoldingUIScrollView.h; sourceTree = "<group>"; };
		6B4C05BE27864B0800882387 /* ACRImagePropertiesTests.mm */ = {isa = PBXFileReference; fileEncoding = 4; lastKnownFileType = sourcecode.cpp.objcpp; path = ACRImagePropertiesTests.mm; sourceTree = "<group>"; };
		6B5BA8BE2707BBD000719853 /* ACOWarning.mm */ = {isa = PBXFileReference; fileEncoding = 4; lastKnownFileType = sourcecode.cpp.objcpp; path = ACOWarning.mm; sourceTree = "<group>"; };
		6B5D240A212C89E70010EB07 /* ACORemoteResourceInformation.h */ = {isa = PBXFileReference; fileEncoding = 4; lastKnownFileType = sourcecode.c.h; path = ACORemoteResourceInformation.h; sourceTree = "<group>"; };
		6B5D240B212C89E70010EB07 /* ACORemoteResourceInformation.mm */ = {isa = PBXFileReference; fileEncoding = 4; lastKnownFileType = sourcecode.cpp.objcpp; path = ACORemoteResourceInformation.mm; sourceTree = "<group>"; };
		6B616C3E21CB1878003E29CE /* ACRToggleVisibilityTarget.mm */ = {isa = PBXFileReference; fileEncoding = 4; lastKnownFileType = sourcecode.cpp.objcpp; path = ACRToggleVisibilityTarget.mm; sourceTree = "<group>"; };
		6B616C4121CB20D1003E29CE /* ACRActionToggleVisibilityRenderer.h */ = {isa = PBXFileReference; fileEncoding = 4; lastKnownFileType = sourcecode.c.h; path = ACRActionToggleVisibilityRenderer.h; sourceTree = "<group>"; };
		6B616C4221CB20D1003E29CE /* ACRActionToggleVisibilityRenderer.mm */ = {isa = PBXFileReference; fileEncoding = 4; lastKnownFileType = sourcecode.cpp.objcpp; path = ACRActionToggleVisibilityRenderer.mm; sourceTree = "<group>"; };
		6B654C722708153100DF6A5F /* FluentUI.framework */ = {isa = PBXFileReference; explicitFileType = wrapper.framework; path = FluentUI.framework; sourceTree = BUILT_PRODUCTS_DIR; };
		6B654C742708168D00DF6A5F /* Action.ToggleVisibilityExhaustive.json */ = {isa = PBXFileReference; fileEncoding = 4; lastKnownFileType = text.json; path = Action.ToggleVisibilityExhaustive.json; sourceTree = "<group>"; };
		6B6840F61F25EC2D008A933F /* ACRInputChoiceSetRenderer.h */ = {isa = PBXFileReference; fileEncoding = 4; lastKnownFileType = sourcecode.c.h; path = ACRInputChoiceSetRenderer.h; sourceTree = "<group>"; };
		6B6840F71F25EC2D008A933F /* ACRInputChoiceSetRenderer.mm */ = {isa = PBXFileReference; fileEncoding = 4; lastKnownFileType = sourcecode.cpp.objcpp; path = ACRInputChoiceSetRenderer.mm; sourceTree = "<group>"; };
		6B696CD723202B1A00E1D607 /* ACRTargetBuilderDirector.mm */ = {isa = PBXFileReference; fileEncoding = 4; lastKnownFileType = sourcecode.cpp.objcpp; path = ACRTargetBuilderDirector.mm; sourceTree = "<group>"; };
		6B74403725BA71B60051F2A1 /* ACRImageProperties.h */ = {isa = PBXFileReference; fileEncoding = 4; lastKnownFileType = sourcecode.c.h; path = ACRImageProperties.h; sourceTree = "<group>"; };
		6B74403825BA71B60051F2A1 /* ACRImageProperties.mm */ = {isa = PBXFileReference; fileEncoding = 4; lastKnownFileType = sourcecode.cpp.objcpp; path = ACRImageProperties.mm; sourceTree = "<group>"; };
		6B7B1A8D20B4D2AA00260731 /* Media.cpp */ = {isa = PBXFileReference; fileEncoding = 4; lastKnownFileType = sourcecode.cpp.cpp; name = Media.cpp; path = ../../../../shared/cpp/ObjectModel/Media.cpp; sourceTree = "<group>"; };
		6B7B1A8E20B4D2AA00260731 /* MediaSource.cpp */ = {isa = PBXFileReference; fileEncoding = 4; lastKnownFileType = sourcecode.cpp.cpp; name = MediaSource.cpp; path = ../../../../shared/cpp/ObjectModel/MediaSource.cpp; sourceTree = "<group>"; };
		6B7B1A8F20B4D2AA00260731 /* MediaSource.h */ = {isa = PBXFileReference; fileEncoding = 4; lastKnownFileType = sourcecode.c.h; name = MediaSource.h; path = ../../../../shared/cpp/ObjectModel/MediaSource.h; sourceTree = "<group>"; };
		6B7B1A9020B4D2AB00260731 /* Media.h */ = {isa = PBXFileReference; fileEncoding = 4; lastKnownFileType = sourcecode.c.h; name = Media.h; path = ../../../../shared/cpp/ObjectModel/Media.h; sourceTree = "<group>"; };
		6B7B1A9520BE2CBB00260731 /* ACRUIImageView.mm */ = {isa = PBXFileReference; fileEncoding = 4; lastKnownFileType = sourcecode.cpp.objcpp; path = ACRUIImageView.mm; sourceTree = "<group>"; };
		6B7B1A9620BE2CBC00260731 /* ACRUIImageView.h */ = {isa = PBXFileReference; fileEncoding = 4; lastKnownFileType = sourcecode.c.h; path = ACRUIImageView.h; sourceTree = "<group>"; };
		6B8C76422641D8D6009548FA /* InternalId.h */ = {isa = PBXFileReference; fileEncoding = 4; lastKnownFileType = sourcecode.c.h; name = InternalId.h; path = ../../../../shared/cpp/ObjectModel/InternalId.h; sourceTree = "<group>"; };
		6B8C764A26449B07009548FA /* TableColumnDefinition.cpp */ = {isa = PBXFileReference; fileEncoding = 4; lastKnownFileType = sourcecode.cpp.cpp; name = TableColumnDefinition.cpp; path = ../../../../shared/cpp/ObjectModel/TableColumnDefinition.cpp; sourceTree = "<group>"; };
		6B8C764B26449B07009548FA /* Table.h */ = {isa = PBXFileReference; fileEncoding = 4; lastKnownFileType = sourcecode.c.h; name = Table.h; path = ../../../../shared/cpp/ObjectModel/Table.h; sourceTree = "<group>"; };
		6B8C764C26449B08009548FA /* TableCell.cpp */ = {isa = PBXFileReference; fileEncoding = 4; lastKnownFileType = sourcecode.cpp.cpp; name = TableCell.cpp; path = ../../../../shared/cpp/ObjectModel/TableCell.cpp; sourceTree = "<group>"; };
		6B8C764D26449B08009548FA /* TableColumnDefinition.h */ = {isa = PBXFileReference; fileEncoding = 4; lastKnownFileType = sourcecode.c.h; name = TableColumnDefinition.h; path = ../../../../shared/cpp/ObjectModel/TableColumnDefinition.h; sourceTree = "<group>"; };
		6B8C764E26449B08009548FA /* Table.cpp */ = {isa = PBXFileReference; fileEncoding = 4; lastKnownFileType = sourcecode.cpp.cpp; name = Table.cpp; path = ../../../../shared/cpp/ObjectModel/Table.cpp; sourceTree = "<group>"; };
		6B8C764F26449B08009548FA /* TableRow.h */ = {isa = PBXFileReference; fileEncoding = 4; lastKnownFileType = sourcecode.c.h; name = TableRow.h; path = ../../../../shared/cpp/ObjectModel/TableRow.h; sourceTree = "<group>"; };
		6B8C765026449B08009548FA /* TableRow.cpp */ = {isa = PBXFileReference; fileEncoding = 4; lastKnownFileType = sourcecode.cpp.cpp; name = TableRow.cpp; path = ../../../../shared/cpp/ObjectModel/TableRow.cpp; sourceTree = "<group>"; };
		6B8C765126449B08009548FA /* TableCell.h */ = {isa = PBXFileReference; fileEncoding = 4; lastKnownFileType = sourcecode.c.h; name = TableCell.h; path = ../../../../shared/cpp/ObjectModel/TableCell.h; sourceTree = "<group>"; };
		6B8C766226461E97009548FA /* ACOBundle.mm */ = {isa = PBXFileReference; fileEncoding = 4; lastKnownFileType = sourcecode.cpp.objcpp; path = ACOBundle.mm; sourceTree = "<group>"; };
		6B8C766326461E98009548FA /* ACRInputTableView.mm */ = {isa = PBXFileReference; fileEncoding = 4; lastKnownFileType = sourcecode.cpp.objcpp; path = ACRInputTableView.mm; sourceTree = "<group>"; };
		6B8C766426461E98009548FA /* ACOBundle.h */ = {isa = PBXFileReference; fileEncoding = 4; lastKnownFileType = sourcecode.c.h; path = ACOBundle.h; sourceTree = "<group>"; };
		6B92A7E32677DC8B00CAE3BF /* ACRChoiceSetCompactStyleView.mm */ = {isa = PBXFileReference; fileEncoding = 4; lastKnownFileType = sourcecode.cpp.objcpp; path = ACRChoiceSetCompactStyleView.mm; sourceTree = "<group>"; };
		6B92A7E52677DFAB00CAE3BF /* ACRChoiceSetCompactStyleView.h */ = {isa = PBXFileReference; fileEncoding = 4; lastKnownFileType = sourcecode.c.h; path = ACRChoiceSetCompactStyleView.h; sourceTree = "<group>"; };
		6B94F2DB24C7997D00E2B310 /* ACRTextInputHandler.h */ = {isa = PBXFileReference; fileEncoding = 4; lastKnownFileType = sourcecode.c.h; path = ACRTextInputHandler.h; sourceTree = "<group>"; };
		6B94F2DC24C7997D00E2B310 /* ACRTextInputHandler.mm */ = {isa = PBXFileReference; fileEncoding = 4; lastKnownFileType = sourcecode.cpp.objcpp; path = ACRTextInputHandler.mm; sourceTree = "<group>"; };
		6B9AB30E20DD82A2005C8E15 /* ACRTextView.h */ = {isa = PBXFileReference; fileEncoding = 4; lastKnownFileType = sourcecode.c.h; path = ACRTextView.h; sourceTree = "<group>"; };
		6B9AB30F20DD82A2005C8E15 /* ACRTextView.mm */ = {isa = PBXFileReference; fileEncoding = 4; lastKnownFileType = sourcecode.cpp.objcpp; path = ACRTextView.mm; sourceTree = "<group>"; };
		6B9BDF7120E1BD0E00F13155 /* ACRToggleInputDataSource.mm */ = {isa = PBXFileReference; fileEncoding = 4; lastKnownFileType = sourcecode.cpp.objcpp; path = ACRToggleInputDataSource.mm; sourceTree = "<group>"; };
		6B9BDF7D20F40D0F00F13155 /* ACOResourceResolvers.mm */ = {isa = PBXFileReference; fileEncoding = 4; lastKnownFileType = sourcecode.cpp.objcpp; path = ACOResourceResolvers.mm; sourceTree = "<group>"; };
		6B9BDF7E20F40D1000F13155 /* ACOResourceResolvers.h */ = {isa = PBXFileReference; fileEncoding = 4; lastKnownFileType = sourcecode.c.h; path = ACOResourceResolvers.h; sourceTree = "<group>"; };
		6B9BDFC920F6BF5D00F13155 /* ACOIResourceResolver.h */ = {isa = PBXFileReference; fileEncoding = 4; lastKnownFileType = sourcecode.c.h; path = ACOIResourceResolver.h; sourceTree = "<group>"; };
		6B9D650721095C7A00BB5C7B /* ACOMediaEvent.h */ = {isa = PBXFileReference; fileEncoding = 4; lastKnownFileType = sourcecode.c.h; path = ACOMediaEvent.h; sourceTree = "<group>"; };
		6B9D650821095C7A00BB5C7B /* ACOMediaEvent.mm */ = {isa = PBXFileReference; fileEncoding = 4; lastKnownFileType = sourcecode.cpp.objcpp; path = ACOMediaEvent.mm; sourceTree = "<group>"; };
		6B9D650C21095CBE00BB5C7B /* ACRMediaTarget.h */ = {isa = PBXFileReference; fileEncoding = 4; lastKnownFileType = sourcecode.c.h; path = ACRMediaTarget.h; sourceTree = "<group>"; };
		6B9D650D21095CBE00BB5C7B /* ACRMediaTarget.mm */ = {isa = PBXFileReference; fileEncoding = 4; lastKnownFileType = sourcecode.cpp.objcpp; path = ACRMediaTarget.mm; sourceTree = "<group>"; };
		6BAC0F2B228E2D7200E42DEB /* RichTextElementProperties.h */ = {isa = PBXFileReference; fileEncoding = 4; lastKnownFileType = sourcecode.c.h; name = RichTextElementProperties.h; path = ../../../../shared/cpp/ObjectModel/RichTextElementProperties.h; sourceTree = "<group>"; };
		6BAC0F2C228E2D7300E42DEB /* RichTextElementProperties.cpp */ = {isa = PBXFileReference; fileEncoding = 4; lastKnownFileType = sourcecode.cpp.cpp; name = RichTextElementProperties.cpp; path = ../../../../shared/cpp/ObjectModel/RichTextElementProperties.cpp; sourceTree = "<group>"; };
		6BB211FA20FF9FE9009EA1BA /* ACRActionSetRenderer.mm */ = {isa = PBXFileReference; fileEncoding = 4; lastKnownFileType = sourcecode.cpp.objcpp; path = ACRActionSetRenderer.mm; sourceTree = "<group>"; };
		6BB211FB20FF9FEA009EA1BA /* ACRActionSetRenderer.h */ = {isa = PBXFileReference; fileEncoding = 4; lastKnownFileType = sourcecode.c.h; path = ACRActionSetRenderer.h; sourceTree = "<group>"; };
		6BB211FE20FFF9C0009EA1BA /* ACRIMedia.h */ = {isa = PBXFileReference; fileEncoding = 4; lastKnownFileType = sourcecode.c.h; path = ACRIMedia.h; sourceTree = "<group>"; };
		6BB2120F210013AA009EA1BA /* AVKit.framework */ = {isa = PBXFileReference; lastKnownFileType = wrapper.framework; name = AVKit.framework; path = System/Library/Frameworks/AVKit.framework; sourceTree = SDKROOT; };
		6BB2121721001596009EA1BA /* AVFoundation.framework */ = {isa = PBXFileReference; lastKnownFileType = wrapper.framework; name = AVFoundation.framework; path = System/Library/Frameworks/AVFoundation.framework; sourceTree = SDKROOT; };
		6BBE841623CD184D00ECA586 /* ACREnums.h */ = {isa = PBXFileReference; fileEncoding = 4; lastKnownFileType = sourcecode.c.h; path = ACREnums.h; sourceTree = "<group>"; };
		6BBE841823CD184D00ECA586 /* ACOWarning.h */ = {isa = PBXFileReference; fileEncoding = 4; lastKnownFileType = sourcecode.c.h; path = ACOWarning.h; sourceTree = "<group>"; };
		6BBE841E23CE60E300ECA586 /* ACRMediaRenderer.h */ = {isa = PBXFileReference; fileEncoding = 4; lastKnownFileType = sourcecode.c.h; path = ACRMediaRenderer.h; sourceTree = "<group>"; };
		6BC30F6D21E56CF900B9FAAE /* UtiliOS.mm */ = {isa = PBXFileReference; fileEncoding = 4; lastKnownFileType = sourcecode.cpp.objcpp; path = UtiliOS.mm; sourceTree = "<group>"; };
		6BC30F7521E5750A00B9FAAE /* EnumMagic.h */ = {isa = PBXFileReference; fileEncoding = 4; lastKnownFileType = sourcecode.c.h; name = EnumMagic.h; path = ../../../../shared/cpp/ObjectModel/EnumMagic.h; sourceTree = "<group>"; };
		6BC30F7721E6E49E00B9FAAE /* ACRCustomActionRenderer.mm */ = {isa = PBXFileReference; fileEncoding = 4; lastKnownFileType = sourcecode.cpp.objcpp; path = ACRCustomActionRenderer.mm; sourceTree = "<group>"; };
		6BC30F7821E6E49E00B9FAAE /* ACRCustomActionRenderer.h */ = {isa = PBXFileReference; fileEncoding = 4; lastKnownFileType = sourcecode.c.h; path = ACRCustomActionRenderer.h; sourceTree = "<group>"; };
		6BCE4B202108EB4D00021A62 /* ACRAVPlayerViewHoldingUIView.h */ = {isa = PBXFileReference; fileEncoding = 4; lastKnownFileType = sourcecode.c.h; path = ACRAVPlayerViewHoldingUIView.h; sourceTree = "<group>"; };
		6BCE4B212108EB4E00021A62 /* ACRAVPlayerViewHoldingUIView.mm */ = {isa = PBXFileReference; fileEncoding = 4; lastKnownFileType = sourcecode.cpp.objcpp; path = ACRAVPlayerViewHoldingUIView.mm; sourceTree = "<group>"; };
		6BCE4B242108FA7C00021A62 /* ACRMediaRenderer.mm */ = {isa = PBXFileReference; fileEncoding = 4; lastKnownFileType = sourcecode.cpp.objcpp; path = ACRMediaRenderer.mm; sourceTree = "<group>"; };
		6BCE4B262108FA9300021A62 /* ACRTapGestureRecognizerFactory.mm */ = {isa = PBXFileReference; fileEncoding = 4; lastKnownFileType = sourcecode.cpp.objcpp; path = ACRTapGestureRecognizerFactory.mm; sourceTree = "<group>"; };
		6BCE4B282108FBD800021A62 /* ACRTapGestureRecognizerFactory.h */ = {isa = PBXFileReference; fileEncoding = 4; lastKnownFileType = sourcecode.c.h; path = ACRTapGestureRecognizerFactory.h; sourceTree = "<group>"; };
		6BD025EB254784660009B019 /* ACOInputResults.h */ = {isa = PBXFileReference; fileEncoding = 4; lastKnownFileType = sourcecode.c.h; path = ACOInputResults.h; sourceTree = "<group>"; };
		6BD025EC254784670009B019 /* ACOInputResults.mm */ = {isa = PBXFileReference; fileEncoding = 4; lastKnownFileType = sourcecode.cpp.objcpp; path = ACOInputResults.mm; sourceTree = "<group>"; };
		6BD859F826F2CA7B0086F5BA /* ACOFillerSpaceManager.h */ = {isa = PBXFileReference; fileEncoding = 4; lastKnownFileType = sourcecode.c.h; path = ACOFillerSpaceManager.h; sourceTree = "<group>"; };
		6BD859F926F2CA7B0086F5BA /* ACOFillerSpaceManager.mm */ = {isa = PBXFileReference; fileEncoding = 4; lastKnownFileType = sourcecode.cpp.objcpp; path = ACOFillerSpaceManager.mm; sourceTree = "<group>"; };
		6BDE5C3826FEA7C9003A1DDB /* ACRAggregateTarget.h */ = {isa = PBXFileReference; fileEncoding = 4; lastKnownFileType = sourcecode.c.h; path = ACRAggregateTarget.h; sourceTree = "<group>"; };
		6BDE5C3926FEA7DB003A1DDB /* ACROverflowTarget.mm */ = {isa = PBXFileReference; fileEncoding = 4; lastKnownFileType = sourcecode.cpp.objcpp; path = ACROverflowTarget.mm; sourceTree = "<group>"; };
		6BDE5C3A26FEA7DB003A1DDB /* ACROverflowTarget.h */ = {isa = PBXFileReference; fileEncoding = 4; lastKnownFileType = sourcecode.c.h; path = ACROverflowTarget.h; sourceTree = "<group>"; };
		6BDE5C3B26FEA7DB003A1DDB /* ACRBaseTarget.mm */ = {isa = PBXFileReference; fileEncoding = 4; lastKnownFileType = sourcecode.cpp.objcpp; path = ACRBaseTarget.mm; sourceTree = "<group>"; };
		6BDE5C3C26FEA7DB003A1DDB /* ACRBaseTarget.h */ = {isa = PBXFileReference; fileEncoding = 4; lastKnownFileType = sourcecode.c.h; path = ACRBaseTarget.h; sourceTree = "<group>"; };
		6BDE5C3E26FEA7DB003A1DDB /* ACRShowCardTarget.mm */ = {isa = PBXFileReference; fileEncoding = 4; lastKnownFileType = sourcecode.cpp.objcpp; path = ACRShowCardTarget.mm; sourceTree = "<group>"; };
		6BDE5C3F26FEA7DC003A1DDB /* ACRAggregateTarget.mm */ = {isa = PBXFileReference; fileEncoding = 4; lastKnownFileType = sourcecode.cpp.objcpp; path = ACRAggregateTarget.mm; sourceTree = "<group>"; };
		6BE6C7A426E17132009E9171 /* ColumnSet.VerticalStretch.json */ = {isa = PBXFileReference; fileEncoding = 4; lastKnownFileType = text.json; name = ColumnSet.VerticalStretch.json; path = ../../../../../../samples/v1.1/Tests/ColumnSet.VerticalStretch.json; sourceTree = "<group>"; };
		6BE6C7AE26E2C969009E9171 /* ACRCustomRenderers.h */ = {isa = PBXFileReference; lastKnownFileType = sourcecode.c.h; path = ACRCustomRenderers.h; sourceTree = "<group>"; };
		6BE6C7AF26E2C9A3009E9171 /* ACRCustomRenderers.mm */ = {isa = PBXFileReference; lastKnownFileType = sourcecode.cpp.objcpp; path = ACRCustomRenderers.mm; sourceTree = "<group>"; };
		6BE6C7B126E2DF29009E9171 /* Container.VerticalContentAlignment2.json */ = {isa = PBXFileReference; fileEncoding = 4; lastKnownFileType = text.json; path = Container.VerticalContentAlignment2.json; sourceTree = "<group>"; };
		6BE6C7B526E2E140009E9171 /* Column.VerticalAlignment.json */ = {isa = PBXFileReference; fileEncoding = 4; lastKnownFileType = text.json; path = Column.VerticalAlignment.json; sourceTree = "<group>"; };
		6BE6C7B726E2E30A009E9171 /* Container.VerticalContentAlignment.json */ = {isa = PBXFileReference; fileEncoding = 4; lastKnownFileType = text.json; path = Container.VerticalContentAlignment.json; sourceTree = "<group>"; };
		6BE6C7B826E2E30A009E9171 /* ColumnSet.Image.VerticalStretch.json */ = {isa = PBXFileReference; fileEncoding = 4; lastKnownFileType = text.json; path = ColumnSet.Image.VerticalStretch.json; sourceTree = "<group>"; };
		6BE6C7B926E2E30A009E9171 /* ColumnSet.FactSet.VerticalStretch.json */ = {isa = PBXFileReference; fileEncoding = 4; lastKnownFileType = text.json; path = ColumnSet.FactSet.VerticalStretch.json; sourceTree = "<group>"; };
		6BE6C7BD26E2E4EC009E9171 /* ColumnSet.VerticalStretch.json */ = {isa = PBXFileReference; fileEncoding = 4; lastKnownFileType = text.json; path = ColumnSet.VerticalStretch.json; sourceTree = "<group>"; };
		6BE6C7BF26E2ECEA009E9171 /* ADCMockResolver.m */ = {isa = PBXFileReference; fileEncoding = 4; lastKnownFileType = sourcecode.c.objc; path = ADCMockResolver.m; sourceTree = "<group>"; };
		6BE6C7C026E2ECEA009E9171 /* ADCMockResolver.h */ = {isa = PBXFileReference; fileEncoding = 4; lastKnownFileType = sourcecode.c.h; path = ADCMockResolver.h; sourceTree = "<group>"; };
		6BE6C7C226E2F07C009E9171 /* sample.json */ = {isa = PBXFileReference; fileEncoding = 4; lastKnownFileType = text.json; name = sample.json; path = ../../../ADCIOSVisualizer/resources/sample.json; sourceTree = "<group>"; };
		6BE6C7C426E7CDCF009E9171 /* ColumnSet.Input.ChoiceSet.VerticalStretch.json */ = {isa = PBXFileReference; fileEncoding = 4; lastKnownFileType = text.json; path = ColumnSet.Input.ChoiceSet.VerticalStretch.json; sourceTree = "<group>"; };
		6BE8DFD3249C4C1B005EFE66 /* ACRToggleInputView.mm */ = {isa = PBXFileReference; lastKnownFileType = sourcecode.cpp.objcpp; path = ACRToggleInputView.mm; sourceTree = "<group>"; };
		6BE8DFD5249C5126005EFE66 /* ACRToggleInputView.h */ = {isa = PBXFileReference; lastKnownFileType = sourcecode.c.h; path = ACRToggleInputView.h; sourceTree = "<group>"; };
		6BF430752190DDCA0068E432 /* ACRQuickReplyView.h */ = {isa = PBXFileReference; fileEncoding = 4; lastKnownFileType = sourcecode.c.h; path = ACRQuickReplyView.h; sourceTree = "<group>"; };
		6BF430762190DDCA0068E432 /* ACRQuickReplyView.mm */ = {isa = PBXFileReference; fileEncoding = 4; lastKnownFileType = sourcecode.cpp.objcpp; path = ACRQuickReplyView.mm; sourceTree = "<group>"; };
		6BF4307D219129600068E432 /* ACRQuickReplyMultilineView.h */ = {isa = PBXFileReference; fileEncoding = 4; lastKnownFileType = sourcecode.c.h; path = ACRQuickReplyMultilineView.h; sourceTree = "<group>"; };
		6BF4307E219129600068E432 /* ACRQuickReplyMultilineView.mm */ = {isa = PBXFileReference; fileEncoding = 4; lastKnownFileType = sourcecode.cpp.objcpp; path = ACRQuickReplyMultilineView.mm; sourceTree = "<group>"; };
		6BFCA13A264F54B000195CA7 /* ACRTableRow.h */ = {isa = PBXFileReference; fileEncoding = 4; lastKnownFileType = sourcecode.c.h; path = ACRTableRow.h; sourceTree = "<group>"; };
		6BFCA13B264F54B100195CA7 /* ACRTableView.h */ = {isa = PBXFileReference; fileEncoding = 4; lastKnownFileType = sourcecode.c.h; path = ACRTableView.h; sourceTree = "<group>"; };
		6BFCA13C264F54B200195CA7 /* ACRTableRow.mm */ = {isa = PBXFileReference; fileEncoding = 4; lastKnownFileType = sourcecode.cpp.objcpp; path = ACRTableRow.mm; sourceTree = "<group>"; };
		6BFCA13D264F54B300195CA7 /* ACRTableView.mm */ = {isa = PBXFileReference; fileEncoding = 4; lastKnownFileType = sourcecode.cpp.objcpp; path = ACRTableView.mm; sourceTree = "<group>"; };
		6BFCA13F264F54B500195CA7 /* ACRTableCellView.mm */ = {isa = PBXFileReference; fileEncoding = 4; lastKnownFileType = sourcecode.cpp.objcpp; path = ACRTableCellView.mm; sourceTree = "<group>"; };
		6BFCA1462653270200195CA7 /* ACRTableCellRenderer.h */ = {isa = PBXFileReference; fileEncoding = 4; lastKnownFileType = sourcecode.c.h; path = ACRTableCellRenderer.h; sourceTree = "<group>"; };
		6BFCA1472653270200195CA7 /* ACRTableCellRenderer.mm */ = {isa = PBXFileReference; fileEncoding = 4; lastKnownFileType = sourcecode.cpp.objcpp; path = ACRTableCellRenderer.mm; sourceTree = "<group>"; };
		6BFCA14A265452E000195CA7 /* ACRTableRenderer.h */ = {isa = PBXFileReference; fileEncoding = 4; lastKnownFileType = sourcecode.c.h; path = ACRTableRenderer.h; sourceTree = "<group>"; };
		6BFCA14B265452E100195CA7 /* ACRTableRenderer.mm */ = {isa = PBXFileReference; fileEncoding = 4; lastKnownFileType = sourcecode.cpp.objcpp; path = ACRTableRenderer.mm; sourceTree = "<group>"; };
		6BFF23DD2714C0EF00183C59 /* ACOBaseCardElementPrivate.h */ = {isa = PBXFileReference; fileEncoding = 4; lastKnownFileType = sourcecode.c.h; name = ACOBaseCardElementPrivate.h; path = PrivateHeaders/ACOBaseCardElementPrivate.h; sourceTree = "<group>"; };
		6BFF23DE2714C0EF00183C59 /* ACRInputLabelViewPrivate.h */ = {isa = PBXFileReference; fileEncoding = 4; lastKnownFileType = sourcecode.c.h; name = ACRInputLabelViewPrivate.h; path = PrivateHeaders/ACRInputLabelViewPrivate.h; sourceTree = "<group>"; };
		6BFF23DF2714C0F000183C59 /* ACRViewPrivate.h */ = {isa = PBXFileReference; fileEncoding = 4; lastKnownFileType = sourcecode.c.h; name = ACRViewPrivate.h; path = PrivateHeaders/ACRViewPrivate.h; sourceTree = "<group>"; };
		6BFF23E02714C0F000183C59 /* ACOAuthenticationPrivate.h */ = {isa = PBXFileReference; fileEncoding = 4; lastKnownFileType = sourcecode.c.h; name = ACOAuthenticationPrivate.h; path = PrivateHeaders/ACOAuthenticationPrivate.h; sourceTree = "<group>"; };
		6BFF23E12714C0F000183C59 /* ACORemoteResourceInformationPrivate.h */ = {isa = PBXFileReference; fileEncoding = 4; lastKnownFileType = sourcecode.c.h; name = ACORemoteResourceInformationPrivate.h; path = PrivateHeaders/ACORemoteResourceInformationPrivate.h; sourceTree = "<group>"; };
		6BFF23E22714C0F000183C59 /* ACOHostConfigPrivate.h */ = {isa = PBXFileReference; fileEncoding = 4; lastKnownFileType = sourcecode.c.h; name = ACOHostConfigPrivate.h; path = PrivateHeaders/ACOHostConfigPrivate.h; sourceTree = "<group>"; };
		6BFF23E32714C0F000183C59 /* ACOParseContextPrivate.h */ = {isa = PBXFileReference; fileEncoding = 4; lastKnownFileType = sourcecode.c.h; name = ACOParseContextPrivate.h; path = PrivateHeaders/ACOParseContextPrivate.h; sourceTree = "<group>"; };
		6BFF23E42714C0F000183C59 /* ACOAdaptiveCardPrivate.h */ = {isa = PBXFileReference; fileEncoding = 4; lastKnownFileType = sourcecode.c.h; name = ACOAdaptiveCardPrivate.h; path = PrivateHeaders/ACOAdaptiveCardPrivate.h; sourceTree = "<group>"; };
		6BFF23E52714C0F000183C59 /* ACRRendererPrivate.h */ = {isa = PBXFileReference; fileEncoding = 4; lastKnownFileType = sourcecode.c.h; name = ACRRendererPrivate.h; path = PrivateHeaders/ACRRendererPrivate.h; sourceTree = "<group>"; };
		6BFF23E62714C0F000183C59 /* ACRRegistrationPrivate.h */ = {isa = PBXFileReference; fileEncoding = 4; lastKnownFileType = sourcecode.c.h; name = ACRRegistrationPrivate.h; path = PrivateHeaders/ACRRegistrationPrivate.h; sourceTree = "<group>"; };
		6BFF23E72714C0F000183C59 /* ACRParseWarningPrivate.h */ = {isa = PBXFileReference; fileEncoding = 4; lastKnownFileType = sourcecode.c.h; name = ACRParseWarningPrivate.h; path = PrivateHeaders/ACRParseWarningPrivate.h; sourceTree = "<group>"; };
		6BFF23E82714C0F000183C59 /* ACORefreshPrivate.h */ = {isa = PBXFileReference; fileEncoding = 4; lastKnownFileType = sourcecode.c.h; name = ACORefreshPrivate.h; path = PrivateHeaders/ACORefreshPrivate.h; sourceTree = "<group>"; };
		6BFF23E92714C0F000183C59 /* ACOBaseActionElementPrivate.h */ = {isa = PBXFileReference; fileEncoding = 4; lastKnownFileType = sourcecode.c.h; name = ACOBaseActionElementPrivate.h; path = PrivateHeaders/ACOBaseActionElementPrivate.h; sourceTree = "<group>"; };
		6BFF23EA2714C0F000183C59 /* ACOTokenExchangeResourcePrivate.h */ = {isa = PBXFileReference; fileEncoding = 4; lastKnownFileType = sourcecode.c.h; name = ACOTokenExchangeResourcePrivate.h; path = PrivateHeaders/ACOTokenExchangeResourcePrivate.h; sourceTree = "<group>"; };
		6BFF23EB2714C0F000183C59 /* ACOMediaEventPrivate.h */ = {isa = PBXFileReference; fileEncoding = 4; lastKnownFileType = sourcecode.c.h; name = ACOMediaEventPrivate.h; path = PrivateHeaders/ACOMediaEventPrivate.h; sourceTree = "<group>"; };
		6BFF23EC2714C0F000183C59 /* ACOAuthCardButtonPrivate.h */ = {isa = PBXFileReference; fileEncoding = 4; lastKnownFileType = sourcecode.c.h; name = ACOAuthCardButtonPrivate.h; path = PrivateHeaders/ACOAuthCardButtonPrivate.h; sourceTree = "<group>"; };
		6BFF23ED2714C0F000183C59 /* ACOActionOverflowPrivate.h */ = {isa = PBXFileReference; fileEncoding = 4; lastKnownFileType = sourcecode.c.h; name = ACOActionOverflowPrivate.h; path = PrivateHeaders/ACOActionOverflowPrivate.h; sourceTree = "<group>"; };
		6BFF23FF2714CA7600183C59 /* ACRChoiceSetViewDataSource.h */ = {isa = PBXFileReference; fileEncoding = 4; lastKnownFileType = sourcecode.c.h; name = ACRChoiceSetViewDataSource.h; path = PrivateHeaders/ACRChoiceSetViewDataSource.h; sourceTree = "<group>"; };
		6BFF24032714E1BD00183C59 /* ACRDateTextField.h */ = {isa = PBXFileReference; fileEncoding = 4; lastKnownFileType = sourcecode.c.h; name = ACRDateTextField.h; path = PrivateHeaders/ACRDateTextField.h; sourceTree = "<group>"; };
		6BFF24052714E26900183C59 /* ACRToggleInputDataSource.h */ = {isa = PBXFileReference; fileEncoding = 4; lastKnownFileType = sourcecode.c.h; name = ACRToggleInputDataSource.h; path = PrivateHeaders/ACRToggleInputDataSource.h; sourceTree = "<group>"; };
		6BFF24072714E30B00183C59 /* ACRShowCardTarget.h */ = {isa = PBXFileReference; fileEncoding = 4; lastKnownFileType = sourcecode.c.h; name = ACRShowCardTarget.h; path = PrivateHeaders/ACRShowCardTarget.h; sourceTree = "<group>"; };
		6BFF24092714E33000183C59 /* ACRToggleVisibilityTarget.h */ = {isa = PBXFileReference; fileEncoding = 4; lastKnownFileType = sourcecode.c.h; name = ACRToggleVisibilityTarget.h; path = PrivateHeaders/ACRToggleVisibilityTarget.h; sourceTree = "<group>"; };
		6BFF240B2714E3D100183C59 /* ACRSeparator.h */ = {isa = PBXFileReference; fileEncoding = 4; lastKnownFileType = sourcecode.c.h; name = ACRSeparator.h; path = PrivateHeaders/ACRSeparator.h; sourceTree = "<group>"; };
		6BFF240D2714E42800183C59 /* ACRTableCellView.h */ = {isa = PBXFileReference; fileEncoding = 4; lastKnownFileType = sourcecode.c.h; name = ACRTableCellView.h; path = PrivateHeaders/ACRTableCellView.h; sourceTree = "<group>"; };
		6BFF240F2714E46300183C59 /* ACRImageSetUICollectionView.h */ = {isa = PBXFileReference; fileEncoding = 4; lastKnownFileType = sourcecode.c.h; name = ACRImageSetUICollectionView.h; path = PrivateHeaders/ACRImageSetUICollectionView.h; sourceTree = "<group>"; };
		6BFF24112714E99C00183C59 /* ACRTargetBuilderDirector.h */ = {isa = PBXFileReference; fileEncoding = 4; lastKnownFileType = sourcecode.c.h; name = ACRTargetBuilderDirector.h; path = PrivateHeaders/ACRTargetBuilderDirector.h; sourceTree = "<group>"; };
		6BFF24132714EF2200183C59 /* UtiliOS.h */ = {isa = PBXFileReference; fileEncoding = 4; lastKnownFileType = sourcecode.c.h; name = UtiliOS.h; path = PrivateHeaders/UtiliOS.h; sourceTree = "<group>"; };
		6BFF24152714FA1D00183C59 /* AdaptiveCards.h */ = {isa = PBXFileReference; fileEncoding = 4; lastKnownFileType = sourcecode.c.h; path = AdaptiveCards.h; sourceTree = "<group>"; };
		6BFF99B925FFF53D0028069F /* AuthCardButton.h */ = {isa = PBXFileReference; fileEncoding = 4; lastKnownFileType = sourcecode.c.h; name = AuthCardButton.h; path = ../../../../shared/cpp/ObjectModel/AuthCardButton.h; sourceTree = "<group>"; };
		6BFF99BA25FFF53D0028069F /* ExecuteAction.h */ = {isa = PBXFileReference; fileEncoding = 4; lastKnownFileType = sourcecode.c.h; name = ExecuteAction.h; path = ../../../../shared/cpp/ObjectModel/ExecuteAction.h; sourceTree = "<group>"; };
		6BFF99BB25FFF53D0028069F /* AuthCardButton.cpp */ = {isa = PBXFileReference; fileEncoding = 4; lastKnownFileType = sourcecode.cpp.cpp; name = AuthCardButton.cpp; path = ../../../../shared/cpp/ObjectModel/AuthCardButton.cpp; sourceTree = "<group>"; };
		6BFF99BC25FFF53D0028069F /* TokenExchangeResource.h */ = {isa = PBXFileReference; fileEncoding = 4; lastKnownFileType = sourcecode.c.h; name = TokenExchangeResource.h; path = ../../../../shared/cpp/ObjectModel/TokenExchangeResource.h; sourceTree = "<group>"; };
		6BFF99BD25FFF53D0028069F /* Authentication.h */ = {isa = PBXFileReference; fileEncoding = 4; lastKnownFileType = sourcecode.c.h; name = Authentication.h; path = ../../../../shared/cpp/ObjectModel/Authentication.h; sourceTree = "<group>"; };
		6BFF99BE25FFF53D0028069F /* ExecuteAction.cpp */ = {isa = PBXFileReference; fileEncoding = 4; lastKnownFileType = sourcecode.cpp.cpp; name = ExecuteAction.cpp; path = ../../../../shared/cpp/ObjectModel/ExecuteAction.cpp; sourceTree = "<group>"; };
		6BFF99BF25FFF53D0028069F /* Refresh.cpp */ = {isa = PBXFileReference; fileEncoding = 4; lastKnownFileType = sourcecode.cpp.cpp; name = Refresh.cpp; path = ../../../../shared/cpp/ObjectModel/Refresh.cpp; sourceTree = "<group>"; };
		6BFF99C025FFF53D0028069F /* Refresh.h */ = {isa = PBXFileReference; fileEncoding = 4; lastKnownFileType = sourcecode.c.h; name = Refresh.h; path = ../../../../shared/cpp/ObjectModel/Refresh.h; sourceTree = "<group>"; };
		6BFF99C125FFF53D0028069F /* TokenExchangeResource.cpp */ = {isa = PBXFileReference; fileEncoding = 4; lastKnownFileType = sourcecode.cpp.cpp; name = TokenExchangeResource.cpp; path = ../../../../shared/cpp/ObjectModel/TokenExchangeResource.cpp; sourceTree = "<group>"; };
		6BFF99C225FFF53D0028069F /* Authentication.cpp */ = {isa = PBXFileReference; fileEncoding = 4; lastKnownFileType = sourcecode.cpp.cpp; name = Authentication.cpp; path = ../../../../shared/cpp/ObjectModel/Authentication.cpp; sourceTree = "<group>"; };
		6BFF99DD260012380028069F /* ACORefresh.h */ = {isa = PBXFileReference; fileEncoding = 4; lastKnownFileType = sourcecode.c.h; path = ACORefresh.h; sourceTree = "<group>"; };
		6BFF99DE260012380028069F /* ACORefresh.mm */ = {isa = PBXFileReference; fileEncoding = 4; lastKnownFileType = sourcecode.cpp.objcpp; path = ACORefresh.mm; sourceTree = "<group>"; };
		6BFF99EA2600387A0028069F /* ACOTokenExchangeResource.h */ = {isa = PBXFileReference; fileEncoding = 4; lastKnownFileType = sourcecode.c.h; path = ACOTokenExchangeResource.h; sourceTree = "<group>"; };
		6BFF99EB2600387A0028069F /* ACOTokenExchangeResource.mm */ = {isa = PBXFileReference; fileEncoding = 4; lastKnownFileType = sourcecode.cpp.objcpp; path = ACOTokenExchangeResource.mm; sourceTree = "<group>"; };
		6BFF99F826003EBA0028069F /* ACOAutoCardButton.mm */ = {isa = PBXFileReference; fileEncoding = 4; lastKnownFileType = sourcecode.cpp.objcpp; path = ACOAutoCardButton.mm; sourceTree = "<group>"; };
		6BFF99F926003EBA0028069F /* ACOAuthCardButton.h */ = {isa = PBXFileReference; fileEncoding = 4; lastKnownFileType = sourcecode.c.h; path = ACOAuthCardButton.h; sourceTree = "<group>"; };
		6BFF9A0026004C580028069F /* ACOAuthentication.h */ = {isa = PBXFileReference; fileEncoding = 4; lastKnownFileType = sourcecode.c.h; path = ACOAuthentication.h; sourceTree = "<group>"; };
		6BFF9A0226004C580028069F /* ACOAuthentication.mm */ = {isa = PBXFileReference; fileEncoding = 4; lastKnownFileType = sourcecode.cpp.objcpp; path = ACOAuthentication.mm; sourceTree = "<group>"; };
		7487FDBA022A78CA95546EB1 /* Pods_AdaptiveCards_AdaptiveCardsTests.framework */ = {isa = PBXFileReference; explicitFileType = wrapper.framework; includeInIndex = 0; path = Pods_AdaptiveCards_AdaptiveCardsTests.framework; sourceTree = BUILT_PRODUCTS_DIR; };
		7751C0722CAC0EEB00C876DD /* ACRPageControl.h */ = {isa = PBXFileReference; fileEncoding = 4; lastKnownFileType = sourcecode.c.h; name = ACRPageControl.h; path = PrivateHeaders/ACRPageControl.h; sourceTree = "<group>"; };
		7751C0742CAC0F0B00C876DD /* ACRCarouselView.h */ = {isa = PBXFileReference; fileEncoding = 4; lastKnownFileType = sourcecode.c.h; name = ACRCarouselView.h; path = PrivateHeaders/ACRCarouselView.h; sourceTree = "<group>"; };
		7751C0752CAC0F0B00C876DD /* ACRCarouselViewRenderer.h */ = {isa = PBXFileReference; fileEncoding = 4; lastKnownFileType = sourcecode.c.h; name = ACRCarouselViewRenderer.h; path = PrivateHeaders/ACRCarouselViewRenderer.h; sourceTree = "<group>"; };
		7751C0762CAC0F0B00C876DD /* ACRCarouselPageContainerView.h */ = {isa = PBXFileReference; fileEncoding = 4; lastKnownFileType = sourcecode.c.h; name = ACRCarouselPageContainerView.h; path = PrivateHeaders/ACRCarouselPageContainerView.h; sourceTree = "<group>"; };
		7751C07A2CAC0F4100C876DD /* ACRCarouselPageView.h */ = {isa = PBXFileReference; fileEncoding = 4; lastKnownFileType = sourcecode.c.h; name = ACRCarouselPageView.h; path = PrivateHeaders/ACRCarouselPageView.h; sourceTree = "<group>"; };
		7762DE922CB3B8BD0051C112 /* ACRDirectionalPanGestureRecognizer.m */ = {isa = PBXFileReference; lastKnownFileType = sourcecode.c.objc; path = ACRDirectionalPanGestureRecognizer.m; sourceTree = "<group>"; };
		7762DE972CB3F8500051C112 /* ACRDirectionalPanGestureRecognizer.h */ = {isa = PBXFileReference; lastKnownFileType = sourcecode.c.h; path = ACRDirectionalPanGestureRecognizer.h; sourceTree = "<group>"; };
		7773A9112CA2D20100097C06 /* AdaptiveCardCarouselTests.mm */ = {isa = PBXFileReference; explicitFileType = sourcecode.cpp.objcpp; fileEncoding = 4; path = AdaptiveCardCarouselTests.mm; sourceTree = "<group>"; };
		7773A9142CA2D32E00097C06 /* Carousel.valid.json */ = {isa = PBXFileReference; fileEncoding = 4; lastKnownFileType = text.json; path = Carousel.valid.json; sourceTree = "<group>"; };
		7773A9162CA2D33400097C06 /* Carousel.invalid.json */ = {isa = PBXFileReference; fileEncoding = 4; lastKnownFileType = text.json; path = Carousel.invalid.json; sourceTree = "<group>"; };
		7773C2DA2CA3FF8600097C06 /* ACRCarouselPageView.mm */ = {isa = PBXFileReference; fileEncoding = 4; lastKnownFileType = sourcecode.cpp.objcpp; path = ACRCarouselPageView.mm; sourceTree = "<group>"; };
		7773C2E12CA558AE00097C06 /* ACRCarouselPageContainerView.mm */ = {isa = PBXFileReference; fileEncoding = 4; lastKnownFileType = sourcecode.cpp.objcpp; path = ACRCarouselPageContainerView.mm; sourceTree = "<group>"; };
		7773C2E42CA5592200097C06 /* ACRCarouselView.mm */ = {isa = PBXFileReference; fileEncoding = 4; lastKnownFileType = sourcecode.cpp.objcpp; path = ACRCarouselView.mm; sourceTree = "<group>"; };
		7773C2E82CA5656100097C06 /* ACRPageControl.mm */ = {isa = PBXFileReference; fileEncoding = 4; lastKnownFileType = sourcecode.cpp.objcpp; path = ACRPageControl.mm; sourceTree = "<group>"; };
		7ECFB63E219A3940004727A9 /* ParseContext.cpp */ = {isa = PBXFileReference; fileEncoding = 4; lastKnownFileType = sourcecode.cpp.cpp; name = ParseContext.cpp; path = ../../../../shared/cpp/ObjectModel/ParseContext.cpp; sourceTree = "<group>"; };
		7ECFB63F219A3940004727A9 /* ParseContext.h */ = {isa = PBXFileReference; fileEncoding = 4; lastKnownFileType = sourcecode.c.h; name = ParseContext.h; path = ../../../../shared/cpp/ObjectModel/ParseContext.h; sourceTree = "<group>"; };
		7EDC0F65213878E800077A13 /* SemanticVersion.h */ = {isa = PBXFileReference; fileEncoding = 4; lastKnownFileType = sourcecode.c.h; name = SemanticVersion.h; path = ../../../../shared/cpp/ObjectModel/SemanticVersion.h; sourceTree = "<group>"; };
		7EDC0F66213878E800077A13 /* SemanticVersion.cpp */ = {isa = PBXFileReference; fileEncoding = 4; lastKnownFileType = sourcecode.cpp.cpp; name = SemanticVersion.cpp; path = ../../../../shared/cpp/ObjectModel/SemanticVersion.cpp; sourceTree = "<group>"; };
		7EF8879B21F14CDD00BAFF02 /* BackgroundImage.h */ = {isa = PBXFileReference; fileEncoding = 4; lastKnownFileType = sourcecode.c.h; name = BackgroundImage.h; path = ../../../../shared/cpp/ObjectModel/BackgroundImage.h; sourceTree = "<group>"; };
		7EF8879C21F14CDD00BAFF02 /* BackgroundImage.cpp */ = {isa = PBXFileReference; fileEncoding = 4; lastKnownFileType = sourcecode.cpp.cpp; name = BackgroundImage.cpp; path = ../../../../shared/cpp/ObjectModel/BackgroundImage.cpp; sourceTree = "<group>"; };
		8404BA8C226697800091A0AD /* FeatureRegistration.h */ = {isa = PBXFileReference; fileEncoding = 4; lastKnownFileType = sourcecode.c.h; name = FeatureRegistration.h; path = ../../../../shared/cpp/ObjectModel/FeatureRegistration.h; sourceTree = "<group>"; };
		8404BA8D226697800091A0AD /* FeatureRegistration.cpp */ = {isa = PBXFileReference; fileEncoding = 4; lastKnownFileType = sourcecode.cpp.cpp; name = FeatureRegistration.cpp; path = ../../../../shared/cpp/ObjectModel/FeatureRegistration.cpp; sourceTree = "<group>"; };
		84AE295327FFA26F00D01B82 /* ContentSource.cpp */ = {isa = PBXFileReference; fileEncoding = 4; lastKnownFileType = sourcecode.cpp.cpp; name = ContentSource.cpp; path = ../../../../shared/cpp/ObjectModel/ContentSource.cpp; sourceTree = "<group>"; };
		84AE295427FFA26F00D01B82 /* CMakeLists.txt */ = {isa = PBXFileReference; fileEncoding = 4; lastKnownFileType = text; name = CMakeLists.txt; path = ../../../../shared/cpp/ObjectModel/CMakeLists.txt; sourceTree = "<group>"; };
		84AE295527FFA26F00D01B82 /* ContentSource.h */ = {isa = PBXFileReference; fileEncoding = 4; lastKnownFileType = sourcecode.c.h; name = ContentSource.h; path = ../../../../shared/cpp/ObjectModel/ContentSource.h; sourceTree = "<group>"; };
		84AE295627FFA26F00D01B82 /* CaptionSource.h */ = {isa = PBXFileReference; fileEncoding = 4; lastKnownFileType = sourcecode.c.h; name = CaptionSource.h; path = ../../../../shared/cpp/ObjectModel/CaptionSource.h; sourceTree = "<group>"; };
		84AE295727FFA26F00D01B82 /* CaptionSource.cpp */ = {isa = PBXFileReference; fileEncoding = 4; lastKnownFileType = sourcecode.cpp.cpp; name = CaptionSource.cpp; path = ../../../../shared/cpp/ObjectModel/CaptionSource.cpp; sourceTree = "<group>"; };
<<<<<<< HEAD
		900787C12DDA6C460080519E /* SwiftActionElementParser.swift */ = {isa = PBXFileReference; lastKnownFileType = sourcecode.swift; path = SwiftActionElementParser.swift; sourceTree = "<group>"; };
		900787C22DDA6C460080519E /* SwiftAdaptiveBase64Util.swift */ = {isa = PBXFileReference; lastKnownFileType = sourcecode.swift; path = SwiftAdaptiveBase64Util.swift; sourceTree = "<group>"; };
		900787C32DDA6C460080519E /* SwiftElementParserRegistration.swift */ = {isa = PBXFileReference; lastKnownFileType = sourcecode.swift; path = SwiftElementParserRegistration.swift; sourceTree = "<group>"; };
		900787C42DDA6C460080519E /* SwiftLegacyACSupport.swift */ = {isa = PBXFileReference; lastKnownFileType = sourcecode.swift; path = SwiftLegacyACSupport.swift; sourceTree = "<group>"; };
		900787C52DDA6C460080519E /* SwiftLegacyACSupportPending.swift */ = {isa = PBXFileReference; lastKnownFileType = sourcecode.swift; path = SwiftLegacyACSupportPending.swift; sourceTree = "<group>"; };
		900787C62DDA6C460080519E /* SwiftParseUtil.swift */ = {isa = PBXFileReference; lastKnownFileType = sourcecode.swift; path = SwiftParseUtil.swift; sourceTree = "<group>"; };
		900787C82DDA6C460080519E /* SwiftMarkDownHtmlGenerator.swift */ = {isa = PBXFileReference; lastKnownFileType = sourcecode.swift; path = SwiftMarkDownHtmlGenerator.swift; sourceTree = "<group>"; };
		900787CA2DDA6C460080519E /* SwiftDateTimePreparser.swift */ = {isa = PBXFileReference; lastKnownFileType = sourcecode.swift; path = SwiftDateTimePreparser.swift; sourceTree = "<group>"; };
		900787CB2DDA6C460080519E /* SwiftEnums.swift */ = {isa = PBXFileReference; lastKnownFileType = sourcecode.swift; path = SwiftEnums.swift; sourceTree = "<group>"; };
		900787CC2DDA6C460080519E /* SwiftFeatureRegistration.swift */ = {isa = PBXFileReference; lastKnownFileType = sourcecode.swift; path = SwiftFeatureRegistration.swift; sourceTree = "<group>"; };
		900787CD2DDA6C460080519E /* SwiftHostConfig.swift */ = {isa = PBXFileReference; lastKnownFileType = sourcecode.swift; path = SwiftHostConfig.swift; sourceTree = "<group>"; };
		900787CE2DDA6C460080519E /* SwiftInternalId.swift */ = {isa = PBXFileReference; lastKnownFileType = sourcecode.swift; path = SwiftInternalId.swift; sourceTree = "<group>"; };
		900787CF2DDA6C460080519E /* SwiftParseContext.swift */ = {isa = PBXFileReference; lastKnownFileType = sourcecode.swift; path = SwiftParseContext.swift; sourceTree = "<group>"; };
		900787D02DDA6C460080519E /* SwiftUtil.swift */ = {isa = PBXFileReference; lastKnownFileType = sourcecode.swift; path = SwiftUtil.swift; sourceTree = "<group>"; };
		900787D22DDA6C460080519E /* SwiftActionElements.swift */ = {isa = PBXFileReference; lastKnownFileType = sourcecode.swift; path = SwiftActionElements.swift; sourceTree = "<group>"; };
		900787D32DDA6C460080519E /* SwiftAdaptiveCard.swift */ = {isa = PBXFileReference; lastKnownFileType = sourcecode.swift; path = SwiftAdaptiveCard.swift; sourceTree = "<group>"; };
		900787D42DDA6C460080519E /* SwiftBaseCardElement.swift */ = {isa = PBXFileReference; lastKnownFileType = sourcecode.swift; path = SwiftBaseCardElement.swift; sourceTree = "<group>"; };
		900787D52DDA6C460080519E /* SwiftBaseElement.swift */ = {isa = PBXFileReference; lastKnownFileType = sourcecode.swift; path = SwiftBaseElement.swift; sourceTree = "<group>"; };
		900787D62DDA6C460080519E /* SwiftCardElements.swift */ = {isa = PBXFileReference; lastKnownFileType = sourcecode.swift; path = SwiftCardElements.swift; sourceTree = "<group>"; };
		900787D72DDA6C460080519E /* SwiftContainerElements.swift */ = {isa = PBXFileReference; lastKnownFileType = sourcecode.swift; path = SwiftContainerElements.swift; sourceTree = "<group>"; };
		900787D82DDA6C460080519E /* SwiftInputElements.swift */ = {isa = PBXFileReference; lastKnownFileType = sourcecode.swift; path = SwiftInputElements.swift; sourceTree = "<group>"; };
		904266D02D7B765B001CEFB6 /* SwiftAdaptiveCards */ = {isa = PBXFileReference; lastKnownFileType = wrapper; name = SwiftAdaptiveCards; path = Packages/SwiftAdaptiveCards; sourceTree = SOURCE_ROOT; };
		906040B82D7B6D2800978EA5 /* SwiftAdaptiveCardObjcBridge.mm */ = {isa = PBXFileReference; fileEncoding = 4; lastKnownFileType = sourcecode.cpp.objcpp; path = SwiftAdaptiveCardObjcBridge.mm; sourceTree = "<group>"; };
		906040B92D7B6D2800978EA5 /* SwiftAdaptiveCardSwiftBridge.swift */ = {isa = PBXFileReference; fileEncoding = 4; lastKnownFileType = sourcecode.swift; path = SwiftAdaptiveCardSwiftBridge.swift; sourceTree = "<group>"; };
		906040BA2D7B6D2800978EA5 /* SwiftAdaptiveCardObjcBridge.h */ = {isa = PBXFileReference; fileEncoding = 4; lastKnownFileType = sourcecode.c.h; path = SwiftAdaptiveCardObjcBridge.h; sourceTree = "<group>"; };
		A7B62FECA1207CAF130C0332 /* Pods_AdaptiveCards.framework */ = {isa = PBXFileReference; explicitFileType = wrapper.framework; includeInIndex = 0; path = Pods_AdaptiveCards.framework; sourceTree = BUILT_PRODUCTS_DIR; };
=======
		9240A5BA903EB4E235296A01 /* Pods-AdaptiveCards.apprelease.xcconfig */ = {isa = PBXFileReference; includeInIndex = 1; lastKnownFileType = text.xcconfig; name = "Pods-AdaptiveCards.apprelease.xcconfig"; path = "Target Support Files/Pods-AdaptiveCards/Pods-AdaptiveCards.apprelease.xcconfig"; sourceTree = "<group>"; };
		92C9540BDB87B09349BF0018 /* Pods-AdaptiveCards-AdaptiveCardsTests.release.xcconfig */ = {isa = PBXFileReference; includeInIndex = 1; lastKnownFileType = text.xcconfig; name = "Pods-AdaptiveCards-AdaptiveCardsTests.release.xcconfig"; path = "Target Support Files/Pods-AdaptiveCards-AdaptiveCardsTests/Pods-AdaptiveCards-AdaptiveCardsTests.release.xcconfig"; sourceTree = "<group>"; };
>>>>>>> 7627ef01
		B35633212C060D7900F1C999 /* ValueChangedActionTests.mm */ = {isa = PBXFileReference; lastKnownFileType = sourcecode.cpp.objcpp; path = ValueChangedActionTests.mm; sourceTree = "<group>"; };
		B35633232C060EEF00F1C999 /* ValueChangedActionValid.json */ = {isa = PBXFileReference; lastKnownFileType = text.json; path = ValueChangedActionValid.json; sourceTree = "<group>"; };
		B35633262C06E4FC00F1C999 /* ValueChangedActionInvalid.json */ = {isa = PBXFileReference; lastKnownFileType = text.json; path = ValueChangedActionInvalid.json; sourceTree = "<group>"; };
		B37FE7542CBEAAEC00537817 /* ACRBadgeRenderer.mm */ = {isa = PBXFileReference; lastKnownFileType = sourcecode.cpp.objcpp; path = ACRBadgeRenderer.mm; sourceTree = "<group>"; };
		B37FE7562CBEAAEC00537817 /* ACRBadgeView.mm */ = {isa = PBXFileReference; lastKnownFileType = sourcecode.cpp.objcpp; path = ACRBadgeView.mm; sourceTree = "<group>"; };
		B37FE75F2CBEB00400537817 /* ACRBadgeRenderer.h */ = {isa = PBXFileReference; lastKnownFileType = sourcecode.c.h; name = ACRBadgeRenderer.h; path = PrivateHeaders/ACRBadgeRenderer.h; sourceTree = "<group>"; };
		B37FE7602CBEB00400537817 /* ACRBadgeView.h */ = {isa = PBXFileReference; lastKnownFileType = sourcecode.c.h; name = ACRBadgeView.h; path = PrivateHeaders/ACRBadgeView.h; sourceTree = "<group>"; };
		C8DEDF37220CDEB00001AAED /* ActionSet.cpp */ = {isa = PBXFileReference; fileEncoding = 4; lastKnownFileType = sourcecode.cpp.cpp; name = ActionSet.cpp; path = ../../../../shared/cpp/ObjectModel/ActionSet.cpp; sourceTree = "<group>"; };
		C8DEDF38220CDEB00001AAED /* ActionSet.h */ = {isa = PBXFileReference; fileEncoding = 4; lastKnownFileType = sourcecode.c.h; name = ActionSet.h; path = ../../../../shared/cpp/ObjectModel/ActionSet.h; sourceTree = "<group>"; };
		CA1218C221C4509300152EA8 /* ToggleVisibilityTarget.h */ = {isa = PBXFileReference; fileEncoding = 4; lastKnownFileType = sourcecode.c.h; name = ToggleVisibilityTarget.h; path = ../../../../shared/cpp/ObjectModel/ToggleVisibilityTarget.h; sourceTree = "<group>"; };
		CA1218C321C4509300152EA8 /* ToggleVisibilityAction.h */ = {isa = PBXFileReference; fileEncoding = 4; lastKnownFileType = sourcecode.c.h; name = ToggleVisibilityAction.h; path = ../../../../shared/cpp/ObjectModel/ToggleVisibilityAction.h; sourceTree = "<group>"; };
		CA1218C421C4509400152EA8 /* ToggleVisibilityTarget.cpp */ = {isa = PBXFileReference; fileEncoding = 4; lastKnownFileType = sourcecode.cpp.cpp; name = ToggleVisibilityTarget.cpp; path = ../../../../shared/cpp/ObjectModel/ToggleVisibilityTarget.cpp; sourceTree = "<group>"; };
		CA1218C521C4509400152EA8 /* ToggleVisibilityAction.cpp */ = {isa = PBXFileReference; fileEncoding = 4; lastKnownFileType = sourcecode.cpp.cpp; name = ToggleVisibilityAction.cpp; path = ../../../../shared/cpp/ObjectModel/ToggleVisibilityAction.cpp; sourceTree = "<group>"; };
		CFB971FF2941C079008E3795 /* ChoicesData.h */ = {isa = PBXFileReference; fileEncoding = 4; lastKnownFileType = sourcecode.c.h; name = ChoicesData.h; path = ../../../../shared/cpp/ObjectModel/ChoicesData.h; sourceTree = "<group>"; };
		CFB972002941C079008E3795 /* ChoicesData.cpp */ = {isa = PBXFileReference; fileEncoding = 4; lastKnownFileType = sourcecode.cpp.cpp; name = ChoicesData.cpp; path = ../../../../shared/cpp/ObjectModel/ChoicesData.cpp; sourceTree = "<group>"; };
		CFF954CD29819AA800F321C3 /* ACOTypeaheadDebouncer.h */ = {isa = PBXFileReference; lastKnownFileType = sourcecode.c.h; path = ACOTypeaheadDebouncer.h; sourceTree = "<group>"; };
		CFF954CE29819ABD00F321C3 /* ACOTypeaheadDebouncer.mm */ = {isa = PBXFileReference; lastKnownFileType = sourcecode.cpp.objcpp; path = ACOTypeaheadDebouncer.mm; sourceTree = "<group>"; };
		CFF954D129819B3C00F321C3 /* ACOTypeaheadDynamicChoicesService.h */ = {isa = PBXFileReference; lastKnownFileType = sourcecode.c.h; path = ACOTypeaheadDynamicChoicesService.h; sourceTree = "<group>"; };
		CFF954D229819B4A00F321C3 /* ACOTypeaheadDynamicChoicesService.mm */ = {isa = PBXFileReference; lastKnownFileType = sourcecode.cpp.objcpp; path = ACOTypeaheadDynamicChoicesService.mm; sourceTree = "<group>"; };
		CFF954D429819C1200F321C3 /* ACOTypeaheadSearchHandler.h */ = {isa = PBXFileReference; lastKnownFileType = sourcecode.c.h; path = ACOTypeaheadSearchHandler.h; sourceTree = "<group>"; };
		CFF954D62981AF5800F321C3 /* ACRChoiceSetFilteredStyleView.mm */ = {isa = PBXFileReference; lastKnownFileType = sourcecode.cpp.objcpp; path = ACRChoiceSetFilteredStyleView.mm; sourceTree = "<group>"; };
		CFF954D72981AF5800F321C3 /* ACRChoiceSetFilteredStyleView.h */ = {isa = PBXFileReference; lastKnownFileType = sourcecode.c.h; path = ACRChoiceSetFilteredStyleView.h; sourceTree = "<group>"; };
		CFF954DA2981B2A700F321C3 /* ACRTypeaheadSearchParameters.mm */ = {isa = PBXFileReference; lastKnownFileType = sourcecode.cpp.objcpp; path = ACRTypeaheadSearchParameters.mm; sourceTree = "<group>"; };
		CFF954DB2981B2A700F321C3 /* ACRTypeaheadSearchParameters.h */ = {isa = PBXFileReference; lastKnownFileType = sourcecode.c.h; path = ACRTypeaheadSearchParameters.h; sourceTree = "<group>"; };
		CFF954DE2981B62000F321C3 /* ACRTypeaheadSearchViewController.mm */ = {isa = PBXFileReference; lastKnownFileType = sourcecode.cpp.objcpp; path = ACRTypeaheadSearchViewController.mm; sourceTree = "<group>"; };
		CFF95C062982E30E00F321C3 /* ACRTypeaheadSearchParametersTests.mm */ = {isa = PBXFileReference; lastKnownFileType = sourcecode.cpp.objcpp; path = ACRTypeaheadSearchParametersTests.mm; sourceTree = "<group>"; };
		CFF95C082982E34300F321C3 /* ACRChoiceSetFilteredStyleViewTests.mm */ = {isa = PBXFileReference; explicitFileType = sourcecode.cpp.objcpp; path = ACRChoiceSetFilteredStyleViewTests.mm; sourceTree = "<group>"; };
		CFF95C0A2982E38500F321C3 /* ACRChoiceSetCompactStyleViewTests.mm */ = {isa = PBXFileReference; explicitFileType = sourcecode.cpp.objcpp; path = ACRChoiceSetCompactStyleViewTests.mm; sourceTree = "<group>"; };
		CFF95C0C2982E3C900F321C3 /* ACOTypeaheadDynamicChoicesServiceTests.mm */ = {isa = PBXFileReference; explicitFileType = sourcecode.cpp.objcpp; path = ACOTypeaheadDynamicChoicesServiceTests.mm; sourceTree = "<group>"; };
		CFF95C0E2982E4EC00F321C3 /* ACOTypeaheadDebouncerTests.mm */ = {isa = PBXFileReference; explicitFileType = sourcecode.cpp.objcpp; path = ACOTypeaheadDebouncerTests.mm; sourceTree = "<group>"; };
		E28177D82DD1BAA300DA3EA0 /* FluentAssets.xcassets */ = {isa = PBXFileReference; lastKnownFileType = folder.assetcatalog; path = FluentAssets.xcassets; sourceTree = "<group>"; };
		E72C29D3EBB42768C09AAB37 /* Pods-AdaptiveCards-AdaptiveCardsTests.apprelease.xcconfig */ = {isa = PBXFileReference; includeInIndex = 1; lastKnownFileType = text.xcconfig; name = "Pods-AdaptiveCards-AdaptiveCardsTests.apprelease.xcconfig"; path = "Target Support Files/Pods-AdaptiveCards-AdaptiveCardsTests/Pods-AdaptiveCards-AdaptiveCardsTests.apprelease.xcconfig"; sourceTree = "<group>"; };
		F401A8761F0DB69B006D7AF2 /* ACRImageSetUICollectionView.mm */ = {isa = PBXFileReference; fileEncoding = 4; lastKnownFileType = sourcecode.cpp.objcpp; path = ACRImageSetUICollectionView.mm; sourceTree = "<group>"; };
		F401A8791F0DCBC8006D7AF2 /* ACRImageSetRenderer.h */ = {isa = PBXFileReference; fileEncoding = 4; lastKnownFileType = sourcecode.c.h; path = ACRImageSetRenderer.h; sourceTree = "<group>"; };
		F401A87A1F0DCBC8006D7AF2 /* ACRImageSetRenderer.mm */ = {isa = PBXFileReference; fileEncoding = 4; lastKnownFileType = sourcecode.cpp.objcpp; path = ACRImageSetRenderer.mm; sourceTree = "<group>"; };
		F401A87D1F1045CA006D7AF2 /* ACRContentHoldingUIView.h */ = {isa = PBXFileReference; fileEncoding = 4; lastKnownFileType = sourcecode.c.h; path = ACRContentHoldingUIView.h; sourceTree = "<group>"; };
		F401A87E1F1045CA006D7AF2 /* ACRContentHoldingUIView.mm */ = {isa = PBXFileReference; fileEncoding = 4; lastKnownFileType = sourcecode.cpp.objcpp; path = ACRContentHoldingUIView.mm; sourceTree = "<group>"; };
		F4071C731FCCBAEE00AF4FEA /* ElementParserRegistration.h */ = {isa = PBXFileReference; fileEncoding = 4; lastKnownFileType = sourcecode.c.h; name = ElementParserRegistration.h; path = ../../../../shared/cpp/ObjectModel/ElementParserRegistration.h; sourceTree = "<group>"; };
		F4071C741FCCBAEF00AF4FEA /* ActionParserRegistration.h */ = {isa = PBXFileReference; fileEncoding = 4; lastKnownFileType = sourcecode.c.h; name = ActionParserRegistration.h; path = ../../../../shared/cpp/ObjectModel/ActionParserRegistration.h; sourceTree = "<group>"; };
		F4071C761FCCBAEF00AF4FEA /* json-forwards.h */ = {isa = PBXFileReference; fileEncoding = 4; lastKnownFileType = sourcecode.c.h; path = "json-forwards.h"; sourceTree = "<group>"; };
		F4071C771FCCBAEF00AF4FEA /* json.h */ = {isa = PBXFileReference; fileEncoding = 4; lastKnownFileType = sourcecode.c.h; path = json.h; sourceTree = "<group>"; };
		F4071C781FCCBAEF00AF4FEA /* ActionParserRegistration.cpp */ = {isa = PBXFileReference; fileEncoding = 4; lastKnownFileType = sourcecode.cpp.cpp; name = ActionParserRegistration.cpp; path = ../../../../shared/cpp/ObjectModel/ActionParserRegistration.cpp; sourceTree = "<group>"; };
		F4071C791FCCBAEF00AF4FEA /* ElementParserRegistration.cpp */ = {isa = PBXFileReference; fileEncoding = 4; lastKnownFileType = sourcecode.cpp.cpp; name = ElementParserRegistration.cpp; path = ../../../../shared/cpp/ObjectModel/ElementParserRegistration.cpp; sourceTree = "<group>"; };
		F423C0B51EE1FBA900905679 /* AdaptiveCards.framework */ = {isa = PBXFileReference; explicitFileType = wrapper.framework; includeInIndex = 0; path = AdaptiveCards.framework; sourceTree = BUILT_PRODUCTS_DIR; };
		F423C0B91EE1FBAA00905679 /* Info.plist */ = {isa = PBXFileReference; lastKnownFileType = text.plist.xml; path = Info.plist; sourceTree = "<group>"; };
		F423C0BE1EE1FBAA00905679 /* AdaptiveCardsTests.xctest */ = {isa = PBXFileReference; explicitFileType = wrapper.cfbundle; includeInIndex = 0; path = AdaptiveCardsTests.xctest; sourceTree = BUILT_PRODUCTS_DIR; };
		F42741061EF8624F00399FBB /* ACRIBaseCardElementRenderer.h */ = {isa = PBXFileReference; fileEncoding = 4; lastKnownFileType = sourcecode.c.h; path = ACRIBaseCardElementRenderer.h; sourceTree = "<group>"; };
		F42741081EF864A900399FBB /* ACRBaseCardElementRenderer.h */ = {isa = PBXFileReference; fileEncoding = 4; lastKnownFileType = sourcecode.c.h; path = ACRBaseCardElementRenderer.h; sourceTree = "<group>"; };
		F42741091EF864A900399FBB /* ACRBaseCardElementRenderer.mm */ = {isa = PBXFileReference; fileEncoding = 4; lastKnownFileType = sourcecode.cpp.objcpp; path = ACRBaseCardElementRenderer.mm; sourceTree = "<group>"; };
		F42741101EF873A600399FBB /* ACRImageRenderer.h */ = {isa = PBXFileReference; fileEncoding = 4; lastKnownFileType = sourcecode.c.h; path = ACRImageRenderer.h; sourceTree = "<group>"; };
		F42741111EF873A600399FBB /* ACRImageRenderer.mm */ = {isa = PBXFileReference; fileEncoding = 4; lastKnownFileType = sourcecode.cpp.objcpp; path = ACRImageRenderer.mm; sourceTree = "<group>"; };
		F42741141EF895AB00399FBB /* ACRTextBlockRenderer.h */ = {isa = PBXFileReference; fileEncoding = 4; lastKnownFileType = sourcecode.c.h; path = ACRTextBlockRenderer.h; sourceTree = "<group>"; };
		F42741151EF895AB00399FBB /* ACRTextBlockRenderer.mm */ = {isa = PBXFileReference; fileEncoding = 4; lastKnownFileType = sourcecode.cpp.objcpp; path = ACRTextBlockRenderer.mm; sourceTree = "<group>"; };
		F427411A1EF8A25200399FBB /* ACRRegistration.h */ = {isa = PBXFileReference; fileEncoding = 4; lastKnownFileType = sourcecode.c.h; path = ACRRegistration.h; sourceTree = "<group>"; };
		F427411B1EF8A25200399FBB /* ACRRegistration.mm */ = {isa = PBXFileReference; fileEncoding = 4; lastKnownFileType = sourcecode.cpp.objcpp; path = ACRRegistration.mm; sourceTree = "<group>"; };
		F427411E1EF9DB8000399FBB /* ACRContainerRenderer.h */ = {isa = PBXFileReference; fileEncoding = 4; lastKnownFileType = sourcecode.c.h; path = ACRContainerRenderer.h; sourceTree = "<group>"; };
		F427411F1EF9DB8000399FBB /* ACRContainerRenderer.mm */ = {isa = PBXFileReference; fileEncoding = 4; lastKnownFileType = sourcecode.cpp.objcpp; path = ACRContainerRenderer.mm; sourceTree = "<group>"; };
		F42741221EFB274C00399FBB /* ACRColumnRenderer.h */ = {isa = PBXFileReference; fileEncoding = 4; lastKnownFileType = sourcecode.c.h; path = ACRColumnRenderer.h; sourceTree = "<group>"; };
		F42741231EFB274C00399FBB /* ACRColumnRenderer.mm */ = {isa = PBXFileReference; fileEncoding = 4; lastKnownFileType = sourcecode.cpp.objcpp; path = ACRColumnRenderer.mm; sourceTree = "<group>"; };
		F42741261EFB374A00399FBB /* ACRColumnSetRenderer.h */ = {isa = PBXFileReference; fileEncoding = 4; lastKnownFileType = sourcecode.c.h; path = ACRColumnSetRenderer.h; sourceTree = "<group>"; };
		F42741271EFB374A00399FBB /* ACRColumnSetRenderer.mm */ = {isa = PBXFileReference; fileEncoding = 4; lastKnownFileType = sourcecode.cpp.objcpp; path = ACRColumnSetRenderer.mm; sourceTree = "<group>"; };
		F42979361F31438900E89914 /* ACRIBaseInputHandler.h */ = {isa = PBXFileReference; fileEncoding = 4; lastKnownFileType = sourcecode.c.h; path = ACRIBaseInputHandler.h; sourceTree = "<group>"; };
		F42979381F31458800E89914 /* ACRActionSubmitRenderer.h */ = {isa = PBXFileReference; fileEncoding = 4; lastKnownFileType = sourcecode.c.h; path = ACRActionSubmitRenderer.h; sourceTree = "<group>"; };
		F42979391F31458800E89914 /* ACRActionSubmitRenderer.mm */ = {isa = PBXFileReference; fileEncoding = 4; lastKnownFileType = sourcecode.cpp.objcpp; path = ACRActionSubmitRenderer.mm; sourceTree = "<group>"; };
		F429793C1F3155EF00E89914 /* ACRTextField.h */ = {isa = PBXFileReference; fileEncoding = 4; lastKnownFileType = sourcecode.c.h; path = ACRTextField.h; sourceTree = "<group>"; };
		F429793D1F3155EF00E89914 /* ACRTextField.mm */ = {isa = PBXFileReference; fileEncoding = 4; lastKnownFileType = sourcecode.cpp.objcpp; path = ACRTextField.mm; sourceTree = "<group>"; };
		F42979401F322C3E00E89914 /* ACRErrors.h */ = {isa = PBXFileReference; fileEncoding = 4; lastKnownFileType = sourcecode.c.h; path = ACRErrors.h; sourceTree = "<group>"; };
		F42979411F322C3E00E89914 /* ACRErrors.mm */ = {isa = PBXFileReference; fileEncoding = 4; lastKnownFileType = sourcecode.cpp.objcpp; path = ACRErrors.mm; sourceTree = "<group>"; };
		F42979441F322C9000E89914 /* ACRNumericTextField.mm */ = {isa = PBXFileReference; fileEncoding = 4; lastKnownFileType = sourcecode.cpp.objcpp; path = ACRNumericTextField.mm; sourceTree = "<group>"; };
		F42979451F322C9000E89914 /* ACRNumericTextField.h */ = {isa = PBXFileReference; fileEncoding = 4; lastKnownFileType = sourcecode.c.h; path = ACRNumericTextField.h; sourceTree = "<group>"; };
		F429794C1F32684900E89914 /* ACRDateTextField.mm */ = {isa = PBXFileReference; fileEncoding = 4; lastKnownFileType = sourcecode.cpp.objcpp; path = ACRDateTextField.mm; sourceTree = "<group>"; };
		F42E516B1FEC383E008F9642 /* MarkDownParsedResult.h */ = {isa = PBXFileReference; fileEncoding = 4; lastKnownFileType = sourcecode.c.h; name = MarkDownParsedResult.h; path = ../../../../shared/cpp/ObjectModel/MarkDownParsedResult.h; sourceTree = "<group>"; };
		F42E516C1FEC383E008F9642 /* MarkDownBlockParser.cpp */ = {isa = PBXFileReference; fileEncoding = 4; lastKnownFileType = sourcecode.cpp.cpp; name = MarkDownBlockParser.cpp; path = ../../../../shared/cpp/ObjectModel/MarkDownBlockParser.cpp; sourceTree = "<group>"; };
		F42E516D1FEC383F008F9642 /* MarkDownHtmlGenerator.h */ = {isa = PBXFileReference; fileEncoding = 4; lastKnownFileType = sourcecode.c.h; name = MarkDownHtmlGenerator.h; path = ../../../../shared/cpp/ObjectModel/MarkDownHtmlGenerator.h; sourceTree = "<group>"; };
		F42E516E1FEC383F008F9642 /* MarkDownParsedResult.cpp */ = {isa = PBXFileReference; fileEncoding = 4; lastKnownFileType = sourcecode.cpp.cpp; name = MarkDownParsedResult.cpp; path = ../../../../shared/cpp/ObjectModel/MarkDownParsedResult.cpp; sourceTree = "<group>"; };
		F42E516F1FEC383F008F9642 /* MarkDownBlockParser.h */ = {isa = PBXFileReference; fileEncoding = 4; lastKnownFileType = sourcecode.c.h; name = MarkDownBlockParser.h; path = ../../../../shared/cpp/ObjectModel/MarkDownBlockParser.h; sourceTree = "<group>"; };
		F42E51701FEC383F008F9642 /* MarkDownHtmlGenerator.cpp */ = {isa = PBXFileReference; fileEncoding = 4; lastKnownFileType = sourcecode.cpp.cpp; name = MarkDownHtmlGenerator.cpp; path = ../../../../shared/cpp/ObjectModel/MarkDownHtmlGenerator.cpp; sourceTree = "<group>"; };
		F42E51711FEC383F008F9642 /* MarkDownParser.h */ = {isa = PBXFileReference; fileEncoding = 4; lastKnownFileType = sourcecode.c.h; name = MarkDownParser.h; path = ../../../../shared/cpp/ObjectModel/MarkDownParser.h; sourceTree = "<group>"; };
		F42E51721FEC3840008F9642 /* MarkDownParser.cpp */ = {isa = PBXFileReference; fileEncoding = 4; lastKnownFileType = sourcecode.cpp.cpp; name = MarkDownParser.cpp; path = ../../../../shared/cpp/ObjectModel/MarkDownParser.cpp; sourceTree = "<group>"; };
		F431103D1F357487001AAE30 /* ACRInputTableView.h */ = {isa = PBXFileReference; fileEncoding = 4; lastKnownFileType = sourcecode.c.h; path = ACRInputTableView.h; sourceTree = "<group>"; };
		F431103F1F357487001AAE30 /* ACOHostConfig.h */ = {isa = PBXFileReference; fileEncoding = 4; lastKnownFileType = sourcecode.c.h; path = ACOHostConfig.h; sourceTree = "<group>"; };
		F43110401F357487001AAE30 /* ACOHostConfig.mm */ = {isa = PBXFileReference; fileEncoding = 4; lastKnownFileType = sourcecode.cpp.objcpp; path = ACOHostConfig.mm; sourceTree = "<group>"; };
		F43660761F0706D800EBA868 /* SharedAdaptiveCard.cpp */ = {isa = PBXFileReference; fileEncoding = 4; lastKnownFileType = sourcecode.cpp.cpp; name = SharedAdaptiveCard.cpp; path = ../../../../shared/cpp/ObjectModel/SharedAdaptiveCard.cpp; sourceTree = "<group>"; };
		F43660771F0706D800EBA868 /* SharedAdaptiveCard.h */ = {isa = PBXFileReference; fileEncoding = 4; lastKnownFileType = sourcecode.c.h; name = SharedAdaptiveCard.h; path = ../../../../shared/cpp/ObjectModel/SharedAdaptiveCard.h; sourceTree = "<group>"; };
		F43A940E1F1D60E30001920B /* ACRFactSetRenderer.h */ = {isa = PBXFileReference; fileEncoding = 4; lastKnownFileType = sourcecode.c.h; path = ACRFactSetRenderer.h; sourceTree = "<group>"; };
		F43A940F1F1D60E30001920B /* ACRFactSetRenderer.mm */ = {isa = PBXFileReference; fileEncoding = 4; lastKnownFileType = sourcecode.cpp.objcpp; path = ACRFactSetRenderer.mm; sourceTree = "<group>"; };
		F43A94121F1EED6D0001920B /* ACRInputRenderer.h */ = {isa = PBXFileReference; fileEncoding = 4; lastKnownFileType = sourcecode.c.h; path = ACRInputRenderer.h; sourceTree = "<group>"; };
		F43A94131F1EED6D0001920B /* ACRInputRenderer.mm */ = {isa = PBXFileReference; fileEncoding = 4; lastKnownFileType = sourcecode.cpp.objcpp; path = ACRInputRenderer.mm; sourceTree = "<group>"; };
		F43A94161F20502D0001920B /* ACRInputToggleRenderer.h */ = {isa = PBXFileReference; fileEncoding = 4; lastKnownFileType = sourcecode.c.h; path = ACRInputToggleRenderer.h; sourceTree = "<group>"; };
		F43A94171F20502D0001920B /* ACRInputToggleRenderer.mm */ = {isa = PBXFileReference; fileEncoding = 4; lastKnownFileType = sourcecode.cpp.objcpp; path = ACRInputToggleRenderer.mm; sourceTree = "<group>"; };
		F44872BD1EE2261F00FCAFAE /* AdaptiveCardParseException.cpp */ = {isa = PBXFileReference; fileEncoding = 4; lastKnownFileType = sourcecode.cpp.cpp; name = AdaptiveCardParseException.cpp; path = ../../../../shared/cpp/ObjectModel/AdaptiveCardParseException.cpp; sourceTree = "<group>"; };
		F44872BE1EE2261F00FCAFAE /* AdaptiveCardParseException.h */ = {isa = PBXFileReference; fileEncoding = 4; lastKnownFileType = sourcecode.c.h; name = AdaptiveCardParseException.h; path = ../../../../shared/cpp/ObjectModel/AdaptiveCardParseException.h; sourceTree = "<group>"; };
		F44872BF1EE2261F00FCAFAE /* BaseActionElement.cpp */ = {isa = PBXFileReference; fileEncoding = 4; lastKnownFileType = sourcecode.cpp.cpp; name = BaseActionElement.cpp; path = ../../../../shared/cpp/ObjectModel/BaseActionElement.cpp; sourceTree = "<group>"; };
		F44872C01EE2261F00FCAFAE /* BaseActionElement.h */ = {isa = PBXFileReference; fileEncoding = 4; lastKnownFileType = sourcecode.c.h; name = BaseActionElement.h; path = ../../../../shared/cpp/ObjectModel/BaseActionElement.h; sourceTree = "<group>"; };
		F44872C11EE2261F00FCAFAE /* BaseCardElement.cpp */ = {isa = PBXFileReference; fileEncoding = 4; lastKnownFileType = sourcecode.cpp.cpp; name = BaseCardElement.cpp; path = ../../../../shared/cpp/ObjectModel/BaseCardElement.cpp; sourceTree = "<group>"; };
		F44872C21EE2261F00FCAFAE /* BaseCardElement.h */ = {isa = PBXFileReference; fileEncoding = 4; lastKnownFileType = sourcecode.c.h; name = BaseCardElement.h; path = ../../../../shared/cpp/ObjectModel/BaseCardElement.h; sourceTree = "<group>"; };
		F44872C31EE2261F00FCAFAE /* BaseInputElement.cpp */ = {isa = PBXFileReference; fileEncoding = 4; lastKnownFileType = sourcecode.cpp.cpp; name = BaseInputElement.cpp; path = ../../../../shared/cpp/ObjectModel/BaseInputElement.cpp; sourceTree = "<group>"; };
		F44872C41EE2261F00FCAFAE /* BaseInputElement.h */ = {isa = PBXFileReference; fileEncoding = 4; lastKnownFileType = sourcecode.c.h; name = BaseInputElement.h; path = ../../../../shared/cpp/ObjectModel/BaseInputElement.h; sourceTree = "<group>"; };
		F44872C51EE2261F00FCAFAE /* ChoiceInput.cpp */ = {isa = PBXFileReference; fileEncoding = 4; lastKnownFileType = sourcecode.cpp.cpp; name = ChoiceInput.cpp; path = ../../../../shared/cpp/ObjectModel/ChoiceInput.cpp; sourceTree = "<group>"; };
		F44872C61EE2261F00FCAFAE /* ChoiceInput.h */ = {isa = PBXFileReference; fileEncoding = 4; lastKnownFileType = sourcecode.c.h; name = ChoiceInput.h; path = ../../../../shared/cpp/ObjectModel/ChoiceInput.h; sourceTree = "<group>"; };
		F44872C71EE2261F00FCAFAE /* ChoiceSetInput.cpp */ = {isa = PBXFileReference; fileEncoding = 4; lastKnownFileType = sourcecode.cpp.cpp; name = ChoiceSetInput.cpp; path = ../../../../shared/cpp/ObjectModel/ChoiceSetInput.cpp; sourceTree = "<group>"; };
		F44872C81EE2261F00FCAFAE /* ChoiceSetInput.h */ = {isa = PBXFileReference; fileEncoding = 4; lastKnownFileType = sourcecode.c.h; name = ChoiceSetInput.h; path = ../../../../shared/cpp/ObjectModel/ChoiceSetInput.h; sourceTree = "<group>"; };
		F44872C91EE2261F00FCAFAE /* Column.cpp */ = {isa = PBXFileReference; fileEncoding = 4; lastKnownFileType = sourcecode.cpp.cpp; name = Column.cpp; path = ../../../../shared/cpp/ObjectModel/Column.cpp; sourceTree = "<group>"; };
		F44872CA1EE2261F00FCAFAE /* Column.h */ = {isa = PBXFileReference; fileEncoding = 4; lastKnownFileType = sourcecode.c.h; name = Column.h; path = ../../../../shared/cpp/ObjectModel/Column.h; sourceTree = "<group>"; };
		F44872CB1EE2261F00FCAFAE /* ColumnSet.cpp */ = {isa = PBXFileReference; fileEncoding = 4; lastKnownFileType = sourcecode.cpp.cpp; name = ColumnSet.cpp; path = ../../../../shared/cpp/ObjectModel/ColumnSet.cpp; sourceTree = "<group>"; };
		F44872CC1EE2261F00FCAFAE /* ColumnSet.h */ = {isa = PBXFileReference; fileEncoding = 4; lastKnownFileType = sourcecode.c.h; name = ColumnSet.h; path = ../../../../shared/cpp/ObjectModel/ColumnSet.h; sourceTree = "<group>"; };
		F44872CD1EE2261F00FCAFAE /* Container.cpp */ = {isa = PBXFileReference; fileEncoding = 4; lastKnownFileType = sourcecode.cpp.cpp; name = Container.cpp; path = ../../../../shared/cpp/ObjectModel/Container.cpp; sourceTree = "<group>"; };
		F44872CE1EE2261F00FCAFAE /* Container.h */ = {isa = PBXFileReference; fileEncoding = 4; lastKnownFileType = sourcecode.c.h; name = Container.h; path = ../../../../shared/cpp/ObjectModel/Container.h; sourceTree = "<group>"; };
		F44872CF1EE2261F00FCAFAE /* DateInput.cpp */ = {isa = PBXFileReference; fileEncoding = 4; lastKnownFileType = sourcecode.cpp.cpp; name = DateInput.cpp; path = ../../../../shared/cpp/ObjectModel/DateInput.cpp; sourceTree = "<group>"; };
		F44872D01EE2261F00FCAFAE /* DateInput.h */ = {isa = PBXFileReference; fileEncoding = 4; lastKnownFileType = sourcecode.c.h; name = DateInput.h; path = ../../../../shared/cpp/ObjectModel/DateInput.h; sourceTree = "<group>"; };
		F44872D11EE2261F00FCAFAE /* Enums.cpp */ = {isa = PBXFileReference; fileEncoding = 4; lastKnownFileType = sourcecode.cpp.cpp; name = Enums.cpp; path = ../../../../shared/cpp/ObjectModel/Enums.cpp; sourceTree = "<group>"; };
		F44872D21EE2261F00FCAFAE /* Enums.h */ = {isa = PBXFileReference; explicitFileType = sourcecode.c.h; fileEncoding = 4; name = Enums.h; path = ../../../../shared/cpp/ObjectModel/Enums.h; sourceTree = "<group>"; };
		F44872D31EE2261F00FCAFAE /* Fact.cpp */ = {isa = PBXFileReference; fileEncoding = 4; lastKnownFileType = sourcecode.cpp.cpp; name = Fact.cpp; path = ../../../../shared/cpp/ObjectModel/Fact.cpp; sourceTree = "<group>"; };
		F44872D41EE2261F00FCAFAE /* Fact.h */ = {isa = PBXFileReference; fileEncoding = 4; lastKnownFileType = sourcecode.c.h; name = Fact.h; path = ../../../../shared/cpp/ObjectModel/Fact.h; sourceTree = "<group>"; };
		F44872D51EE2261F00FCAFAE /* FactSet.cpp */ = {isa = PBXFileReference; fileEncoding = 4; lastKnownFileType = sourcecode.cpp.cpp; name = FactSet.cpp; path = ../../../../shared/cpp/ObjectModel/FactSet.cpp; sourceTree = "<group>"; };
		F44872D61EE2261F00FCAFAE /* FactSet.h */ = {isa = PBXFileReference; fileEncoding = 4; lastKnownFileType = sourcecode.c.h; name = FactSet.h; path = ../../../../shared/cpp/ObjectModel/FactSet.h; sourceTree = "<group>"; };
		F44872D71EE2261F00FCAFAE /* HostConfig.h */ = {isa = PBXFileReference; fileEncoding = 4; lastKnownFileType = sourcecode.c.h; name = HostConfig.h; path = ../../../../shared/cpp/ObjectModel/HostConfig.h; sourceTree = "<group>"; };
		F44872DA1EE2261F00FCAFAE /* Image.cpp */ = {isa = PBXFileReference; fileEncoding = 4; lastKnownFileType = sourcecode.cpp.cpp; name = Image.cpp; path = ../../../../shared/cpp/ObjectModel/Image.cpp; sourceTree = "<group>"; };
		F44872DB1EE2261F00FCAFAE /* Image.h */ = {isa = PBXFileReference; fileEncoding = 4; lastKnownFileType = sourcecode.c.h; name = Image.h; path = ../../../../shared/cpp/ObjectModel/Image.h; sourceTree = "<group>"; };
		F44872DC1EE2261F00FCAFAE /* ImageSet.cpp */ = {isa = PBXFileReference; fileEncoding = 4; lastKnownFileType = sourcecode.cpp.cpp; name = ImageSet.cpp; path = ../../../../shared/cpp/ObjectModel/ImageSet.cpp; sourceTree = "<group>"; };
		F44872DD1EE2261F00FCAFAE /* ImageSet.h */ = {isa = PBXFileReference; fileEncoding = 4; lastKnownFileType = sourcecode.c.h; name = ImageSet.h; path = ../../../../shared/cpp/ObjectModel/ImageSet.h; sourceTree = "<group>"; };
		F44872DF1EE2261F00FCAFAE /* jsoncpp.cpp */ = {isa = PBXFileReference; fileEncoding = 4; lastKnownFileType = sourcecode.cpp.cpp; name = jsoncpp.cpp; path = ../../../../shared/cpp/ObjectModel/jsoncpp.cpp; sourceTree = "<group>"; };
		F44872E01EE2261F00FCAFAE /* NumberInput.cpp */ = {isa = PBXFileReference; fileEncoding = 4; lastKnownFileType = sourcecode.cpp.cpp; name = NumberInput.cpp; path = ../../../../shared/cpp/ObjectModel/NumberInput.cpp; sourceTree = "<group>"; };
		F44872E11EE2261F00FCAFAE /* NumberInput.h */ = {isa = PBXFileReference; fileEncoding = 4; lastKnownFileType = sourcecode.c.h; name = NumberInput.h; path = ../../../../shared/cpp/ObjectModel/NumberInput.h; sourceTree = "<group>"; };
		F44872E21EE2261F00FCAFAE /* OpenUrlAction.cpp */ = {isa = PBXFileReference; fileEncoding = 4; lastKnownFileType = sourcecode.cpp.cpp; name = OpenUrlAction.cpp; path = ../../../../shared/cpp/ObjectModel/OpenUrlAction.cpp; sourceTree = "<group>"; };
		F44872E31EE2261F00FCAFAE /* OpenUrlAction.h */ = {isa = PBXFileReference; fileEncoding = 4; lastKnownFileType = sourcecode.c.h; name = OpenUrlAction.h; path = ../../../../shared/cpp/ObjectModel/OpenUrlAction.h; sourceTree = "<group>"; };
		F44872E41EE2261F00FCAFAE /* ParseUtil.cpp */ = {isa = PBXFileReference; fileEncoding = 4; lastKnownFileType = sourcecode.cpp.cpp; name = ParseUtil.cpp; path = ../../../../shared/cpp/ObjectModel/ParseUtil.cpp; sourceTree = "<group>"; };
		F44872E51EE2261F00FCAFAE /* ParseUtil.h */ = {isa = PBXFileReference; fileEncoding = 4; lastKnownFileType = sourcecode.c.h; name = ParseUtil.h; path = ../../../../shared/cpp/ObjectModel/ParseUtil.h; sourceTree = "<group>"; };
		F44872E61EE2261F00FCAFAE /* pch.h */ = {isa = PBXFileReference; fileEncoding = 4; lastKnownFileType = sourcecode.c.h; name = pch.h; path = ../../../../shared/cpp/ObjectModel/pch.h; sourceTree = "<group>"; };
		F44872E71EE2261F00FCAFAE /* ShowCardAction.cpp */ = {isa = PBXFileReference; fileEncoding = 4; lastKnownFileType = sourcecode.cpp.cpp; name = ShowCardAction.cpp; path = ../../../../shared/cpp/ObjectModel/ShowCardAction.cpp; sourceTree = "<group>"; };
		F44872E81EE2261F00FCAFAE /* ShowCardAction.h */ = {isa = PBXFileReference; fileEncoding = 4; lastKnownFileType = sourcecode.c.h; name = ShowCardAction.h; path = ../../../../shared/cpp/ObjectModel/ShowCardAction.h; sourceTree = "<group>"; };
		F44872E91EE2261F00FCAFAE /* SubmitAction.cpp */ = {isa = PBXFileReference; fileEncoding = 4; lastKnownFileType = sourcecode.cpp.cpp; name = SubmitAction.cpp; path = ../../../../shared/cpp/ObjectModel/SubmitAction.cpp; sourceTree = "<group>"; };
		F44872EA1EE2261F00FCAFAE /* SubmitAction.h */ = {isa = PBXFileReference; fileEncoding = 4; lastKnownFileType = sourcecode.c.h; name = SubmitAction.h; path = ../../../../shared/cpp/ObjectModel/SubmitAction.h; sourceTree = "<group>"; };
		F44872EB1EE2261F00FCAFAE /* TextBlock.cpp */ = {isa = PBXFileReference; fileEncoding = 4; lastKnownFileType = sourcecode.cpp.cpp; name = TextBlock.cpp; path = ../../../../shared/cpp/ObjectModel/TextBlock.cpp; sourceTree = "<group>"; };
		F44872EC1EE2261F00FCAFAE /* TextBlock.h */ = {isa = PBXFileReference; fileEncoding = 4; lastKnownFileType = sourcecode.c.h; name = TextBlock.h; path = ../../../../shared/cpp/ObjectModel/TextBlock.h; sourceTree = "<group>"; };
		F44872ED1EE2261F00FCAFAE /* TextInput.cpp */ = {isa = PBXFileReference; fileEncoding = 4; lastKnownFileType = sourcecode.cpp.cpp; name = TextInput.cpp; path = ../../../../shared/cpp/ObjectModel/TextInput.cpp; sourceTree = "<group>"; };
		F44872EE1EE2261F00FCAFAE /* TextInput.h */ = {isa = PBXFileReference; fileEncoding = 4; lastKnownFileType = sourcecode.c.h; name = TextInput.h; path = ../../../../shared/cpp/ObjectModel/TextInput.h; sourceTree = "<group>"; };
		F44872EF1EE2261F00FCAFAE /* TimeInput.cpp */ = {isa = PBXFileReference; fileEncoding = 4; lastKnownFileType = sourcecode.cpp.cpp; name = TimeInput.cpp; path = ../../../../shared/cpp/ObjectModel/TimeInput.cpp; sourceTree = "<group>"; };
		F44872F01EE2261F00FCAFAE /* TimeInput.h */ = {isa = PBXFileReference; fileEncoding = 4; lastKnownFileType = sourcecode.c.h; name = TimeInput.h; path = ../../../../shared/cpp/ObjectModel/TimeInput.h; sourceTree = "<group>"; };
		F44872F11EE2261F00FCAFAE /* ToggleInput.cpp */ = {isa = PBXFileReference; fileEncoding = 4; lastKnownFileType = sourcecode.cpp.cpp; name = ToggleInput.cpp; path = ../../../../shared/cpp/ObjectModel/ToggleInput.cpp; sourceTree = "<group>"; };
		F44872F21EE2261F00FCAFAE /* ToggleInput.h */ = {isa = PBXFileReference; fileEncoding = 4; lastKnownFileType = sourcecode.c.h; name = ToggleInput.h; path = ../../../../shared/cpp/ObjectModel/ToggleInput.h; sourceTree = "<group>"; };
		F452CD571F68CD6F005394B2 /* HostConfig.cpp */ = {isa = PBXFileReference; fileEncoding = 4; lastKnownFileType = sourcecode.cpp.cpp; name = HostConfig.cpp; path = ../../../../shared/cpp/ObjectModel/HostConfig.cpp; sourceTree = "<group>"; };
		F45A071A1EF4BC44007C6503 /* Foundation.framework */ = {isa = PBXFileReference; lastKnownFileType = wrapper.framework; name = Foundation.framework; path = System/Library/Frameworks/Foundation.framework; sourceTree = SDKROOT; };
		F45A071C1EF4BCC3007C6503 /* CoreGraphics.framework */ = {isa = PBXFileReference; lastKnownFileType = wrapper.framework; name = CoreGraphics.framework; path = System/Library/Frameworks/CoreGraphics.framework; sourceTree = SDKROOT; };
		F45A071E1EF4BD67007C6503 /* UIKit.framework */ = {isa = PBXFileReference; lastKnownFileType = wrapper.framework; name = UIKit.framework; path = System/Library/Frameworks/UIKit.framework; sourceTree = SDKROOT; };
		F495FC082022A18F0093D4DE /* ACRChoiceSetViewDataSource.mm */ = {isa = PBXFileReference; fileEncoding = 4; lastKnownFileType = sourcecode.cpp.objcpp; path = ACRChoiceSetViewDataSource.mm; sourceTree = "<group>"; };
		F4960C022051FE8000780566 /* ACRView.h */ = {isa = PBXFileReference; fileEncoding = 4; lastKnownFileType = sourcecode.c.h; path = ACRView.h; sourceTree = "<group>"; };
		F4960C032051FE8100780566 /* ACRView.mm */ = {isa = PBXFileReference; fileEncoding = 4; lastKnownFileType = sourcecode.cpp.objcpp; path = ACRView.mm; sourceTree = "<group>"; };
		F496834E1F6CA24600DF0D3A /* ACRRenderer.h */ = {isa = PBXFileReference; fileEncoding = 4; lastKnownFileType = sourcecode.c.h; path = ACRRenderer.h; sourceTree = "<group>"; };
		F496834F1F6CA24600DF0D3A /* ACRRenderer.mm */ = {isa = PBXFileReference; fileEncoding = 4; lastKnownFileType = sourcecode.cpp.objcpp; path = ACRRenderer.mm; sourceTree = "<group>"; };
		F49683501F6CA24600DF0D3A /* ACRRenderResult.h */ = {isa = PBXFileReference; fileEncoding = 4; lastKnownFileType = sourcecode.c.h; path = ACRRenderResult.h; sourceTree = "<group>"; };
		F49683511F6CA24600DF0D3A /* ACRRenderResult.mm */ = {isa = PBXFileReference; fileEncoding = 4; lastKnownFileType = sourcecode.cpp.objcpp; path = ACRRenderResult.mm; sourceTree = "<group>"; };
		F4C1F5D31F2187900018CB78 /* ACRInputDateRenderer.h */ = {isa = PBXFileReference; fileEncoding = 4; lastKnownFileType = sourcecode.c.h; path = ACRInputDateRenderer.h; sourceTree = "<group>"; };
		F4C1F5D41F2187900018CB78 /* ACRInputDateRenderer.mm */ = {isa = PBXFileReference; fileEncoding = 4; lastKnownFileType = sourcecode.cpp.objcpp; path = ACRInputDateRenderer.mm; sourceTree = "<group>"; };
		F4C1F5D71F218ABC0018CB78 /* ACRInputTimeRenderer.h */ = {isa = PBXFileReference; fileEncoding = 4; lastKnownFileType = sourcecode.c.h; path = ACRInputTimeRenderer.h; sourceTree = "<group>"; };
		F4C1F5D81F218ABC0018CB78 /* ACRInputTimeRenderer.mm */ = {isa = PBXFileReference; fileEncoding = 4; lastKnownFileType = sourcecode.cpp.objcpp; path = ACRInputTimeRenderer.mm; sourceTree = "<group>"; };
		F4C1F5DB1F218F920018CB78 /* ACRInputNumberRenderer.h */ = {isa = PBXFileReference; fileEncoding = 4; lastKnownFileType = sourcecode.c.h; path = ACRInputNumberRenderer.h; sourceTree = "<group>"; };
		F4C1F5DC1F218F920018CB78 /* ACRInputNumberRenderer.mm */ = {isa = PBXFileReference; fileEncoding = 4; lastKnownFileType = sourcecode.cpp.objcpp; path = ACRInputNumberRenderer.mm; sourceTree = "<group>"; };
		F4C1F5E31F2A62190018CB78 /* ACRActionOpenURLRenderer.mm */ = {isa = PBXFileReference; fileEncoding = 4; lastKnownFileType = sourcecode.cpp.objcpp; path = ACRActionOpenURLRenderer.mm; sourceTree = "<group>"; };
		F4C1F5E51F2ABB0E0018CB78 /* ACRActionOpenURLRenderer.h */ = {isa = PBXFileReference; fileEncoding = 4; lastKnownFileType = sourcecode.c.h; path = ACRActionOpenURLRenderer.h; sourceTree = "<group>"; };
		F4C1F5E71F2ABB3C0018CB78 /* ACRIBaseActionElementRenderer.h */ = {isa = PBXFileReference; fileEncoding = 4; lastKnownFileType = sourcecode.c.h; path = ACRIBaseActionElementRenderer.h; sourceTree = "<group>"; };
		F4C1F5E91F2ABD6B0018CB78 /* ACRBaseActionElementRenderer.h */ = {isa = PBXFileReference; fileEncoding = 4; lastKnownFileType = sourcecode.c.h; path = ACRBaseActionElementRenderer.h; sourceTree = "<group>"; };
		F4C1F5EA1F2ABD6B0018CB78 /* ACRBaseActionElementRenderer.mm */ = {isa = PBXFileReference; fileEncoding = 4; lastKnownFileType = sourcecode.cpp.objcpp; path = ACRBaseActionElementRenderer.mm; sourceTree = "<group>"; };
		F4C1F5ED1F2BB2810018CB78 /* ACRIContentHoldingView.h */ = {isa = PBXFileReference; fileEncoding = 4; lastKnownFileType = sourcecode.c.h; path = ACRIContentHoldingView.h; sourceTree = "<group>"; };
		F4C1F5EF1F2BC6840018CB78 /* ACRButton.h */ = {isa = PBXFileReference; fileEncoding = 4; lastKnownFileType = sourcecode.c.h; path = ACRButton.h; sourceTree = "<group>"; };
		F4C1F5F01F2BC6840018CB78 /* ACRButton.mm */ = {isa = PBXFileReference; fileEncoding = 4; lastKnownFileType = sourcecode.cpp.objcpp; path = ACRButton.mm; sourceTree = "<group>"; };
		F4C1F5FD1F2C235E0018CB78 /* ACRActionShowCardRenderer.mm */ = {isa = PBXFileReference; fileEncoding = 4; lastKnownFileType = sourcecode.cpp.objcpp; path = ACRActionShowCardRenderer.mm; sourceTree = "<group>"; };
		F4C1F5FF1F2C23FD0018CB78 /* ACRActionShowCardRenderer.h */ = {isa = PBXFileReference; fileEncoding = 4; lastKnownFileType = sourcecode.c.h; path = ACRActionShowCardRenderer.h; sourceTree = "<group>"; };
		F4CA749E2016B3B8002041DF /* ACRTapGestureRecognizerEventHandler.mm */ = {isa = PBXFileReference; fileEncoding = 4; lastKnownFileType = sourcecode.cpp.objcpp; path = ACRTapGestureRecognizerEventHandler.mm; sourceTree = "<group>"; };
		F4CA749F2016B3B9002041DF /* ACRTapGestureRecognizerEventHandler.h */ = {isa = PBXFileReference; fileEncoding = 4; lastKnownFileType = sourcecode.c.h; path = ACRTapGestureRecognizerEventHandler.h; sourceTree = "<group>"; };
		F4CA74A320181B52002041DF /* QuartzCore.framework */ = {isa = PBXFileReference; lastKnownFileType = wrapper.framework; name = QuartzCore.framework; path = System/Library/Frameworks/QuartzCore.framework; sourceTree = SDKROOT; };
		F4CAE7791F7325DF00545555 /* Separator.cpp */ = {isa = PBXFileReference; fileEncoding = 4; lastKnownFileType = sourcecode.cpp.cpp; name = Separator.cpp; path = ../../../../shared/cpp/ObjectModel/Separator.cpp; sourceTree = "<group>"; };
		F4CAE77A1F7325DF00545555 /* Separator.h */ = {isa = PBXFileReference; fileEncoding = 4; lastKnownFileType = sourcecode.c.h; name = Separator.h; path = ../../../../shared/cpp/ObjectModel/Separator.h; sourceTree = "<group>"; };
		F4CAE77F1F75AB9000545555 /* ACOAdaptiveCard.h */ = {isa = PBXFileReference; fileEncoding = 4; lastKnownFileType = sourcecode.c.h; path = ACOAdaptiveCard.h; sourceTree = "<group>"; };
		F4CAE7801F75AB9000545555 /* ACOAdaptiveCard.mm */ = {isa = PBXFileReference; fileEncoding = 4; lastKnownFileType = sourcecode.cpp.objcpp; path = ACOAdaptiveCard.mm; sourceTree = "<group>"; };
		F4D06947205B27E9003645E4 /* ACRViewController.mm */ = {isa = PBXFileReference; fileEncoding = 4; lastKnownFileType = sourcecode.cpp.objcpp; path = ACRViewController.mm; sourceTree = "<group>"; };
		F4D06948205B27E9003645E4 /* ACRViewController.h */ = {isa = PBXFileReference; fileEncoding = 4; lastKnownFileType = sourcecode.c.h; path = ACRViewController.h; sourceTree = "<group>"; };
		F4D33EA41F06F41B00941E44 /* ACRSeparator.mm */ = {isa = PBXFileReference; fileEncoding = 4; lastKnownFileType = sourcecode.cpp.objcpp; path = ACRSeparator.mm; sourceTree = "<group>"; };
		F4D4020D1F7DAC2C00D0356B /* ACOAdaptiveCardParseResult.h */ = {isa = PBXFileReference; fileEncoding = 4; lastKnownFileType = sourcecode.c.h; path = ACOAdaptiveCardParseResult.h; sourceTree = "<group>"; };
		F4D4020E1F7DAC2C00D0356B /* ACOAdaptiveCardParseResult.mm */ = {isa = PBXFileReference; fileEncoding = 4; lastKnownFileType = sourcecode.cpp.objcpp; path = ACOAdaptiveCardParseResult.mm; sourceTree = "<group>"; };
		F4D4020F1F7DAC2C00D0356B /* ACOHostConfigParseResult.h */ = {isa = PBXFileReference; fileEncoding = 4; lastKnownFileType = sourcecode.c.h; path = ACOHostConfigParseResult.h; sourceTree = "<group>"; };
		F4D402101F7DAC2C00D0356B /* ACOHostConfigParseResult.mm */ = {isa = PBXFileReference; fileEncoding = 4; lastKnownFileType = sourcecode.cpp.objcpp; path = ACOHostConfigParseResult.mm; sourceTree = "<group>"; };
		F4F2556B1F98246000A80D39 /* ACOBaseActionElement.h */ = {isa = PBXFileReference; fileEncoding = 4; lastKnownFileType = sourcecode.c.h; path = ACOBaseActionElement.h; sourceTree = "<group>"; };
		F4F2556E1F98247600A80D39 /* ACOBaseActionElement.mm */ = {isa = PBXFileReference; fileEncoding = 4; lastKnownFileType = sourcecode.cpp.objcpp; path = ACOBaseActionElement.mm; sourceTree = "<group>"; };
		F4F44B6A203FA8EF00A2F24C /* ACRUILabel.h */ = {isa = PBXFileReference; lastKnownFileType = sourcecode.c.h; path = ACRUILabel.h; sourceTree = "<group>"; };
		F4F44B6D203FAF9300A2F24C /* ACRUILabel.mm */ = {isa = PBXFileReference; lastKnownFileType = sourcecode.cpp.objcpp; path = ACRUILabel.mm; sourceTree = "<group>"; };
		F4F44B7620478C5B00A2F24C /* DateTimePreparsedToken.h */ = {isa = PBXFileReference; fileEncoding = 4; lastKnownFileType = sourcecode.c.h; name = DateTimePreparsedToken.h; path = ../../../../shared/cpp/ObjectModel/DateTimePreparsedToken.h; sourceTree = "<group>"; };
		F4F44B7720478C5B00A2F24C /* DateTimePreparser.h */ = {isa = PBXFileReference; fileEncoding = 4; lastKnownFileType = sourcecode.c.h; name = DateTimePreparser.h; path = ../../../../shared/cpp/ObjectModel/DateTimePreparser.h; sourceTree = "<group>"; };
		F4F44B7820478C5C00A2F24C /* DateTimePreparsedToken.cpp */ = {isa = PBXFileReference; fileEncoding = 4; lastKnownFileType = sourcecode.cpp.cpp; name = DateTimePreparsedToken.cpp; path = ../../../../shared/cpp/ObjectModel/DateTimePreparsedToken.cpp; sourceTree = "<group>"; };
		F4F44B7920478C5C00A2F24C /* DateTimePreparser.cpp */ = {isa = PBXFileReference; fileEncoding = 4; lastKnownFileType = sourcecode.cpp.cpp; name = DateTimePreparser.cpp; path = ../../../../shared/cpp/ObjectModel/DateTimePreparser.cpp; sourceTree = "<group>"; };
		F4F44B7E20478C6F00A2F24C /* Util.h */ = {isa = PBXFileReference; fileEncoding = 4; lastKnownFileType = sourcecode.c.h; name = Util.h; path = ../../../../shared/cpp/ObjectModel/Util.h; sourceTree = "<group>"; };
		F4F44B7F20478C6F00A2F24C /* Util.cpp */ = {isa = PBXFileReference; fileEncoding = 4; lastKnownFileType = sourcecode.cpp.cpp; name = Util.cpp; path = ../../../../shared/cpp/ObjectModel/Util.cpp; sourceTree = "<group>"; };
		F4F44B882048F82F00A2F24C /* ACOBaseCardElement.mm */ = {isa = PBXFileReference; fileEncoding = 4; lastKnownFileType = sourcecode.cpp.objcpp; path = ACOBaseCardElement.mm; sourceTree = "<group>"; };
		F4F44B8A2048F83F00A2F24C /* ACOBaseCardElement.h */ = {isa = PBXFileReference; fileEncoding = 4; lastKnownFileType = sourcecode.c.h; path = ACOBaseCardElement.h; sourceTree = "<group>"; };
		F4F44B9E204CED2300A2F24C /* ACRCustomRenderer.mm */ = {isa = PBXFileReference; fileEncoding = 4; lastKnownFileType = sourcecode.cpp.objcpp; path = ACRCustomRenderer.mm; sourceTree = "<group>"; };
		F4F44B9F204CED2300A2F24C /* ACRCustomRenderer.h */ = {isa = PBXFileReference; fileEncoding = 4; lastKnownFileType = sourcecode.c.h; path = ACRCustomRenderer.h; sourceTree = "<group>"; };
		F4F6BA27204E107F003741B6 /* UnknownElement.h */ = {isa = PBXFileReference; fileEncoding = 4; lastKnownFileType = sourcecode.c.h; name = UnknownElement.h; path = ../../../../shared/cpp/ObjectModel/UnknownElement.h; sourceTree = "<group>"; };
		F4F6BA28204E107F003741B6 /* UnknownElement.cpp */ = {isa = PBXFileReference; fileEncoding = 4; lastKnownFileType = sourcecode.cpp.cpp; name = UnknownElement.cpp; path = ../../../../shared/cpp/ObjectModel/UnknownElement.cpp; sourceTree = "<group>"; };
		F4F6BA2B204F18D7003741B6 /* ParseResult.cpp */ = {isa = PBXFileReference; fileEncoding = 4; lastKnownFileType = sourcecode.cpp.cpp; name = ParseResult.cpp; path = ../../../../shared/cpp/ObjectModel/ParseResult.cpp; sourceTree = "<group>"; };
		F4F6BA2C204F18D8003741B6 /* AdaptiveCardParseWarning.h */ = {isa = PBXFileReference; fileEncoding = 4; lastKnownFileType = sourcecode.c.h; name = AdaptiveCardParseWarning.h; path = ../../../../shared/cpp/ObjectModel/AdaptiveCardParseWarning.h; sourceTree = "<group>"; };
		F4F6BA2D204F18D8003741B6 /* ParseResult.h */ = {isa = PBXFileReference; fileEncoding = 4; lastKnownFileType = sourcecode.c.h; name = ParseResult.h; path = ../../../../shared/cpp/ObjectModel/ParseResult.h; sourceTree = "<group>"; };
		F4F6BA2E204F18D8003741B6 /* AdaptiveCardParseWarning.cpp */ = {isa = PBXFileReference; fileEncoding = 4; lastKnownFileType = sourcecode.cpp.cpp; name = AdaptiveCardParseWarning.cpp; path = ../../../../shared/cpp/ObjectModel/AdaptiveCardParseWarning.cpp; sourceTree = "<group>"; };
		F4F6BA33204F200E003741B6 /* ACRParseWarning.mm */ = {isa = PBXFileReference; fileEncoding = 4; lastKnownFileType = sourcecode.cpp.objcpp; path = ACRParseWarning.mm; sourceTree = "<group>"; };
		F4F6BA34204F200E003741B6 /* ACRParseWarning.h */ = {isa = PBXFileReference; fileEncoding = 4; lastKnownFileType = sourcecode.c.h; path = ACRParseWarning.h; sourceTree = "<group>"; };
		F4FE45641F196E7B0071D9E5 /* ACRColumnView.h */ = {isa = PBXFileReference; fileEncoding = 4; lastKnownFileType = sourcecode.c.h; path = ACRColumnView.h; sourceTree = "<group>"; };
		F4FE45651F196E7B0071D9E5 /* ACRColumnView.mm */ = {isa = PBXFileReference; fileEncoding = 4; lastKnownFileType = sourcecode.cpp.objcpp; path = ACRColumnView.mm; sourceTree = "<group>"; };
		F4FE45681F196F3D0071D9E5 /* ACRContentStackView.h */ = {isa = PBXFileReference; fileEncoding = 4; lastKnownFileType = sourcecode.c.h; path = ACRContentStackView.h; sourceTree = "<group>"; };
		F4FE45691F196F3D0071D9E5 /* ACRContentStackView.mm */ = {isa = PBXFileReference; fileEncoding = 4; lastKnownFileType = sourcecode.cpp.objcpp; path = ACRContentStackView.mm; sourceTree = "<group>"; };
		F4FE456C1F1985200071D9E5 /* ACRColumnSetView.h */ = {isa = PBXFileReference; fileEncoding = 4; lastKnownFileType = sourcecode.c.h; path = ACRColumnSetView.h; sourceTree = "<group>"; };
		F4FE456D1F1985200071D9E5 /* ACRColumnSetView.mm */ = {isa = PBXFileReference; fileEncoding = 4; lastKnownFileType = sourcecode.cpp.objcpp; path = ACRColumnSetView.mm; sourceTree = "<group>"; };
		F72C0D5A2C4F11349247B410 /* Pods-AdaptiveCards.debug.xcconfig */ = {isa = PBXFileReference; includeInIndex = 1; lastKnownFileType = text.xcconfig; name = "Pods-AdaptiveCards.debug.xcconfig"; path = "Target Support Files/Pods-AdaptiveCards/Pods-AdaptiveCards.debug.xcconfig"; sourceTree = "<group>"; };
		F974C5342800B8E000C1B3C7 /* CaptionSource.cpp */ = {isa = PBXFileReference; fileEncoding = 4; lastKnownFileType = sourcecode.cpp.cpp; name = CaptionSource.cpp; path = ../../../../shared/cpp/ObjectModel/CaptionSource.cpp; sourceTree = "<group>"; };
		F974C5352800B8E000C1B3C7 /* CaptionSource.h */ = {isa = PBXFileReference; fileEncoding = 4; lastKnownFileType = sourcecode.c.h; name = CaptionSource.h; path = ../../../../shared/cpp/ObjectModel/CaptionSource.h; sourceTree = "<group>"; };
		F974C5382800B8EA00C1B3C7 /* ContentSource.cpp */ = {isa = PBXFileReference; fileEncoding = 4; lastKnownFileType = sourcecode.cpp.cpp; name = ContentSource.cpp; path = ../../../../shared/cpp/ObjectModel/ContentSource.cpp; sourceTree = "<group>"; };
		F974C5392800B8EA00C1B3C7 /* ContentSource.h */ = {isa = PBXFileReference; fileEncoding = 4; lastKnownFileType = sourcecode.c.h; name = ContentSource.h; path = ../../../../shared/cpp/ObjectModel/ContentSource.h; sourceTree = "<group>"; };
		F9A9E54F26FE9FA000D13410 /* CollectionCoreElement.cpp */ = {isa = PBXFileReference; fileEncoding = 4; lastKnownFileType = sourcecode.cpp.cpp; name = CollectionCoreElement.cpp; path = ../../../../shared/cpp/ObjectModel/CollectionCoreElement.cpp; sourceTree = "<group>"; };
		F9A9E55026FE9FA000D13410 /* CollectionCoreElement.h */ = {isa = PBXFileReference; fileEncoding = 4; lastKnownFileType = sourcecode.c.h; name = CollectionCoreElement.h; path = ../../../../shared/cpp/ObjectModel/CollectionCoreElement.h; sourceTree = "<group>"; };
		F9A9E55326FE9FE400D13410 /* StyledCollectionElement.cpp */ = {isa = PBXFileReference; fileEncoding = 4; lastKnownFileType = sourcecode.cpp.cpp; name = StyledCollectionElement.cpp; path = ../../../../shared/cpp/ObjectModel/StyledCollectionElement.cpp; sourceTree = "<group>"; };
		F9A9E55426FE9FE400D13410 /* StyledCollectionElement.h */ = {isa = PBXFileReference; fileEncoding = 4; lastKnownFileType = sourcecode.c.h; name = StyledCollectionElement.h; path = ../../../../shared/cpp/ObjectModel/StyledCollectionElement.h; sourceTree = "<group>"; };
		FD36421C0C004464290C1849 /* Pods-AdaptiveCards.release.xcconfig */ = {isa = PBXFileReference; includeInIndex = 1; lastKnownFileType = text.xcconfig; name = "Pods-AdaptiveCards.release.xcconfig"; path = "Target Support Files/Pods-AdaptiveCards/Pods-AdaptiveCards.release.xcconfig"; sourceTree = "<group>"; };
/* End PBXFileReference section */

/* Begin PBXFrameworksBuildPhase section */
		F423C0B11EE1FBA900905679 /* Frameworks */ = {
			isa = PBXFrameworksBuildPhase;
			buildActionMask = 2147483647;
			files = (
				6B421CC121015EDD002F401A /* CoreGraphics.framework in Frameworks */,
				6B421CC02101503E002F401A /* QuartzCore.framework in Frameworks */,
				6BB21219210015A7009EA1BA /* AVKit.framework in Frameworks */,
				6BB2121821001596009EA1BA /* AVFoundation.framework in Frameworks */,
				F45A071F1EF4BD67007C6503 /* UIKit.framework in Frameworks */,
<<<<<<< HEAD
				CFEFBB8F217CA234487DE146 /* Pods_AdaptiveCards.framework in Frameworks */,
=======
				DD278A02932F65F8BDD1EA5D /* Pods_AdaptiveCards.framework in Frameworks */,
>>>>>>> 7627ef01
			);
			runOnlyForDeploymentPostprocessing = 0;
		};
		F423C0BB1EE1FBAA00905679 /* Frameworks */ = {
			isa = PBXFrameworksBuildPhase;
			buildActionMask = 2147483647;
			files = (
				6B124CA826D050DB007E9641 /* CoreGraphics.framework in Frameworks */,
				6B124C8E26B4B3CD007E9641 /* UIKit.framework in Frameworks */,
				F423C0BF1EE1FBAA00905679 /* AdaptiveCards.framework in Frameworks */,
				9009E5E4922DE43401BEFB1E /* Pods_AdaptiveCards_AdaptiveCardsTests.framework in Frameworks */,
			);
			runOnlyForDeploymentPostprocessing = 0;
		};
/* End PBXFrameworksBuildPhase section */

/* Begin PBXGroup section */
		6B124C9226B8AE3B007E9641 /* Mocks */ = {
			isa = PBXGroup;
			children = (
				6BE6C7C026E2ECEA009E9171 /* ADCMockResolver.h */,
				6BE6C7BF26E2ECEA009E9171 /* ADCMockResolver.m */,
				6B124C8F26B8AC37007E9641 /* ACRMockViews.mm */,
				6B124C9126B8AC58007E9641 /* ACRMockViews.h */,
				6B124C9326B8AE59007E9641 /* MockContext.h */,
				6B124C9426B8AE72007E9641 /* MockContext.mm */,
			);
			path = Mocks;
			sourceTree = "<group>";
		};
		6B124C9626B9F519007E9641 /* Columns */ = {
			isa = PBXGroup;
			children = (
				6BD859F826F2CA7B0086F5BA /* ACOFillerSpaceManager.h */,
				6BD859F926F2CA7B0086F5BA /* ACOFillerSpaceManager.mm */,
				6B124C9926B9F6B1007E9641 /* ACOVisibilityManager.h */,
				6B124C9A26B9F7AD007E9641 /* ACOVisibilityManager.mm */,
				F42741221EFB274C00399FBB /* ACRColumnRenderer.h */,
				F42741231EFB274C00399FBB /* ACRColumnRenderer.mm */,
			);
			name = Columns;
			sourceTree = "<group>";
		};
		6B124C9E26BA0D49007E9641 /* Action.ToggleVisibility */ = {
			isa = PBXGroup;
			children = (
				6BFF24092714E33000183C59 /* ACRToggleVisibilityTarget.h */,
				6B616C3E21CB1878003E29CE /* ACRToggleVisibilityTarget.mm */,
				6B616C4121CB20D1003E29CE /* ACRActionToggleVisibilityRenderer.h */,
				6B616C4221CB20D1003E29CE /* ACRActionToggleVisibilityRenderer.mm */,
			);
			name = Action.ToggleVisibility;
			sourceTree = "<group>";
		};
		6B70ABA425797B720095D925 /* InputRenderers */ = {
			isa = PBXGroup;
			children = (
				4608EE8B2BF5C1B800543095 /* ACRRatingInputRenderer.h */,
				4608EE8C2BF5C1B800543095 /* ACRRatingInputRenderer.mm */,
				6B6840F61F25EC2D008A933F /* ACRInputChoiceSetRenderer.h */,
				6B6840F71F25EC2D008A933F /* ACRInputChoiceSetRenderer.mm */,
				F4C1F5D31F2187900018CB78 /* ACRInputDateRenderer.h */,
				F4C1F5D41F2187900018CB78 /* ACRInputDateRenderer.mm */,
				F4C1F5DB1F218F920018CB78 /* ACRInputNumberRenderer.h */,
				F4C1F5DC1F218F920018CB78 /* ACRInputNumberRenderer.mm */,
				F43A94121F1EED6D0001920B /* ACRInputRenderer.h */,
				F43A94131F1EED6D0001920B /* ACRInputRenderer.mm */,
				F4C1F5D71F218ABC0018CB78 /* ACRInputTimeRenderer.h */,
				F4C1F5D81F218ABC0018CB78 /* ACRInputTimeRenderer.mm */,
				F43A94161F20502D0001920B /* ACRInputToggleRenderer.h */,
				F43A94171F20502D0001920B /* ACRInputToggleRenderer.mm */,
			);
			name = InputRenderers;
			sourceTree = "<group>";
		};
		6B92A71B266FE84F00CAE3BF /* Utilities */ = {
			isa = PBXGroup;
			children = (
<<<<<<< HEAD
				900787C02DDA6C190080519E /* SwiftAdaptiveCards */,
				F4CAE77F1F75AB9000545555 /* ACOAdaptiveCard.h */,
				906040BA2D7B6D2800978EA5 /* SwiftAdaptiveCardObjcBridge.h */,
				906040B82D7B6D2800978EA5 /* SwiftAdaptiveCardObjcBridge.mm */,
				906040B92D7B6D2800978EA5 /* SwiftAdaptiveCardSwiftBridge.swift */,
=======
				F4CAE77F1F75AB9000545555 /* ACOAdaptiveCard.h */,
>>>>>>> 7627ef01
				F4CAE7801F75AB9000545555 /* ACOAdaptiveCard.mm */,
				F4D4020D1F7DAC2C00D0356B /* ACOAdaptiveCardParseResult.h */,
				F4D4020E1F7DAC2C00D0356B /* ACOAdaptiveCardParseResult.mm */,
				6BFF23E42714C0F000183C59 /* ACOAdaptiveCardPrivate.h */,
				6BFF23E92714C0F000183C59 /* ACOBaseActionElementPrivate.h */,
				F4F44B8A2048F83F00A2F24C /* ACOBaseCardElement.h */,
				F4F44B882048F82F00A2F24C /* ACOBaseCardElement.mm */,
				6BFF23DD2714C0EF00183C59 /* ACOBaseCardElementPrivate.h */,
				6B8C766426461E98009548FA /* ACOBundle.h */,
				6B8C766226461E97009548FA /* ACOBundle.mm */,
				6B25D3E126138E3600A47AFB /* ACOEnums.h */,
				F431103F1F357487001AAE30 /* ACOHostConfig.h */,
				F43110401F357487001AAE30 /* ACOHostConfig.mm */,
				F4D4020F1F7DAC2C00D0356B /* ACOHostConfigParseResult.h */,
				F4D402101F7DAC2C00D0356B /* ACOHostConfigParseResult.mm */,
				6BFF23E22714C0F000183C59 /* ACOHostConfigPrivate.h */,
				6B9BDFC920F6BF5D00F13155 /* ACOIResourceResolver.h */,
				6B5D240A212C89E70010EB07 /* ACORemoteResourceInformation.h */,
				6B5D240B212C89E70010EB07 /* ACORemoteResourceInformation.mm */,
				6BFF23E12714C0F000183C59 /* ACORemoteResourceInformationPrivate.h */,
				6B25D3E92613D83700A47AFB /* ACORenderContext.h */,
				6B25D3EA2613D83700A47AFB /* ACORenderContext.mm */,
				6B9BDF7E20F40D1000F13155 /* ACOResourceResolvers.h */,
				6B9BDF7D20F40D0F00F13155 /* ACOResourceResolvers.mm */,
				6BBE841823CD184D00ECA586 /* ACOWarning.h */,
				6B5BA8BE2707BBD000719853 /* ACOWarning.mm */,
				6B1147D01F32E53A008846EC /* ACRActionDelegate.h */,
				6BBE841623CD184D00ECA586 /* ACREnums.h */,
				F42979401F322C3E00E89914 /* ACRErrors.h */,
				F42979411F322C3E00E89914 /* ACRErrors.mm */,
				F4F6BA34204F200E003741B6 /* ACRParseWarning.h */,
				F4F6BA33204F200E003741B6 /* ACRParseWarning.mm */,
				6BFF23E72714C0F000183C59 /* ACRParseWarningPrivate.h */,
				F427411A1EF8A25200399FBB /* ACRRegistration.h */,
				F427411B1EF8A25200399FBB /* ACRRegistration.mm */,
				6BFF23E62714C0F000183C59 /* ACRRegistrationPrivate.h */,
				F496834E1F6CA24600DF0D3A /* ACRRenderer.h */,
				F496834F1F6CA24600DF0D3A /* ACRRenderer.mm */,
				6BFF23E52714C0F000183C59 /* ACRRendererPrivate.h */,
				F49683501F6CA24600DF0D3A /* ACRRenderResult.h */,
				F49683511F6CA24600DF0D3A /* ACRRenderResult.mm */,
				F4960C022051FE8000780566 /* ACRView.h */,
				F4960C032051FE8100780566 /* ACRView.mm */,
				F4D06948205B27E9003645E4 /* ACRViewController.h */,
				F4D06947205B27E9003645E4 /* ACRViewController.mm */,
				6BFF23DF2714C0F000183C59 /* ACRViewPrivate.h */,
				6BFF24132714EF2200183C59 /* UtiliOS.h */,
				6BC30F6D21E56CF900B9FAAE /* UtiliOS.mm */,
				46058FE02C64774800966E76 /* ACRLayoutHelper.mm */,
				46DF58E22C6F12FC00DCBA77 /* ACRFlowLayout.mm */,
			);
			name = Utilities;
			sourceTree = "<group>";
		};
		6B92A7E72679227C00CAE3BF /* CompactStyleChoiceSet */ = {
			isa = PBXGroup;
			children = (
				6B92A7E32677DC8B00CAE3BF /* ACRChoiceSetCompactStyleView.mm */,
				6B92A7E52677DFAB00CAE3BF /* ACRChoiceSetCompactStyleView.h */,
			);
			name = CompactStyleChoiceSet;
			sourceTree = "<group>";
		};
		6BB2120621000024009EA1BA /* Media */ = {
			isa = PBXGroup;
			children = (
				6B9D650721095C7A00BB5C7B /* ACOMediaEvent.h */,
				6B9D650821095C7A00BB5C7B /* ACOMediaEvent.mm */,
				6BFF23EB2714C0F000183C59 /* ACOMediaEventPrivate.h */,
				6BB211FE20FFF9C0009EA1BA /* ACRIMedia.h */,
				6BBE841E23CE60E300ECA586 /* ACRMediaRenderer.h */,
				6BCE4B242108FA7C00021A62 /* ACRMediaRenderer.mm */,
				6B9D650C21095CBE00BB5C7B /* ACRMediaTarget.h */,
				6B9D650D21095CBE00BB5C7B /* ACRMediaTarget.mm */,
			);
			name = Media;
			sourceTree = "<group>";
		};
		6BDE5C4A26FEAB52003A1DDB /* Targets */ = {
			isa = PBXGroup;
			children = (
				6BDE5C3826FEA7C9003A1DDB /* ACRAggregateTarget.h */,
				6BDE5C3F26FEA7DC003A1DDB /* ACRAggregateTarget.mm */,
				6BDE5C3C26FEA7DB003A1DDB /* ACRBaseTarget.h */,
				6BDE5C3B26FEA7DB003A1DDB /* ACRBaseTarget.mm */,
				6BDE5C3A26FEA7DB003A1DDB /* ACROverflowTarget.h */,
				6BDE5C3926FEA7DB003A1DDB /* ACROverflowTarget.mm */,
				6BFF24072714E30B00183C59 /* ACRShowCardTarget.h */,
				6BDE5C3E26FEA7DB003A1DDB /* ACRShowCardTarget.mm */,
			);
			name = Targets;
			sourceTree = "<group>";
		};
		6BE6C79426E1560A009E9171 /* Helpers */ = {
			isa = PBXGroup;
			children = (
				6BE6C7AE26E2C969009E9171 /* ACRCustomRenderers.h */,
				6BE6C7AF26E2C9A3009E9171 /* ACRCustomRenderers.mm */,
			);
			path = Helpers;
			sourceTree = "<group>";
		};
		6BE6C79F26E17077009E9171 /* TestFiles */ = {
			isa = PBXGroup;
			children = (
				6B654C742708168D00DF6A5F /* Action.ToggleVisibilityExhaustive.json */,
				6BE6C7B526E2E140009E9171 /* Column.VerticalAlignment.json */,
				6BE6C7B926E2E30A009E9171 /* ColumnSet.FactSet.VerticalStretch.json */,
				6BE6C7B826E2E30A009E9171 /* ColumnSet.Image.VerticalStretch.json */,
				6BE6C7C426E7CDCF009E9171 /* ColumnSet.Input.ChoiceSet.VerticalStretch.json */,
				46CBB6432C22BA96008FC5D5 /* CompoundButtonInvalid.json */,
				7773A9162CA2D33400097C06 /* Carousel.invalid.json */,
				46CBB6442C22BA96008FC5D5 /* CompoundButtonValid.json */,
				7773A9142CA2D32E00097C06 /* Carousel.valid.json */,
				6BE6C7BD26E2E4EC009E9171 /* ColumnSet.VerticalStretch.json */,
				6BE6C7A426E17132009E9171 /* ColumnSet.VerticalStretch.json */,
				6BE6C7B726E2E30A009E9171 /* Container.VerticalContentAlignment.json */,
				6BE6C7B126E2DF29009E9171 /* Container.VerticalContentAlignment2.json */,
				6BE6C7C226E2F07C009E9171 /* sample.json */,
				46B78E652C0586D500EF4566 /* RatingInputValid.json */,
				46B78E672C0587B700EF4566 /* RatingLabelValid.json */,
				B35633232C060EEF00F1C999 /* ValueChangedActionValid.json */,
				B35633262C06E4FC00F1C999 /* ValueChangedActionInvalid.json */,
			);
			path = TestFiles;
			sourceTree = "<group>";
		};
		6BE6C7C626E7E2A6009E9171 /* ImageSet */ = {
			isa = PBXGroup;
			children = (
				F401A8791F0DCBC8006D7AF2 /* ACRImageSetRenderer.h */,
				F401A87A1F0DCBC8006D7AF2 /* ACRImageSetRenderer.mm */,
				6BFF240F2714E46300183C59 /* ACRImageSetUICollectionView.h */,
				F401A8761F0DB69B006D7AF2 /* ACRImageSetUICollectionView.mm */,
			);
			name = ImageSet;
			sourceTree = "<group>";
		};
		6BFCA139264F548600195CA7 /* Table */ = {
			isa = PBXGroup;
			children = (
				6BFCA14A265452E000195CA7 /* ACRTableRenderer.h */,
				6BFCA14B265452E100195CA7 /* ACRTableRenderer.mm */,
				6BFCA1462653270200195CA7 /* ACRTableCellRenderer.h */,
				6BFCA1472653270200195CA7 /* ACRTableCellRenderer.mm */,
				6BFF240D2714E42800183C59 /* ACRTableCellView.h */,
				6BFCA13F264F54B500195CA7 /* ACRTableCellView.mm */,
				6BFCA13A264F54B000195CA7 /* ACRTableRow.h */,
				6BFCA13C264F54B200195CA7 /* ACRTableRow.mm */,
				6BFCA13B264F54B100195CA7 /* ACRTableView.h */,
				6BFCA13D264F54B300195CA7 /* ACRTableView.mm */,
			);
			name = Table;
			sourceTree = "<group>";
		};
		6BFF99DC2600121A0028069F /* Action.Execute */ = {
			isa = PBXGroup;
			children = (
				6BFF99F926003EBA0028069F /* ACOAuthCardButton.h */,
				6BFF23EC2714C0F000183C59 /* ACOAuthCardButtonPrivate.h */,
				6BFF9A0026004C580028069F /* ACOAuthentication.h */,
				6BFF9A0226004C580028069F /* ACOAuthentication.mm */,
				6BFF23E02714C0F000183C59 /* ACOAuthenticationPrivate.h */,
				6BFF99F826003EBA0028069F /* ACOAutoCardButton.mm */,
				6BFF99DD260012380028069F /* ACORefresh.h */,
				6BFF99DE260012380028069F /* ACORefresh.mm */,
				6BFF23E82714C0F000183C59 /* ACORefreshPrivate.h */,
				6BFF99EA2600387A0028069F /* ACOTokenExchangeResource.h */,
				6BFF99EB2600387A0028069F /* ACOTokenExchangeResource.mm */,
				6BFF23EA2714C0F000183C59 /* ACOTokenExchangeResourcePrivate.h */,
				6B377282260193FF0024E527 /* ACRActionExecuteRenderer.h */,
				6B377283260194000024E527 /* ACRActionExecuteRenderer.mm */,
			);
			name = Action.Execute;
			sourceTree = "<group>";
		};
<<<<<<< HEAD
		8646A228A2E12E2A43FE08FB /* Pods */ = {
			isa = PBXGroup;
			children = (
				F72C0D5A2C4F11349247B410 /* Pods-AdaptiveCards.debug.xcconfig */,
				FD36421C0C004464290C1849 /* Pods-AdaptiveCards.release.xcconfig */,
				1D24FF5625726778F626A187 /* Pods-AdaptiveCards.apprelease.xcconfig */,
				5E33F505FFE4BF92C6A7872B /* Pods-AdaptiveCards-AdaptiveCardsTests.debug.xcconfig */,
				0FDB78326DFBBD9A171E6937 /* Pods-AdaptiveCards-AdaptiveCardsTests.release.xcconfig */,
				E72C29D3EBB42768C09AAB37 /* Pods-AdaptiveCards-AdaptiveCardsTests.apprelease.xcconfig */,
			);
			name = Pods;
			path = ../Pods;
			sourceTree = "<group>";
		};
		900787C02DDA6C190080519E /* SwiftAdaptiveCards */ = {
			isa = PBXGroup;
			children = (
				900787C72DDA6C460080519E /* Legacy */,
				900787C92DDA6C460080519E /* Markdown */,
				900787D12DDA6C460080519E /* Util */,
				900787D22DDA6C460080519E /* SwiftActionElements.swift */,
				900787D32DDA6C460080519E /* SwiftAdaptiveCard.swift */,
				900787D42DDA6C460080519E /* SwiftBaseCardElement.swift */,
				900787D52DDA6C460080519E /* SwiftBaseElement.swift */,
				900787D62DDA6C460080519E /* SwiftCardElements.swift */,
				900787D72DDA6C460080519E /* SwiftContainerElements.swift */,
				900787D82DDA6C460080519E /* SwiftInputElements.swift */,
			);
			path = SwiftAdaptiveCards;
			sourceTree = "<group>";
		};
		900787C72DDA6C460080519E /* Legacy */ = {
			isa = PBXGroup;
			children = (
				900787C12DDA6C460080519E /* SwiftActionElementParser.swift */,
				900787C22DDA6C460080519E /* SwiftAdaptiveBase64Util.swift */,
				900787C32DDA6C460080519E /* SwiftElementParserRegistration.swift */,
				900787C42DDA6C460080519E /* SwiftLegacyACSupport.swift */,
				900787C52DDA6C460080519E /* SwiftLegacyACSupportPending.swift */,
				900787C62DDA6C460080519E /* SwiftParseUtil.swift */,
			);
			path = Legacy;
			sourceTree = "<group>";
		};
		900787C92DDA6C460080519E /* Markdown */ = {
			isa = PBXGroup;
			children = (
				900787C82DDA6C460080519E /* SwiftMarkDownHtmlGenerator.swift */,
			);
			path = Markdown;
			sourceTree = "<group>";
		};
		900787D12DDA6C460080519E /* Util */ = {
			isa = PBXGroup;
			children = (
				900787CA2DDA6C460080519E /* SwiftDateTimePreparser.swift */,
				900787CB2DDA6C460080519E /* SwiftEnums.swift */,
				900787CC2DDA6C460080519E /* SwiftFeatureRegistration.swift */,
				900787CD2DDA6C460080519E /* SwiftHostConfig.swift */,
				900787CE2DDA6C460080519E /* SwiftInternalId.swift */,
				900787CF2DDA6C460080519E /* SwiftParseContext.swift */,
				900787D02DDA6C460080519E /* SwiftUtil.swift */,
			);
			path = Util;
			sourceTree = "<group>";
		};
		906040BE2D7B74A300978EA5 /* Packages */ = {
			isa = PBXGroup;
			children = (
				904266D02D7B765B001CEFB6 /* SwiftAdaptiveCards */,
			);
			name = Packages;
			sourceTree = "<group>";
		};
=======
>>>>>>> 7627ef01
		CFF954CC29819A6B00F321C3 /* DynamicTypeahead */ = {
			isa = PBXGroup;
			children = (
				6B00E1152A3A58B30079D8A6 /* ACRTypeaheadSearchViewControllerPrivate.h */,
				CFF954D429819C1200F321C3 /* ACOTypeaheadSearchHandler.h */,
				CFF954CD29819AA800F321C3 /* ACOTypeaheadDebouncer.h */,
				CFF954CE29819ABD00F321C3 /* ACOTypeaheadDebouncer.mm */,
				CFF954D129819B3C00F321C3 /* ACOTypeaheadDynamicChoicesService.h */,
				CFF954D229819B4A00F321C3 /* ACOTypeaheadDynamicChoicesService.mm */,
				CFF954DB2981B2A700F321C3 /* ACRTypeaheadSearchParameters.h */,
				CFF954DA2981B2A700F321C3 /* ACRTypeaheadSearchParameters.mm */,
				CFF954D72981AF5800F321C3 /* ACRChoiceSetFilteredStyleView.h */,
				CFF954D62981AF5800F321C3 /* ACRChoiceSetFilteredStyleView.mm */,
				CFF954DE2981B62000F321C3 /* ACRTypeaheadSearchViewController.mm */,
			);
			name = DynamicTypeahead;
			sourceTree = "<group>";
		};
		CFF95C052982E2CB00F321C3 /* DynamicTypeahead */ = {
			isa = PBXGroup;
			children = (
				CFF95C062982E30E00F321C3 /* ACRTypeaheadSearchParametersTests.mm */,
				CFF95C082982E34300F321C3 /* ACRChoiceSetFilteredStyleViewTests.mm */,
				CFF95C0A2982E38500F321C3 /* ACRChoiceSetCompactStyleViewTests.mm */,
				CFF95C0C2982E3C900F321C3 /* ACOTypeaheadDynamicChoicesServiceTests.mm */,
				CFF95C0E2982E4EC00F321C3 /* ACOTypeaheadDebouncerTests.mm */,
			);
			path = DynamicTypeahead;
			sourceTree = "<group>";
		};
		E28177D92DD1BAA300DA3EA0 /* Resources */ = {
			isa = PBXGroup;
			children = (
				E28177D82DD1BAA300DA3EA0 /* FluentAssets.xcassets */,
			);
			path = Resources;
			sourceTree = "<group>";
		};
		F4071C751FCCBAEF00AF4FEA /* json */ = {
			isa = PBXGroup;
			children = (
				F4071C761FCCBAEF00AF4FEA /* json-forwards.h */,
				F4071C771FCCBAEF00AF4FEA /* json.h */,
			);
			name = json;
			path = ../../../../shared/cpp/ObjectModel/json;
			sourceTree = "<group>";
		};
		F423C0AB1EE1FBA900905679 = {
			isa = PBXGroup;
			children = (
				F423C0B71EE1FBA900905679 /* AdaptiveCards */,
				F423C0C21EE1FBAA00905679 /* AdaptiveCardsTests */,
				F45A07191EF4BC44007C6503 /* Frameworks */,
				F423C0B61EE1FBA900905679 /* Products */,
				8646A228A2E12E2A43FE08FB /* Pods */,
			);
			sourceTree = "<group>";
		};
		F423C0B61EE1FBA900905679 /* Products */ = {
			isa = PBXGroup;
			children = (
				F423C0B51EE1FBA900905679 /* AdaptiveCards.framework */,
				F423C0BE1EE1FBAA00905679 /* AdaptiveCardsTests.xctest */,
			);
			name = Products;
			sourceTree = "<group>";
		};
		F423C0B71EE1FBA900905679 /* AdaptiveCards */ = {
			isa = PBXGroup;
			children = (
				F42979331F30079D00E89914 /* Actions */,
				6BFF24152714FA1D00183C59 /* AdaptiveCards.h */,
				F423C0B91EE1FBAA00905679 /* Info.plist */,
				F42979321F30074900E89914 /* Inputs */,
				F42979351F3007DF00E89914 /* Layouts */,
				F42979341F3007C500E89914 /* ReadOnlyObjects */,
				F423C0D71EE1FF2F00905679 /* SharedLib */,
				6B92A71B266FE84F00CAE3BF /* Utilities */,
			);
			path = AdaptiveCards;
			sourceTree = "<group>";
		};
		F423C0C21EE1FBAA00905679 /* AdaptiveCardsTests */ = {
			isa = PBXGroup;
			children = (
				CFF95C052982E2CB00F321C3 /* DynamicTypeahead */,
				6B4C05BE27864B0800882387 /* ACRImagePropertiesTests.mm */,
				6B124C8B26B4AA07007E9641 /* AdaptiveCardsActionsTest.mm */,
				6B124C9726B9F5FC007E9641 /* AdaptiveCardsColumnTests.mm */,
				30D56DE8268298B300D6E418 /* AdaptiveCardsTests.mm */,
				30D56DEE2682AB9C00D6E418 /* AdaptiveCardsTextBlockTests.mm */,
				6B124CA326D04CA9007E9641 /* AdaptiveCardsUtiliOSTest.mm */,
				7773A9112CA2D20100097C06 /* AdaptiveCardCarouselTests.mm */,
				46CBB6412C22BA88008FC5D5 /* AdaptiveCardCompoundButtonTests.mm */,
				46B78E632C0580D100EF4566 /* AdaptiveCardsRatingElementTests.mm */,
				B35633212C060D7900F1C999 /* ValueChangedActionTests.mm */,
				6BE6C79426E1560A009E9171 /* Helpers */,
				6B124C9226B8AE3B007E9641 /* Mocks */,
				6BE6C79F26E17077009E9171 /* TestFiles */,
			);
			path = AdaptiveCardsTests;
			sourceTree = "<group>";
		};
		F423C0D71EE1FF2F00905679 /* SharedLib */ = {
			isa = PBXGroup;
			children = (
				37CC40EB2DBA1BD9004D5C66 /* PopoverAction.h */,
				37CC40EC2DBA1BD9004D5C66 /* PopoverAction.cpp */,
				37A8DF4E2DB79C8800F3A23F /* ProgressBar.h */,
				37A8DF4F2DB79C8800F3A23F /* ProgressBar.cpp */,
				37A8DF502DB79C8800F3A23F /* ProgressRing.h */,
				37A8DF512DB79C8800F3A23F /* ProgressRing.cpp */,
				3714EB502DAFB30400EE15AA /* ThemedUrl.h */,
				3714EB512DAFB30400EE15AA /* ThemedUrl.cpp */,
				46731C0A2CBD198F0092B7A9 /* Badge.cpp */,
				46731C0B2CBD198F0092B7A9 /* Badge.h */,
				CFB972002941C079008E3795 /* ChoicesData.cpp */,
				CFB971FF2941C079008E3795 /* ChoicesData.h */,
				84AE295727FFA26F00D01B82 /* CaptionSource.cpp */,
				84AE295627FFA26F00D01B82 /* CaptionSource.h */,
				84AE295427FFA26F00D01B82 /* CMakeLists.txt */,
				84AE295327FFA26F00D01B82 /* ContentSource.cpp */,
				84AE295527FFA26F00D01B82 /* ContentSource.h */,
				F4071C781FCCBAEF00AF4FEA /* ActionParserRegistration.cpp */,
				F4071C741FCCBAEF00AF4FEA /* ActionParserRegistration.h */,
				C8DEDF37220CDEB00001AAED /* ActionSet.cpp */,
				C8DEDF38220CDEB00001AAED /* ActionSet.h */,
				300ECB61219A12D100371DC5 /* AdaptiveBase64Util.cpp */,
				300ECB62219A12D100371DC5 /* AdaptiveBase64Util.h */,
				F44872BD1EE2261F00FCAFAE /* AdaptiveCardParseException.cpp */,
				F44872BE1EE2261F00FCAFAE /* AdaptiveCardParseException.h */,
				F4F6BA2E204F18D8003741B6 /* AdaptiveCardParseWarning.cpp */,
				F4F6BA2C204F18D8003741B6 /* AdaptiveCardParseWarning.h */,
				6BFF99BB25FFF53D0028069F /* AuthCardButton.cpp */,
				F974C5342800B8E000C1B3C7 /* CaptionSource.cpp */,
				F974C5352800B8E000C1B3C7 /* CaptionSource.h */,
				6BFF99B925FFF53D0028069F /* AuthCardButton.h */,
				6BFF99C225FFF53D0028069F /* Authentication.cpp */,
				6BFF99BD25FFF53D0028069F /* Authentication.h */,
				7EF8879C21F14CDD00BAFF02 /* BackgroundImage.cpp */,
				7EF8879B21F14CDD00BAFF02 /* BackgroundImage.h */,
				F44872BF1EE2261F00FCAFAE /* BaseActionElement.cpp */,
				F974C5382800B8EA00C1B3C7 /* ContentSource.cpp */,
				F974C5392800B8EA00C1B3C7 /* ContentSource.h */,
				F44872C01EE2261F00FCAFAE /* BaseActionElement.h */,
				F44872C11EE2261F00FCAFAE /* BaseCardElement.cpp */,
				F44872C21EE2261F00FCAFAE /* BaseCardElement.h */,
				6B224275220BAC8A000ACDA1 /* BaseElement.cpp */,
				6B224276220BAC8B000ACDA1 /* BaseElement.h */,
				F44872C31EE2261F00FCAFAE /* BaseInputElement.cpp */,
				F44872C41EE2261F00FCAFAE /* BaseInputElement.h */,
				F44872C51EE2261F00FCAFAE /* ChoiceInput.cpp */,
				F44872C61EE2261F00FCAFAE /* ChoiceInput.h */,
				F44872C71EE2261F00FCAFAE /* ChoiceSetInput.cpp */,
				F44872C81EE2261F00FCAFAE /* ChoiceSetInput.h */,
				F9A9E54F26FE9FA000D13410 /* CollectionCoreElement.cpp */,
				F9A9E55026FE9FA000D13410 /* CollectionCoreElement.h */,
				F44872C91EE2261F00FCAFAE /* Column.cpp */,
				F44872CA1EE2261F00FCAFAE /* Column.h */,
				F44872CB1EE2261F00FCAFAE /* ColumnSet.cpp */,
				F44872CC1EE2261F00FCAFAE /* ColumnSet.h */,
				F44872CD1EE2261F00FCAFAE /* Container.cpp */,
				F44872CE1EE2261F00FCAFAE /* Container.h */,
				F44872CF1EE2261F00FCAFAE /* DateInput.cpp */,
				F44872D01EE2261F00FCAFAE /* DateInput.h */,
				F4F44B7820478C5C00A2F24C /* DateTimePreparsedToken.cpp */,
				F4F44B7620478C5B00A2F24C /* DateTimePreparsedToken.h */,
				F4F44B7920478C5C00A2F24C /* DateTimePreparser.cpp */,
				F4F44B7720478C5B00A2F24C /* DateTimePreparser.h */,
				F4071C791FCCBAEF00AF4FEA /* ElementParserRegistration.cpp */,
				F4071C731FCCBAEE00AF4FEA /* ElementParserRegistration.h */,
				6BC30F7521E5750A00B9FAAE /* EnumMagic.h */,
				F44872D11EE2261F00FCAFAE /* Enums.cpp */,
				F44872D21EE2261F00FCAFAE /* Enums.h */,
				6BFF99BE25FFF53D0028069F /* ExecuteAction.cpp */,
				6BFF99BA25FFF53D0028069F /* ExecuteAction.h */,
				F44872D31EE2261F00FCAFAE /* Fact.cpp */,
				F44872D41EE2261F00FCAFAE /* Fact.h */,
				F44872D51EE2261F00FCAFAE /* FactSet.cpp */,
				F44872D61EE2261F00FCAFAE /* FactSet.h */,
				8404BA8D226697800091A0AD /* FeatureRegistration.cpp */,
				8404BA8C226697800091A0AD /* FeatureRegistration.h */,
				F452CD571F68CD6F005394B2 /* HostConfig.cpp */,
				F44872D71EE2261F00FCAFAE /* HostConfig.h */,
				F44872DA1EE2261F00FCAFAE /* Image.cpp */,
				46CBB6392C22BA33008FC5D5 /* CompoundButton.cpp */,
				46CBB63A2C22BA33008FC5D5 /* CompoundButton.h */,
				F44872DB1EE2261F00FCAFAE /* Image.h */,
				46DF37B12C90306D001C254F /* CarouselPage.cpp */,
				463C3C062BD8DB1F00A95C4E /* Icon.cpp */,
				46DF37AF2C902FD4001C254F /* CarouselPage.h */,
				4615350F2C81D9D100054123 /* Carousel.h */,
				46DF37AD2C902F97001C254F /* Carousel.cpp */,
				463C3C0A2BD8DCC000A95C4E /* Icon.h */,
				46CBB6352C22BA24008FC5D5 /* IconInfo.cpp */,
				46CBB6362C22BA24008FC5D5 /* IconInfo.h */,
				F44872DC1EE2261F00FCAFAE /* ImageSet.cpp */,
				F44872DD1EE2261F00FCAFAE /* ImageSet.h */,
				6B2242B322334492000ACDA1 /* Inline.cpp */,
				6B2242AB22334451000ACDA1 /* Inline.h */,
				6B8C76422641D8D6009548FA /* InternalId.h */,
				F4071C751FCCBAEF00AF4FEA /* json */,
				F44872DF1EE2261F00FCAFAE /* jsoncpp.cpp */,
				F42E516C1FEC383E008F9642 /* MarkDownBlockParser.cpp */,
				F42E516F1FEC383F008F9642 /* MarkDownBlockParser.h */,
				F42E51701FEC383F008F9642 /* MarkDownHtmlGenerator.cpp */,
				F42E516D1FEC383F008F9642 /* MarkDownHtmlGenerator.h */,
				F42E516E1FEC383F008F9642 /* MarkDownParsedResult.cpp */,
				F42E516B1FEC383E008F9642 /* MarkDownParsedResult.h */,
				F42E51721FEC3840008F9642 /* MarkDownParser.cpp */,
				F42E51711FEC383F008F9642 /* MarkDownParser.h */,
				6B7B1A8D20B4D2AA00260731 /* Media.cpp */,
				6B7B1A9020B4D2AB00260731 /* Media.h */,
				6B7B1A8E20B4D2AA00260731 /* MediaSource.cpp */,
				6B7B1A8F20B4D2AA00260731 /* MediaSource.h */,
				F44872E01EE2261F00FCAFAE /* NumberInput.cpp */,
				F44872E11EE2261F00FCAFAE /* NumberInput.h */,
				F44872E21EE2261F00FCAFAE /* OpenUrlAction.cpp */,
				F44872E31EE2261F00FCAFAE /* OpenUrlAction.h */,
				7ECFB63E219A3940004727A9 /* ParseContext.cpp */,
				7ECFB63F219A3940004727A9 /* ParseContext.h */,
				F4F6BA2B204F18D7003741B6 /* ParseResult.cpp */,
				F4F6BA2D204F18D8003741B6 /* ParseResult.h */,
				F44872E41EE2261F00FCAFAE /* ParseUtil.cpp */,
				F44872E51EE2261F00FCAFAE /* ParseUtil.h */,
				6B224277220BAC8B000ACDA1 /* pch.cpp */,
				F44872E61EE2261F00FCAFAE /* pch.h */,
				6BFF99BF25FFF53D0028069F /* Refresh.cpp */,
				6BFF99C025FFF53D0028069F /* Refresh.h */,
				6B268FE620CF19E100D99C1B /* RemoteResourceInformation.h */,
				6B2242A52233442C000ACDA1 /* RichTextBlock.cpp */,
				6B2242A62233442C000ACDA1 /* RichTextBlock.h */,
				6BAC0F2C228E2D7300E42DEB /* RichTextElementProperties.cpp */,
				6BAC0F2B228E2D7200E42DEB /* RichTextElementProperties.h */,
				7EDC0F66213878E800077A13 /* SemanticVersion.cpp */,
				7EDC0F65213878E800077A13 /* SemanticVersion.h */,
				F4CAE7791F7325DF00545555 /* Separator.cpp */,
				F4CAE77A1F7325DF00545555 /* Separator.h */,
				F43660761F0706D800EBA868 /* SharedAdaptiveCard.cpp */,
				F43660771F0706D800EBA868 /* SharedAdaptiveCard.h */,
				F44872E71EE2261F00FCAFAE /* ShowCardAction.cpp */,
				F44872E81EE2261F00FCAFAE /* ShowCardAction.h */,
				F9A9E55326FE9FE400D13410 /* StyledCollectionElement.cpp */,
				F9A9E55426FE9FE400D13410 /* StyledCollectionElement.h */,
				F44872E91EE2261F00FCAFAE /* SubmitAction.cpp */,
				F44872EA1EE2261F00FCAFAE /* SubmitAction.h */,
				6B8C764E26449B08009548FA /* Table.cpp */,
				6B8C764B26449B07009548FA /* Table.h */,
				6B8C764C26449B08009548FA /* TableCell.cpp */,
				6B8C765126449B08009548FA /* TableCell.h */,
				6B8C764A26449B07009548FA /* TableColumnDefinition.cpp */,
				6B8C764D26449B08009548FA /* TableColumnDefinition.h */,
				6B8C765026449B08009548FA /* TableRow.cpp */,
				6B8C764F26449B08009548FA /* TableRow.h */,
				F44872EB1EE2261F00FCAFAE /* TextBlock.cpp */,
				F44872EC1EE2261F00FCAFAE /* TextBlock.h */,
				6B2242A12233439D000ACDA1 /* TextElementProperties.cpp */,
				6B2242A22233439D000ACDA1 /* TextElementProperties.h */,
				F44872ED1EE2261F00FCAFAE /* TextInput.cpp */,
				F44872EE1EE2261F00FCAFAE /* TextInput.h */,
				6B2242AA22334451000ACDA1 /* TextRun.cpp */,
				6B2242A922334451000ACDA1 /* TextRun.h */,
				F44872EF1EE2261F00FCAFAE /* TimeInput.cpp */,
				F44872F01EE2261F00FCAFAE /* TimeInput.h */,
				F44872F11EE2261F00FCAFAE /* ToggleInput.cpp */,
				F44872F21EE2261F00FCAFAE /* ToggleInput.h */,
				CA1218C521C4509400152EA8 /* ToggleVisibilityAction.cpp */,
				CA1218C321C4509300152EA8 /* ToggleVisibilityAction.h */,
				CA1218C421C4509400152EA8 /* ToggleVisibilityTarget.cpp */,
				CA1218C221C4509300152EA8 /* ToggleVisibilityTarget.h */,
				6BFF99C125FFF53D0028069F /* TokenExchangeResource.cpp */,
				6BFF99BC25FFF53D0028069F /* TokenExchangeResource.h */,
				6B22426C2203BE97000ACDA1 /* UnknownAction.cpp */,
				6B22426B2203BE97000ACDA1 /* UnknownAction.h */,
				F4F6BA28204E107F003741B6 /* UnknownElement.cpp */,
				F4F6BA27204E107F003741B6 /* UnknownElement.h */,
				F4F44B7F20478C6F00A2F24C /* Util.cpp */,
				F4F44B7E20478C6F00A2F24C /* Util.h */,
				46B329152BF32057009671AE /* RatingInput.h */,
				46B329172BF3228F009671AE /* RatingInput.cpp */,
				4621E12B2BF3557C004F03F3 /* RatingLabel.h */,
				4621E12D2BF35784004F03F3 /* RatingLabel.cpp */,
				46F6F7802BFF1C8200D31C47 /* ValueChangedAction.h */,
				46F6F7822BFF1CB400D31C47 /* ValueChangedAction.cpp */,
				46058FCE2C5CCBAA00966E76 /* Layout.h */,
				46058FD02C5CCBED00966E76 /* Layout.cpp */,
				46058FD22C5CEEFE00966E76 /* FlowLayout.cpp */,
				46058FD32C5CEEFE00966E76 /* FlowLayout.h */,
				46058FD62C6086AA00966E76 /* GridArea.cpp */,
				46058FD72C6086AA00966E76 /* GridArea.h */,
				46058FDA2C608D0800966E76 /* AreaGridLayout.cpp */,
				46058FDB2C608D0800966E76 /* AreaGridLayout.h */,
			);
			name = SharedLib;
			sourceTree = "<group>";
		};
		F42979321F30074900E89914 /* Inputs */ = {
			isa = PBXGroup;
			children = (
				6BD025EB254784660009B019 /* ACOInputResults.h */,
				6BD025EC254784670009B019 /* ACOInputResults.mm */,
				6BFF23FF2714CA7600183C59 /* ACRChoiceSetViewDataSource.h */,
				F495FC082022A18F0093D4DE /* ACRChoiceSetViewDataSource.mm */,
				6BFF24032714E1BD00183C59 /* ACRDateTextField.h */,
				F429794C1F32684900E89914 /* ACRDateTextField.mm */,
				F42979361F31438900E89914 /* ACRIBaseInputHandler.h */,
				6B27CD6424BD52D500C0F90F /* ACRInputLabelView.h */,
				6B27CD6524BD52D600C0F90F /* ACRInputLabelView.mm */,
				6BFF23DE2714C0EF00183C59 /* ACRInputLabelViewPrivate.h */,
				F431103D1F357487001AAE30 /* ACRInputTableView.h */,
				6B8C766326461E98009548FA /* ACRInputTableView.mm */,
				F42979451F322C9000E89914 /* ACRNumericTextField.h */,
				F42979441F322C9000E89914 /* ACRNumericTextField.mm */,
				6BF4307D219129600068E432 /* ACRQuickReplyMultilineView.h */,
				6BF4307E219129600068E432 /* ACRQuickReplyMultilineView.mm */,
				6BF430752190DDCA0068E432 /* ACRQuickReplyView.h */,
				6BF430762190DDCA0068E432 /* ACRQuickReplyView.mm */,
				F429793C1F3155EF00E89914 /* ACRTextField.h */,
				F429793D1F3155EF00E89914 /* ACRTextField.mm */,
				6B94F2DB24C7997D00E2B310 /* ACRTextInputHandler.h */,
				6B94F2DC24C7997D00E2B310 /* ACRTextInputHandler.mm */,
				6B9AB30E20DD82A2005C8E15 /* ACRTextView.h */,
				6B9AB30F20DD82A2005C8E15 /* ACRTextView.mm */,
				6BFF24052714E26900183C59 /* ACRToggleInputDataSource.h */,
				6B9BDF7120E1BD0E00F13155 /* ACRToggleInputDataSource.mm */,
				465352602C16FD9800DCEE25 /* ACRRatingInputDataSource.h */,
				468F1F192BFC5BC500C2F561 /* ACRRatingInputDataSource.mm */,
				46445D882BF72A5300831973 /* ACRRatingView.h */,
				46445D8A2BF7324100831973 /* ACRRatingView.mm */,
				6BE8DFD5249C5126005EFE66 /* ACRToggleInputView.h */,
				6BE8DFD3249C4C1B005EFE66 /* ACRToggleInputView.mm */,
				CFF954CC29819A6B00F321C3 /* DynamicTypeahead */,
				6B92A7E72679227C00CAE3BF /* CompactStyleChoiceSet */,
				6B70ABA425797B720095D925 /* InputRenderers */,
			);
			name = Inputs;
			sourceTree = "<group>";
		};
		F42979331F30079D00E89914 /* Actions */ = {
			isa = PBXGroup;
			children = (
				0D3485EC26180E9900614EB9 /* ACOActionOverflow.h */,
				0D3485F026180F8F00614EB9 /* ACOActionOverflow.mm */,
				6BFF23ED2714C0F000183C59 /* ACOActionOverflowPrivate.h */,
				F4F2556B1F98246000A80D39 /* ACOBaseActionElement.h */,
				F4F2556E1F98247600A80D39 /* ACOBaseActionElement.mm */,
				6B22425B21E80647000ACDA1 /* ACOParseContext.h */,
				6B22425C21E80647000ACDA1 /* ACOParseContext.mm */,
				6BFF23E32714C0F000183C59 /* ACOParseContextPrivate.h */,
				F4C1F5E51F2ABB0E0018CB78 /* ACRActionOpenURLRenderer.h */,
				F4C1F5E31F2A62190018CB78 /* ACRActionOpenURLRenderer.mm */,
				0D45F5A6261731E400EF03C5 /* ACRActionOverflowRenderer.h */,
				0D45F59A2617319D00EF03C5 /* ACRActionOverflowRenderer.mm */,
				6BB211FB20FF9FEA009EA1BA /* ACRActionSetRenderer.h */,
				6BB211FA20FF9FE9009EA1BA /* ACRActionSetRenderer.mm */,
				F4C1F5FF1F2C23FD0018CB78 /* ACRActionShowCardRenderer.h */,
				F4C1F5FD1F2C235E0018CB78 /* ACRActionShowCardRenderer.mm */,
				F42979381F31458800E89914 /* ACRActionSubmitRenderer.h */,
				F42979391F31458800E89914 /* ACRActionSubmitRenderer.mm */,
				F4C1F5E91F2ABD6B0018CB78 /* ACRBaseActionElementRenderer.h */,
				F4C1F5EA1F2ABD6B0018CB78 /* ACRBaseActionElementRenderer.mm */,
				F4C1F5EF1F2BC6840018CB78 /* ACRButton.h */,
				F4C1F5F01F2BC6840018CB78 /* ACRButton.mm */,
				6BC30F7821E6E49E00B9FAAE /* ACRCustomActionRenderer.h */,
				6BC30F7721E6E49E00B9FAAE /* ACRCustomActionRenderer.mm */,
				F4C1F5E71F2ABB3C0018CB78 /* ACRIBaseActionElementRenderer.h */,
				F4CA749F2016B3B9002041DF /* ACRTapGestureRecognizerEventHandler.h */,
				F4CA749E2016B3B8002041DF /* ACRTapGestureRecognizerEventHandler.mm */,
				6BCE4B282108FBD800021A62 /* ACRTapGestureRecognizerFactory.h */,
				6BCE4B262108FA9300021A62 /* ACRTapGestureRecognizerFactory.mm */,
				6B250FB1253F5F8E007FFCFB /* ACRTargetBuilder.h */,
				6BFF24112714E99C00183C59 /* ACRTargetBuilderDirector.h */,
				6B696CD723202B1A00E1D607 /* ACRTargetBuilderDirector.mm */,
				6BFF99DC2600121A0028069F /* Action.Execute */,
				6B124C9E26BA0D49007E9641 /* Action.ToggleVisibility */,
				6BDE5C4A26FEAB52003A1DDB /* Targets */,
			);
			name = Actions;
			sourceTree = "<group>";
		};
		F42979341F3007C500E89914 /* ReadOnlyObjects */ = {
			isa = PBXGroup;
			children = (
				24EDF0C12DCB7F9100558378 /* ACRProgressRingRenderer.h */,
				24EDF0BF2DCB7F8100558378 /* ACRProgressRingRenderer.mm */,
				24EDF0BD2DCB7B6C00558378 /* ACRProgressBarRenderer.mm */,
				24EDF0BB2DCB7B2500558378 /* ACRProgressBarRenderer.h */,
				B37FE75F2CBEB00400537817 /* ACRBadgeRenderer.h */,
				B37FE7602CBEB00400537817 /* ACRBadgeView.h */,
				B37FE7542CBEAAEC00537817 /* ACRBadgeRenderer.mm */,
				B37FE7562CBEAAEC00537817 /* ACRBadgeView.mm */,
				F42741081EF864A900399FBB /* ACRBaseCardElementRenderer.h */,
				F42741091EF864A900399FBB /* ACRBaseCardElementRenderer.mm */,
				7773C2E12CA558AE00097C06 /* ACRCarouselPageContainerView.mm */,
				7751C0762CAC0F0B00C876DD /* ACRCarouselPageContainerView.h */,
				7751C07A2CAC0F4100C876DD /* ACRCarouselPageView.h */,
				7751C0742CAC0F0B00C876DD /* ACRCarouselView.h */,
				7751C0752CAC0F0B00C876DD /* ACRCarouselViewRenderer.h */,
				7773C2DA2CA3FF8600097C06 /* ACRCarouselPageView.mm */,
				7762DE972CB3F8500051C112 /* ACRDirectionalPanGestureRecognizer.h */,
				7762DE922CB3B8BD0051C112 /* ACRDirectionalPanGestureRecognizer.m */,
				7773C2E42CA5592200097C06 /* ACRCarouselView.mm */,
				46DF37B52C903377001C254F /* ACRCarouselViewRenderer.mm */,
				7751C0722CAC0EEB00C876DD /* ACRPageControl.h */,
				F42741261EFB374A00399FBB /* ACRColumnSetRenderer.h */,
				F42741271EFB374A00399FBB /* ACRColumnSetRenderer.mm */,
				46CBB63D2C22BA4D008FC5D5 /* ACRCompoundButtonRenderer.h */,
				7773C2E82CA5656100097C06 /* ACRPageControl.mm */,
				46DF37B72C903377001C254F /* ACRCompoundButtonRenderer.mm */,
				46DF37C62C9034E6001C254F /* ACRCompoundButtonRenderer.mm */,
				46CBB63E2C22BA4D008FC5D5 /* ACRCompoundButtonRenderer.mm */,
				F427411E1EF9DB8000399FBB /* ACRContainerRenderer.h */,
				F427411F1EF9DB8000399FBB /* ACRContainerRenderer.mm */,
				F4F44B9F204CED2300A2F24C /* ACRCustomRenderer.h */,
				F4F44B9E204CED2300A2F24C /* ACRCustomRenderer.mm */,
				F43A940E1F1D60E30001920B /* ACRFactSetRenderer.h */,
				F43A940F1F1D60E30001920B /* ACRFactSetRenderer.mm */,
				F42741061EF8624F00399FBB /* ACRIBaseCardElementRenderer.h */,
				463C3C0C2BD8F63100A95C4E /* ACRIconRenderer.h */,
				463C3C0D2BD8F6D100A95C4E /* ACRIconRenderer.mm */,
				46CE7DC42C7C554F000508DF /* ACRIFeatureFlagResolver.h */,
				6B74403725BA71B60051F2A1 /* ACRImageProperties.h */,
				6B74403825BA71B60051F2A1 /* ACRImageProperties.mm */,
				F42741101EF873A600399FBB /* ACRImageRenderer.h */,
				F42741111EF873A600399FBB /* ACRImageRenderer.mm */,
				4608EE872BF5C1AB00543095 /* ACRRatingLabelRenderer.h */,
				4608EE882BF5C1AB00543095 /* ACRRatingLabelRenderer.mm */,
				6B096D4C225431D0006CC034 /* ACRRichTextBlockRenderer.h */,
				6B096D4D225431D0006CC034 /* ACRRichTextBlockRenderer.mm */,
				463C4EDE2BDF63E700A95C4E /* ACRSVGIconHoldingView.h */,
				463C4EE02BDF640300A95C4E /* ACRSVGIconHoldingView.mm */,
				463C4EDA2BDB666A00A95C4E /* ACRSVGImageView.h */,
				463C4EDC2BDB66C600A95C4E /* ACRSVGImageView.mm */,
				F42741141EF895AB00399FBB /* ACRTextBlockRenderer.h */,
				F42741151EF895AB00399FBB /* ACRTextBlockRenderer.mm */,
				6B7B1A9620BE2CBC00260731 /* ACRUIImageView.h */,
				6B7B1A9520BE2CBB00260731 /* ACRUIImageView.mm */,
				F4F44B6A203FA8EF00A2F24C /* ACRUILabel.h */,
				F4F44B6D203FAF9300A2F24C /* ACRUILabel.mm */,
				6B124C9626B9F519007E9641 /* Columns */,
				6BE6C7C626E7E2A6009E9171 /* ImageSet */,
				6BB2120621000024009EA1BA /* Media */,
				6BFCA139264F548600195CA7 /* Table */,
			);
			name = ReadOnlyObjects;
			sourceTree = "<group>";
		};
		F42979351F3007DF00E89914 /* Layouts */ = {
			isa = PBXGroup;
			children = (
				46CE97192C7DBECF000508DF /* ACRFlowLayout.h */,
				46CE971A2C7DBECF000508DF /* ACRLayoutHelper.h */,
				46CE97182C7DBECF000508DF /* ARCGridViewLayout.h */,
				6BCE4B202108EB4D00021A62 /* ACRAVPlayerViewHoldingUIView.h */,
				6BCE4B212108EB4E00021A62 /* ACRAVPlayerViewHoldingUIView.mm */,
				F4FE456C1F1985200071D9E5 /* ACRColumnSetView.h */,
				F4FE456D1F1985200071D9E5 /* ACRColumnSetView.mm */,
				F4FE45641F196E7B0071D9E5 /* ACRColumnView.h */,
				F4FE45651F196E7B0071D9E5 /* ACRColumnView.mm */,
				6B3787B920CB3E0E00015401 /* ACRContentHoldingUIScrollView.h */,
				6B3787B820CB3E0E00015401 /* ACRContentHoldingUIScrollView.mm */,
				F401A87D1F1045CA006D7AF2 /* ACRContentHoldingUIView.h */,
				F401A87E1F1045CA006D7AF2 /* ACRContentHoldingUIView.mm */,
				F4FE45681F196F3D0071D9E5 /* ACRContentStackView.h */,
				F4FE45691F196F3D0071D9E5 /* ACRContentStackView.mm */,
				F4C1F5ED1F2BB2810018CB78 /* ACRIContentHoldingView.h */,
				6BFF240B2714E3D100183C59 /* ACRSeparator.h */,
				F4D33EA41F06F41B00941E44 /* ACRSeparator.mm */,
				0D993BEF2C788D4200B4D1C6 /* ARCGridViewLayout.mm */,
				0D993BF12C7A11E000B4D1C6 /* ACRLayoutHelper.mm */,
			);
			name = Layouts;
			sourceTree = "<group>";
		};
		F45A07191EF4BC44007C6503 /* Frameworks */ = {
			isa = PBXGroup;
			children = (
				6B654C722708153100DF6A5F /* FluentUI.framework */,
				6B182B3026683C73008BFDEA /* FluentUI.framework */,
				6B124CA726D050DB007E9641 /* CoreGraphics.framework */,
				6B124CA526D050C9007E9641 /* Foundation.framework */,
				6B124C8D26B4B3CD007E9641 /* UIKit.framework */,
				6BB2121721001596009EA1BA /* AVFoundation.framework */,
				6BB2120F210013AA009EA1BA /* AVKit.framework */,
				F4CA74A320181B52002041DF /* QuartzCore.framework */,
				F45A071E1EF4BD67007C6503 /* UIKit.framework */,
				F45A071C1EF4BCC3007C6503 /* CoreGraphics.framework */,
				F45A071A1EF4BC44007C6503 /* Foundation.framework */,
				A7B62FECA1207CAF130C0332 /* Pods_AdaptiveCards.framework */,
				7487FDBA022A78CA95546EB1 /* Pods_AdaptiveCards_AdaptiveCardsTests.framework */,
			);
			name = Frameworks;
			sourceTree = "<group>";
		};
/* End PBXGroup section */

/* Begin PBXHeadersBuildPhase section */
		F423C0B21EE1FBA900905679 /* Headers */ = {
			isa = PBXHeadersBuildPhase;
			buildActionMask = 2147483647;
			files = (
				CFF954DD2981B2A700F321C3 /* ACRTypeaheadSearchParameters.h in Headers */,
				6B27CD6624BD52D600C0F90F /* ACRInputLabelView.h in Headers */,
				6BBE841923CD184D00ECA586 /* ACREnums.h in Headers */,
				6BBE841F23CE60E300ECA586 /* ACRMediaRenderer.h in Headers */,
				6B74403925BA71B60051F2A1 /* ACRImageProperties.h in Headers */,
				6BBE841B23CD184D00ECA586 /* ACOWarning.h in Headers */,
				37A8DF542DB79C8800F3A23F /* ProgressRing.h in Headers */,
				37A8DF552DB79C8800F3A23F /* ProgressBar.h in Headers */,
				46058FCF2C5CCBAA00966E76 /* Layout.h in Headers */,
				6B2242B022334452000ACDA1 /* Inline.h in Headers */,
				7EDC0F67213878E800077A13 /* SemanticVersion.h in Headers */,
				F4F44B8020478C6F00A2F24C /* Util.h in Headers */,
				8404BA8E226697800091A0AD /* FeatureRegistration.h in Headers */,
				6B224279220BAC8B000ACDA1 /* BaseElement.h in Headers */,
				F448732A1EE2261F00FCAFAE /* ToggleInput.h in Headers */,
				6BC30F7621E5750A00B9FAAE /* EnumMagic.h in Headers */,
				6B3787B720CA00D300015401 /* ACRUILabel.h in Headers */,
				F44873281EE2261F00FCAFAE /* TimeInput.h in Headers */,
				F44873261EE2261F00FCAFAE /* TextInput.h in Headers */,
				F44873221EE2261F00FCAFAE /* SubmitAction.h in Headers */,
				6B00E1162A3A58B30079D8A6 /* ACRTypeaheadSearchViewControllerPrivate.h in Headers */,
				F44873201EE2261F00FCAFAE /* ShowCardAction.h in Headers */,
				46CBB6382C22BA24008FC5D5 /* IconInfo.h in Headers */,
				7EF8879D21F14CDD00BAFF02 /* BackgroundImage.h in Headers */,
				F448731B1EE2261F00FCAFAE /* OpenUrlAction.h in Headers */,
				84AE295A27FFA26F00D01B82 /* ContentSource.h in Headers */,
				F44873191EE2261F00FCAFAE /* NumberInput.h in Headers */,
				F44873151EE2261F00FCAFAE /* ImageSet.h in Headers */,
				F44873131EE2261F00FCAFAE /* Image.h in Headers */,
				F448730F1EE2261F00FCAFAE /* HostConfig.h in Headers */,
				7762DE982CB3F8500051C112 /* ACRDirectionalPanGestureRecognizer.h in Headers */,
				F448730E1EE2261F00FCAFAE /* FactSet.h in Headers */,
				F448730C1EE2261F00FCAFAE /* Fact.h in Headers */,
				F44873081EE2261F00FCAFAE /* DateInput.h in Headers */,
				F44873061EE2261F00FCAFAE /* Container.h in Headers */,
				F44873041EE2261F00FCAFAE /* ColumnSet.h in Headers */,
				F44873001EE2261F00FCAFAE /* ChoiceSetInput.h in Headers */,
				F44872FE1EE2261F00FCAFAE /* ChoiceInput.h in Headers */,
				F44872FC1EE2261F00FCAFAE /* BaseInputElement.h in Headers */,
				F4071C7A1FCCBAEF00AF4FEA /* ElementParserRegistration.h in Headers */,
				F4071C7B1FCCBAEF00AF4FEA /* ActionParserRegistration.h in Headers */,
				F4F44B7B20478C5C00A2F24C /* DateTimePreparser.h in Headers */,
				F4F44B7A20478C5C00A2F24C /* DateTimePreparsedToken.h in Headers */,
				F4CAE77C1F7325DF00545555 /* Separator.h in Headers */,
				F4F6BA29204E107F003741B6 /* UnknownElement.h in Headers */,
				F9A9E55226FE9FA000D13410 /* CollectionCoreElement.h in Headers */,
				F44873241EE2261F00FCAFAE /* TextBlock.h in Headers */,
				F4F6BA30204F18D8003741B6 /* AdaptiveCardParseWarning.h in Headers */,
				F4F6BA31204F18D8003741B6 /* ParseResult.h in Headers */,
				F448731D1EE2261F00FCAFAE /* ParseUtil.h in Headers */,
				F448731E1EE2261F00FCAFAE /* pch.h in Headers */,
				463C4EDF2BDF63E700A95C4E /* ACRSVGIconHoldingView.h in Headers */,
				F448730A1EE2261F00FCAFAE /* Enums.h in Headers */,
				CFB972012941C07A008E3795 /* ChoicesData.h in Headers */,
				B37FE7612CBEB00400537817 /* ACRBadgeView.h in Headers */,
				B37FE7622CBEB00400537817 /* ACRBadgeRenderer.h in Headers */,
				F44872F61EE2261F00FCAFAE /* AdaptiveCardParseException.h in Headers */,
				F44872FA1EE2261F00FCAFAE /* BaseCardElement.h in Headers */,
				F44872F81EE2261F00FCAFAE /* BaseActionElement.h in Headers */,
				F43660791F0706D800EBA868 /* SharedAdaptiveCard.h in Headers */,
				F4960C042051FE8200780566 /* ACRView.h in Headers */,
				F4D0694B205B27EA003645E4 /* ACRViewController.h in Headers */,
				46CE7DC52C7C554F000508DF /* ACRIFeatureFlagResolver.h in Headers */,
				F4FE45661F196E7B0071D9E5 /* ACRColumnView.h in Headers */,
				46731C0D2CBD198F0092B7A9 /* Badge.h in Headers */,
				F4F6BA36204F200F003741B6 /* ACRParseWarning.h in Headers */,
				F4F44B9D204A16BC00A2F24C /* ACRTextBlockRenderer.h in Headers */,
				F4F44B9C204A169D00A2F24C /* ACRErrors.h in Headers */,
				F4F44B9A204A164100A2F24C /* ACRInputToggleRenderer.h in Headers */,
				465352612C16FD9800DCEE25 /* ACRRatingInputDataSource.h in Headers */,
				F4F44B99204A162900A2F24C /* ACRInputTimeRenderer.h in Headers */,
				F4F44B9B204A165F00A2F24C /* ACRIBaseInputHandler.h in Headers */,
				F4F44B93204A155B00A2F24C /* ACRFactSetRenderer.h in Headers */,
				F4F44B96204A15C500A2F24C /* ACRInputChoiceSetRenderer.h in Headers */,
				F4F44B97204A15DF00A2F24C /* ACRInputDateRenderer.h in Headers */,
				F4F44B98204A160B00A2F24C /* ACRInputRenderer.h in Headers */,
				F4F44B95204A159A00A2F24C /* ACRImageSetRenderer.h in Headers */,
				F4F44B90204A14EF00A2F24C /* ACRColumnRenderer.h in Headers */,
				F4F44B92204A153D00A2F24C /* ACRContainerRenderer.h in Headers */,
				F4F44B91204A152100A2F24C /* ACRColumnSetRenderer.h in Headers */,
				F43110431F357487001AAE30 /* ACRInputTableView.h in Headers */,
				F4F44B94204A157B00A2F24C /* ACRImageRenderer.h in Headers */,
				F4F44B8D204A11D000A2F24C /* (null) in Headers */,
				F4F44B8F204A148200A2F24C /* ACOBaseCardElement.h in Headers */,
				F401A87F1F1045CA006D7AF2 /* ACRContentHoldingUIView.h in Headers */,
				F4C1F5DD1F218F920018CB78 /* ACRInputNumberRenderer.h in Headers */,
				F4C1F5EE1F2BB2810018CB78 /* ACRIContentHoldingView.h in Headers */,
				F4FE456A1F196F3D0071D9E5 /* ACRContentStackView.h in Headers */,
				F4D402111F7DAC2C00D0356B /* ACOAdaptiveCardParseResult.h in Headers */,
				F42741071EF8624F00399FBB /* ACRIBaseCardElementRenderer.h in Headers */,
				F4D402131F7DAC2C00D0356B /* ACOHostConfigParseResult.h in Headers */,
				F43110451F357487001AAE30 /* ACOHostConfig.h in Headers */,
				F4F2556C1F98246000A80D39 /* ACOBaseActionElement.h in Headers */,
				F427410A1EF864A900399FBB /* ACRBaseCardElementRenderer.h in Headers */,
				CFF954D52981AED600F321C3 /* ACOTypeaheadSearchHandler.h in Headers */,
				F4CAE7821F75AB9000545555 /* ACOAdaptiveCard.h in Headers */,
				F4C1F6001F2C23FD0018CB78 /* ACRActionShowCardRenderer.h in Headers */,
				F4C1F5E61F2ABB0E0018CB78 /* ACRActionOpenURLRenderer.h in Headers */,
				F429793A1F31458800E89914 /* ACRActionSubmitRenderer.h in Headers */,
				46058FD52C5CEEFE00966E76 /* FlowLayout.h in Headers */,
				46CE971B2C7DBECF000508DF /* ARCGridViewLayout.h in Headers */,
				F49683521F6CA24600DF0D3A /* ACRRenderer.h in Headers */,
				46CE971C2C7DBECF000508DF /* ACRFlowLayout.h in Headers */,
				F44873021EE2261F00FCAFAE /* Column.h in Headers */,
				F4C1F5F11F2BC6840018CB78 /* ACRButton.h in Headers */,
				F42E51771FEC3840008F9642 /* MarkDownBlockParser.h in Headers */,
				F4FE456E1F1985200071D9E5 /* ACRColumnSetView.h in Headers */,
				F42E51751FEC3840008F9642 /* MarkDownHtmlGenerator.h in Headers */,
				F42E51731FEC3840008F9642 /* MarkDownParsedResult.h in Headers */,
				F42979471F322C9000E89914 /* ACRNumericTextField.h in Headers */,
				24EDF0BC2DCB7B2500558378 /* ACRProgressBarRenderer.h in Headers */,
				F42E51791FEC3840008F9642 /* MarkDownParser.h in Headers */,
				6B268FE720CF19E200D99C1B /* RemoteResourceInformation.h in Headers */,
				F9A9E55626FE9FE400D13410 /* StyledCollectionElement.h in Headers */,
				CA1218C621C4509400152EA8 /* ToggleVisibilityTarget.h in Headers */,
				CA1218C721C4509400152EA8 /* ToggleVisibilityAction.h in Headers */,
				6BAC0F2D228E2D7300E42DEB /* RichTextElementProperties.h in Headers */,
				6B2242AE22334452000ACDA1 /* TextRun.h in Headers */,
				6B22426D2203BE98000ACDA1 /* UnknownAction.h in Headers */,
				F4071C7D1FCCBAEF00AF4FEA /* json.h in Headers */,
				F4071C7C1FCCBAEF00AF4FEA /* json-forwards.h in Headers */,
				6B2242A82233442C000ACDA1 /* RichTextBlock.h in Headers */,
				463C4EDB2BDB666A00A95C4E /* ACRSVGImageView.h in Headers */,
				6B096D4E225431D0006CC034 /* ACRRichTextBlockRenderer.h in Headers */,
				300ECB64219A12D100371DC5 /* AdaptiveBase64Util.h in Headers */,
				6B616C4321CB20D2003E29CE /* ACRActionToggleVisibilityRenderer.h in Headers */,
				F4CA74A12016B3B9002041DF /* ACRTapGestureRecognizerEventHandler.h in Headers */,
				46F6F7812BFF1C8200D31C47 /* ValueChangedAction.h in Headers */,
				6B7B1A9820BE2CBC00260731 /* ACRUIImageView.h in Headers */,
				F429793E1F3155EF00E89914 /* ACRTextField.h in Headers */,
				6B2242A42233439E000ACDA1 /* TextElementProperties.h in Headers */,
				F427411C1EF8A25200399FBB /* ACRRegistration.h in Headers */,
				F49683541F6CA24600DF0D3A /* ACRRenderResult.h in Headers */,
				F4F44BA1204CED2400A2F24C /* ACRCustomRenderer.h in Headers */,
				463C3C0B2BD8DCC000A95C4E /* Icon.h in Headers */,
				6B9AB31020DD82A2005C8E15 /* ACRTextView.h in Headers */,
				6B3787BB20CB3E0E00015401 /* ACRContentHoldingUIScrollView.h in Headers */,
				46CE971D2C7DBECF000508DF /* ACRLayoutHelper.h in Headers */,
				46058FDD2C608D0800966E76 /* AreaGridLayout.h in Headers */,
				7751C0732CAC0EEB00C876DD /* ACRPageControl.h in Headers */,
				6B9BDF8020F40D1000F13155 /* ACOResourceResolvers.h in Headers */,
				6BB211FD20FF9FEA009EA1BA /* ACRActionSetRenderer.h in Headers */,
				6B9BDFCA20F6BF5D00F13155 /* ACOIResourceResolver.h in Headers */,
				6B7B1A9420B4D2AB00260731 /* Media.h in Headers */,
				6B22425E21E80647000ACDA1 /* ACOParseContext.h in Headers */,
				6BF4307F219129600068E432 /* ACRQuickReplyMultilineView.h in Headers */,
				6BC30F7A21E6E49E00B9FAAE /* ACRCustomActionRenderer.h in Headers */,
				F4C1F5E81F2ABB3C0018CB78 /* ACRIBaseActionElementRenderer.h in Headers */,
				6BF430772190DDCA0068E432 /* ACRQuickReplyView.h in Headers */,
				C8DEDF3A220CDEB00001AAED /* ActionSet.h in Headers */,
				6BB211FF20FFF9C0009EA1BA /* ACRIMedia.h in Headers */,
				6B7B1A9320B4D2AB00260731 /* MediaSource.h in Headers */,
				7ECFB641219A3940004727A9 /* ParseContext.h in Headers */,
				0D34862D261C606D00614EB9 /* ACOActionOverflow.h in Headers */,
				6BCE4B292108FBD800021A62 /* ACRTapGestureRecognizerFactory.h in Headers */,
				6B9D650A21095C7A00BB5C7B /* ACOMediaEvent.h in Headers */,
				6B5D240D212C89E70010EB07 /* ACORemoteResourceInformation.h in Headers */,
				6B9D650E21095CBF00BB5C7B /* ACRMediaTarget.h in Headers */,
				46B329162BF32057009671AE /* RatingInput.h in Headers */,
				6BCE4B222108EB4E00021A62 /* ACRAVPlayerViewHoldingUIView.h in Headers */,
				F4C1F5EB1F2ABD6B0018CB78 /* ACRBaseActionElementRenderer.h in Headers */,
				6B1147D11F32E53A008846EC /* ACRActionDelegate.h in Headers */,
				6BFF99C725FFF53E0028069F /* Authentication.h in Headers */,
				6BFF99C325FFF53E0028069F /* AuthCardButton.h in Headers */,
				3714EB532DAFB30400EE15AA /* ThemedUrl.h in Headers */,
				6BFF99C425FFF53E0028069F /* ExecuteAction.h in Headers */,
				6BFF99C625FFF53E0028069F /* TokenExchangeResource.h in Headers */,
				6BFF99CA25FFF53E0028069F /* Refresh.h in Headers */,
				6BFF9A0326004C580028069F /* ACOAuthentication.h in Headers */,
				6BFF99ED2600387A0028069F /* ACOTokenExchangeResource.h in Headers */,
				6BFF99FC26003EBA0028069F /* ACOAuthCardButton.h in Headers */,
				6BFF99E0260012380028069F /* ACORefresh.h in Headers */,
				46DF37B02C902FD4001C254F /* CarouselPage.h in Headers */,
				F974C5372800B8E100C1B3C7 /* CaptionSource.h in Headers */,
				6B94F2DD24C7997D00E2B310 /* ACRTextInputHandler.h in Headers */,
				7751C0782CAC0F0B00C876DD /* ACRCarouselViewRenderer.h in Headers */,
				6BD025ED254784670009B019 /* ACOInputResults.h in Headers */,
				6BFF24162714FA1D00183C59 /* AdaptiveCards.h in Headers */,
				6BFF23F62714C0F000183C59 /* ACRRendererPrivate.h in Headers */,
				6BFF23F52714C0F000183C59 /* ACOAdaptiveCardPrivate.h in Headers */,
				6BFF24042714E1BD00183C59 /* ACRDateTextField.h in Headers */,
				46058FD92C6086AA00966E76 /* GridArea.h in Headers */,
				F974C53B2800B8EA00C1B3C7 /* ContentSource.h in Headers */,
				6BFF23F92714C0F000183C59 /* ACORefreshPrivate.h in Headers */,
				6BFF240C2714E3D100183C59 /* ACRSeparator.h in Headers */,
				CFF954D92981AF5800F321C3 /* ACRChoiceSetFilteredStyleView.h in Headers */,
				6BFF240A2714E33000183C59 /* ACRToggleVisibilityTarget.h in Headers */,
				6BFF23F22714C0F000183C59 /* ACORemoteResourceInformationPrivate.h in Headers */,
				6BFF23F82714C0F000183C59 /* ACRParseWarningPrivate.h in Headers */,
				6BFF24062714E26900183C59 /* ACRToggleInputDataSource.h in Headers */,
				6B377284260194000024E527 /* ACRActionExecuteRenderer.h in Headers */,
				46CBB63F2C22BA4D008FC5D5 /* ACRCompoundButtonRenderer.h in Headers */,
				7751C0792CAC0F0B00C876DD /* ACRCarouselPageContainerView.h in Headers */,
				6B8C765526449B09009548FA /* TableColumnDefinition.h in Headers */,
				6B8C765326449B09009548FA /* Table.h in Headers */,
				6BFCA141264F54B500195CA7 /* ACRTableView.h in Headers */,
				CFF954D029819AC300F321C3 /* ACOTypeaheadDebouncer.h in Headers */,
				37CC40EE2DBA1BD9004D5C66 /* PopoverAction.h in Headers */,
				6BFF24142714EF2200183C59 /* UtiliOS.h in Headers */,
				6BFF24082714E30B00183C59 /* ACRShowCardTarget.h in Headers */,
				46CBB63C2C22BA33008FC5D5 /* CompoundButton.h in Headers */,
				6BFF24102714E46300183C59 /* ACRImageSetUICollectionView.h in Headers */,
				6BFF23F32714C0F000183C59 /* ACOHostConfigPrivate.h in Headers */,
				6BFF24002714CA7600183C59 /* ACRChoiceSetViewDataSource.h in Headers */,
				6BFF23FE2714C0F000183C59 /* ACOActionOverflowPrivate.h in Headers */,
				24EDF0C22DCB7F9100558378 /* ACRProgressRingRenderer.h in Headers */,
				463C3C0F2BD8F7D200A95C4E /* ACRIconRenderer.h in Headers */,
				6BFF24122714E99C00183C59 /* ACRTargetBuilderDirector.h in Headers */,
				6B8C765926449B09009548FA /* TableCell.h in Headers */,
				6BFCA14C265452E100195CA7 /* ACRTableRenderer.h in Headers */,
				6BFCA1482653270200195CA7 /* ACRTableCellRenderer.h in Headers */,
				6BFCA140264F54B500195CA7 /* ACRTableRow.h in Headers */,
				6B8C765726449B09009548FA /* TableRow.h in Headers */,
				6B25D3E226138E3700A47AFB /* ACOEnums.h in Headers */,
				6B25D3EB2613D83700A47AFB /* ACORenderContext.h in Headers */,
				6BFF23F02714C0F000183C59 /* ACRViewPrivate.h in Headers */,
				6BFF23F12714C0F000183C59 /* ACOAuthenticationPrivate.h in Headers */,
				6BFF23EF2714C0F000183C59 /* ACRInputLabelViewPrivate.h in Headers */,
				6BFF23F42714C0F000183C59 /* ACOParseContextPrivate.h in Headers */,
				84AE295B27FFA26F00D01B82 /* CaptionSource.h in Headers */,
				6BFF23EE2714C0F000183C59 /* ACOBaseCardElementPrivate.h in Headers */,
				6BFF23FD2714C0F000183C59 /* ACOAuthCardButtonPrivate.h in Headers */,
				6BFF23F72714C0F000183C59 /* ACRRegistrationPrivate.h in Headers */,
				6BFF23FA2714C0F000183C59 /* ACOBaseActionElementPrivate.h in Headers */,
				6BFF23FC2714C0F000183C59 /* ACOMediaEventPrivate.h in Headers */,
				4621E12C2BF3557C004F03F3 /* RatingLabel.h in Headers */,
				6BFF240E2714E42800183C59 /* ACRTableCellView.h in Headers */,
				6BFF23FB2714C0F000183C59 /* ACOTokenExchangeResourcePrivate.h in Headers */,
				4608EE892BF5C1AB00543095 /* ACRRatingLabelRenderer.h in Headers */,
				6B250FB2253F5F8F007FFCFB /* ACRTargetBuilder.h in Headers */,
				6B8C76432641D8D6009548FA /* InternalId.h in Headers */,
				6BDE5C4226FEA7DC003A1DDB /* ACROverflowTarget.h in Headers */,
				6B5E9CBB24B644B100757882 /* ACRToggleInputView.h in Headers */,
				7751C0772CAC0F0B00C876DD /* ACRCarouselView.h in Headers */,
				6BDE5C4026FEA7DC003A1DDB /* ACRAggregateTarget.h in Headers */,
				6BDE5C4426FEA7DC003A1DDB /* ACRBaseTarget.h in Headers */,
				7751C07B2CAC0F4100C876DD /* ACRCarouselPageView.h in Headers */,
				6B8C766726461E98009548FA /* ACOBundle.h in Headers */,
				4608EE8D2BF5C1B800543095 /* ACRRatingInputRenderer.h in Headers */,
				6B124C9F26BCB2FE007E9641 /* ACOVisibilityManager.h in Headers */,
				6B92A7E62677DFAB00CAE3BF /* ACRChoiceSetCompactStyleView.h in Headers */,
				6BD859FB26F2CA7B0086F5BA /* ACOFillerSpaceManager.h in Headers */,
				0D45F5A7261731E400EF03C5 /* ACRActionOverflowRenderer.h in Headers */,
				46445D892BF72A5300831973 /* ACRRatingView.h in Headers */,
			);
			runOnlyForDeploymentPostprocessing = 0;
		};
/* End PBXHeadersBuildPhase section */

/* Begin PBXNativeTarget section */
		F423C0B41EE1FBA900905679 /* AdaptiveCards */ = {
			isa = PBXNativeTarget;
			buildConfigurationList = F423C0C91EE1FBAA00905679 /* Build configuration list for PBXNativeTarget "AdaptiveCards" */;
			buildPhases = (
				DC3D12C49189A7F538D8B4FE /* [CP] Check Pods Manifest.lock */,
				6BF339D220A6647500DA5973 /* CopyFiles */,
				F423C0B01EE1FBA900905679 /* Sources */,
				F423C0B11EE1FBA900905679 /* Frameworks */,
				F423C0B21EE1FBA900905679 /* Headers */,
				F423C0B31EE1FBA900905679 /* Resources */,
			);
			buildRules = (
			);
			dependencies = (
			);
			name = AdaptiveCards;
			productName = AdaptiveCards;
			productReference = F423C0B51EE1FBA900905679 /* AdaptiveCards.framework */;
			productType = "com.apple.product-type.framework";
		};
		F423C0BD1EE1FBAA00905679 /* AdaptiveCardsTests */ = {
			isa = PBXNativeTarget;
			buildConfigurationList = F423C0CC1EE1FBAA00905679 /* Build configuration list for PBXNativeTarget "AdaptiveCardsTests" */;
			buildPhases = (
				D208F9BA48658684129D7C9C /* [CP] Check Pods Manifest.lock */,
				F423C0BA1EE1FBAA00905679 /* Sources */,
				F423C0BB1EE1FBAA00905679 /* Frameworks */,
				F423C0BC1EE1FBAA00905679 /* Resources */,
				186946F00EA706B0D6D6A7E1 /* [CP] Embed Pods Frameworks */,
			);
			buildRules = (
			);
			dependencies = (
				F423C0C11EE1FBAA00905679 /* PBXTargetDependency */,
			);
			name = AdaptiveCardsTests;
			productName = AdaptiveCardsTests;
			productReference = F423C0BE1EE1FBAA00905679 /* AdaptiveCardsTests.xctest */;
			productType = "com.apple.product-type.bundle.unit-test";
		};
/* End PBXNativeTarget section */

/* Begin PBXProject section */
		F423C0AC1EE1FBA900905679 /* Project object */ = {
			isa = PBXProject;
			attributes = {
				LastUpgradeCheck = 1250;
				ORGANIZATIONNAME = Microsoft;
				TargetAttributes = {
					F423C0B41EE1FBA900905679 = {
						CreatedOnToolsVersion = 8.3.2;
						DevelopmentTeam = UBF8T346G9;
						ProvisioningStyle = Automatic;
					};
					F423C0BD1EE1FBAA00905679 = {
						CreatedOnToolsVersion = 8.3.2;
						DevelopmentTeam = UBF8T346G9;
						ProvisioningStyle = Automatic;
					};
					F47ACEE01F62495B0010BEF0 = {
						CreatedOnToolsVersion = 8.3.3;
						ProvisioningStyle = Automatic;
					};
				};
			};
			buildConfigurationList = F423C0AF1EE1FBA900905679 /* Build configuration list for PBXProject "AdaptiveCards" */;
			compatibilityVersion = "Xcode 3.2";
			developmentRegion = English;
			hasScannedForEncodings = 0;
			knownRegions = (
				English,
				en,
				global,
				Base,
			);
			mainGroup = F423C0AB1EE1FBA900905679;
			productRefGroup = F423C0B61EE1FBA900905679 /* Products */;
			projectDirPath = "";
			projectRoot = "";
			targets = (
				F423C0B41EE1FBA900905679 /* AdaptiveCards */,
				F423C0BD1EE1FBAA00905679 /* AdaptiveCardsTests */,
				F47ACEE01F62495B0010BEF0 /* AdaptiveCards-Universal */,
			);
		};
/* End PBXProject section */

/* Begin PBXResourcesBuildPhase section */
		F423C0B31EE1FBA900905679 /* Resources */ = {
			isa = PBXResourcesBuildPhase;
			buildActionMask = 2147483647;
			files = (
				E28177DA2DD1BAA300DA3EA0 /* FluentAssets.xcassets in Resources */,
				84AE295927FFA26F00D01B82 /* CMakeLists.txt in Resources */,
			);
			runOnlyForDeploymentPostprocessing = 0;
		};
		F423C0BC1EE1FBAA00905679 /* Resources */ = {
			isa = PBXResourcesBuildPhase;
			buildActionMask = 2147483647;
			files = (
				6B654C752708168D00DF6A5F /* Action.ToggleVisibilityExhaustive.json in Resources */,
				7773A9172CA2D33400097C06 /* Carousel.invalid.json in Resources */,
				46CBB6462C22BA96008FC5D5 /* CompoundButtonValid.json in Resources */,
				46B78E662C0586D500EF4566 /* RatingInputValid.json in Resources */,
				6BE6C7C526E7CDD0009E9171 /* ColumnSet.Input.ChoiceSet.VerticalStretch.json in Resources */,
				6BE6C7BA26E2E30A009E9171 /* Container.VerticalContentAlignment.json in Resources */,
				46B78E682C0587B700EF4566 /* RatingLabelValid.json in Resources */,
				6BE6C7BE26E2E4EC009E9171 /* ColumnSet.VerticalStretch.json in Resources */,
				7773A9152CA2D32E00097C06 /* Carousel.valid.json in Resources */,
				6BE6C7BB26E2E30A009E9171 /* ColumnSet.Image.VerticalStretch.json in Resources */,
				46CBB6452C22BA96008FC5D5 /* CompoundButtonInvalid.json in Resources */,
				6BE6C7C326E2F07C009E9171 /* sample.json in Resources */,
				6BE6C7BC26E2E30A009E9171 /* ColumnSet.FactSet.VerticalStretch.json in Resources */,
				6BE6C7B626E2E140009E9171 /* Column.VerticalAlignment.json in Resources */,
				B35633272C06E4FC00F1C999 /* ValueChangedActionInvalid.json in Resources */,
				6BE6C7B226E2DF29009E9171 /* Container.VerticalContentAlignment2.json in Resources */,
				B35633242C060EEF00F1C999 /* ValueChangedActionValid.json in Resources */,
			);
			runOnlyForDeploymentPostprocessing = 0;
		};
/* End PBXResourcesBuildPhase section */

/* Begin PBXShellScriptBuildPhase section */
		186946F00EA706B0D6D6A7E1 /* [CP] Embed Pods Frameworks */ = {
			isa = PBXShellScriptBuildPhase;
			buildActionMask = 2147483647;
			files = (
			);
			inputPaths = (
				"${PODS_ROOT}/Target Support Files/Pods-AdaptiveCards-AdaptiveCardsTests/Pods-AdaptiveCards-AdaptiveCardsTests-frameworks.sh",
				"${BUILT_PRODUCTS_DIR}/CocoaLumberjack/CocoaLumberjack.framework",
				"${BUILT_PRODUCTS_DIR}/SVGKit/SVGKit.framework",
			);
			name = "[CP] Embed Pods Frameworks";
			outputPaths = (
				"${TARGET_BUILD_DIR}/${FRAMEWORKS_FOLDER_PATH}/CocoaLumberjack.framework",
				"${TARGET_BUILD_DIR}/${FRAMEWORKS_FOLDER_PATH}/SVGKit.framework",
			);
			runOnlyForDeploymentPostprocessing = 0;
			shellPath = /bin/sh;
			shellScript = "\"${PODS_ROOT}/Target Support Files/Pods-AdaptiveCards-AdaptiveCardsTests/Pods-AdaptiveCards-AdaptiveCardsTests-frameworks.sh\"\n";
			showEnvVarsInLog = 0;
		};
		D208F9BA48658684129D7C9C /* [CP] Check Pods Manifest.lock */ = {
			isa = PBXShellScriptBuildPhase;
			buildActionMask = 2147483647;
			files = (
			);
			inputFileListPaths = (
			);
			inputPaths = (
				"${PODS_PODFILE_DIR_PATH}/Podfile.lock",
				"${PODS_ROOT}/Manifest.lock",
			);
			name = "[CP] Check Pods Manifest.lock";
			outputFileListPaths = (
			);
			outputPaths = (
				"$(DERIVED_FILE_DIR)/Pods-AdaptiveCards-AdaptiveCardsTests-checkManifestLockResult.txt",
			);
			runOnlyForDeploymentPostprocessing = 0;
			shellPath = /bin/sh;
			shellScript = "diff \"${PODS_PODFILE_DIR_PATH}/Podfile.lock\" \"${PODS_ROOT}/Manifest.lock\" > /dev/null\nif [ $? != 0 ] ; then\n    # print error to STDERR\n    echo \"error: The sandbox is not in sync with the Podfile.lock. Run 'pod install' or update your CocoaPods installation.\" >&2\n    exit 1\nfi\n# This output is used by Xcode 'outputs' to avoid re-running this script phase.\necho \"SUCCESS\" > \"${SCRIPT_OUTPUT_FILE_0}\"\n";
			showEnvVarsInLog = 0;
		};
		DC3D12C49189A7F538D8B4FE /* [CP] Check Pods Manifest.lock */ = {
			isa = PBXShellScriptBuildPhase;
			buildActionMask = 2147483647;
			files = (
			);
			inputFileListPaths = (
			);
			inputPaths = (
				"${PODS_PODFILE_DIR_PATH}/Podfile.lock",
				"${PODS_ROOT}/Manifest.lock",
			);
			name = "[CP] Check Pods Manifest.lock";
			outputFileListPaths = (
			);
			outputPaths = (
				"$(DERIVED_FILE_DIR)/Pods-AdaptiveCards-checkManifestLockResult.txt",
			);
			runOnlyForDeploymentPostprocessing = 0;
			shellPath = /bin/sh;
			shellScript = "diff \"${PODS_PODFILE_DIR_PATH}/Podfile.lock\" \"${PODS_ROOT}/Manifest.lock\" > /dev/null\nif [ $? != 0 ] ; then\n    # print error to STDERR\n    echo \"error: The sandbox is not in sync with the Podfile.lock. Run 'pod install' or update your CocoaPods installation.\" >&2\n    exit 1\nfi\n# This output is used by Xcode 'outputs' to avoid re-running this script phase.\necho \"SUCCESS\" > \"${SCRIPT_OUTPUT_FILE_0}\"\n";
			showEnvVarsInLog = 0;
		};
		F47ACEE41F6249610010BEF0 /* ShellScript */ = {
			isa = PBXShellScriptBuildPhase;
			buildActionMask = 2147483647;
			files = (
			);
			inputPaths = (
			);
			outputPaths = (
			);
			runOnlyForDeploymentPostprocessing = 0;
			shellPath = /bin/sh;
			shellScript = "# Set the output folder var\nUNIVERSAL_OUTPUTFOLDER=${PROJECT_DIR}/output\n# To make an XCFramework, we first build the framework for every type seperately\necho \"XCFramework: Starting script to build an XCFramework. Output dir: ${UNIVERSAL_OUTPUTFOLDER}\"\n# Device slice.\necho \"XCFramework: Archiving DEVICE type...\"\nxcodebuild archive -scheme \"${PROJECT_NAME}\" -configuration Release -destination 'generic/platform=iOS' -archivePath \"${BUILD_DIR}/archives/${PROJECT_NAME}.framework-iphoneos.xcarchive\" SKIP_INSTALL=NO\necho \"XCFramework: Archiving SIMULATOR type...\"\n# Simulator slice.\nxcodebuild archive -scheme \"${PROJECT_NAME}\" -configuration Release -destination 'generic/platform=iOS Simulator' -archivePath \"${BUILD_DIR}/archives/${PROJECT_NAME}.framework-iphonesimulator.xcarchive\" SKIP_INSTALL=NO\n# First, get all the UUID filepaths for BCSymbolMaps, because these are randomly generated and need to be individually added as the `-debug-symbols` parameter. The dSYM path is always the same so that one is manually added\necho \"XCFramework: Generating IPHONE BCSymbolMap paths...\"\nIPHONE_BCSYMBOLMAP_PATHS=(${BUILD_DIR}/archives/${PROJECT_NAME}.framework-iphoneos.xcarchive/BCSymbolMaps/*)\nIPHONE_BCSYMBOLMAP_COMMANDS=\"\"\nfor path in \"${IPHONE_BCSYMBOLMAP_PATHS[@]}\"; do\n  IPHONE_BCSYMBOLMAP_COMMANDS=\"$IPHONE_BCSYMBOLMAP_COMMANDS -debug-symbols $path \"\n  echo $IPHONE_BCSYMBOLMAP_COMMANDS\ndone\n# Simulator-targeted archives don't generate BCSymbolMap files, so above is only needed for iphone target\necho \"XCFramework: Creating XCFramework file\"\n# Then we group them into one XCFramework file\nxcodebuild -create-xcframework -framework \"${BUILD_DIR}/archives/${PROJECT_NAME}.framework-iphoneos.xcarchive/Products/Library/Frameworks/${PROJECT_NAME}.framework\" -debug-symbols \"${BUILD_DIR}/archives/${PROJECT_NAME}.framework-iphoneos.xcarchive/dSYMs/${PROJECT_NAME}.framework.dSYM\" $IPHONE_BCSYMBOLMAP_COMMANDS -framework \"${BUILD_DIR}/archives/${PROJECT_NAME}.framework-iphonesimulator.xcarchive/Products/Library/Frameworks/${PROJECT_NAME}.framework\" -debug-symbols \"${BUILD_DIR}/archives/${PROJECT_NAME}.framework-iphonesimulator.xcarchive/dSYMs/${PROJECT_NAME}.framework.dSYM\" -output \"${UNIVERSAL_OUTPUTFOLDER}/${PROJECT_NAME}.xcframework\"\n# For developer convenience, open the output folder\n open \"${UNIVERSAL_OUTPUTFOLDER}\"\n \ncd ${UNIVERSAL_OUTPUTFOLDER}\ncp ../../../../EULA-Non-Windows.txt .\nzip -r AdaptiveCards.framework.zip ${PROJECT_NAME}.xcframework EULA-Non-Windows.txt \n\ncp AdaptiveCards.framework.zip ../\n\ncd ..\n#rm -rf ${OUTPUT_DIR}\n";
		};
/* End PBXShellScriptBuildPhase section */

/* Begin PBXSourcesBuildPhase section */
		F423C0B01EE1FBA900905679 /* Sources */ = {
			isa = PBXSourcesBuildPhase;
			buildActionMask = 2147483647;
			files = (
				46058FD82C6086AA00966E76 /* GridArea.cpp in Sources */,
				7EF8879E21F14CDD00BAFF02 /* BackgroundImage.cpp in Sources */,
				6B5BA8BF2707BBD000719853 /* ACOWarning.mm in Sources */,
				300ECB63219A12D100371DC5 /* AdaptiveBase64Util.cpp in Sources */,
				F4F44B8E204A145200A2F24C /* ACOBaseCardElement.mm in Sources */,
				6B27CD6724BD52D600C0F90F /* ACRInputLabelView.mm in Sources */,
				6B9BDF7F20F40D1000F13155 /* ACOResourceResolvers.mm in Sources */,
				F42741291EFB374A00399FBB /* ACRColumnSetRenderer.mm in Sources */,
				F448731C1EE2261F00FCAFAE /* ParseUtil.cpp in Sources */,
				F44873291EE2261F00FCAFAE /* ToggleInput.cpp in Sources */,
				6B616C4421CB20D2003E29CE /* ACRActionToggleVisibilityRenderer.mm in Sources */,
				7773C2E62CA5592200097C06 /* ACRCarouselView.mm in Sources */,
				7773C2E22CA558AE00097C06 /* ACRCarouselPageContainerView.mm in Sources */,
				CA1218C921C4509400152EA8 /* ToggleVisibilityAction.cpp in Sources */,
				468F1F1A2BFC5BC500C2F561 /* ACRRatingInputDataSource.mm in Sources */,
				6BFCA143264F54B500195CA7 /* ACRTableView.mm in Sources */,
				F401A8781F0DB69B006D7AF2 /* ACRImageSetUICollectionView.mm in Sources */,
				F42979461F322C9000E89914 /* ACRNumericTextField.mm in Sources */,
				F43A94111F1D60E30001920B /* ACRFactSetRenderer.mm in Sources */,
				F44873141EE2261F00FCAFAE /* ImageSet.cpp in Sources */,
				F4C1F5D61F2187900018CB78 /* ACRInputDateRenderer.mm in Sources */,
				4608EE8A2BF5C1AB00543095 /* ACRRatingLabelRenderer.mm in Sources */,
				F44872F71EE2261F00FCAFAE /* BaseActionElement.cpp in Sources */,
				F44872FB1EE2261F00FCAFAE /* BaseInputElement.cpp in Sources */,
				46058FD42C5CEEFE00966E76 /* FlowLayout.cpp in Sources */,
				F974C5362800B8E100C1B3C7 /* CaptionSource.cpp in Sources */,
				F9A9E55526FE9FE400D13410 /* StyledCollectionElement.cpp in Sources */,
				6BFF99C825FFF53E0028069F /* ExecuteAction.cpp in Sources */,
				F42979431F322C3E00E89914 /* ACRErrors.mm in Sources */,
				F44873251EE2261F00FCAFAE /* TextInput.cpp in Sources */,
				8404BA8F226697800091A0AD /* FeatureRegistration.cpp in Sources */,
				F44873091EE2261F00FCAFAE /* Enums.cpp in Sources */,
				6B8C765426449B09009548FA /* TableCell.cpp in Sources */,
				F44873171EE2261F00FCAFAE /* jsoncpp.cpp in Sources */,
				46CBB6372C22BA24008FC5D5 /* IconInfo.cpp in Sources */,
				F42E51781FEC3840008F9642 /* MarkDownHtmlGenerator.cpp in Sources */,
				46CBB63B2C22BA33008FC5D5 /* CompoundButton.cpp in Sources */,
				F49683551F6CA24600DF0D3A /* ACRRenderResult.mm in Sources */,
				6BFF9A0526004C580028069F /* ACOAuthentication.mm in Sources */,
				6B8C765226449B09009548FA /* TableColumnDefinition.cpp in Sources */,
				6BD859FC26F2CA7B0086F5BA /* ACOFillerSpaceManager.mm in Sources */,
				F44873071EE2261F00FCAFAE /* DateInput.cpp in Sources */,
				F43110461F357487001AAE30 /* ACOHostConfig.mm in Sources */,
				F4F6BA2F204F18D8003741B6 /* ParseResult.cpp in Sources */,
				F4C1F5F21F2BC6840018CB78 /* ACRButton.mm in Sources */,
				F9A9E55126FE9FA000D13410 /* CollectionCoreElement.cpp in Sources */,
				6BFCA142264F54B500195CA7 /* ACRTableRow.mm in Sources */,
				6BFCA145264F54B500195CA7 /* ACRTableCellView.mm in Sources */,
				24EDF0C02DCB7F8100558378 /* ACRProgressRingRenderer.mm in Sources */,
				46DF37CF2C9034E6001C254F /* ACRCompoundButtonRenderer.mm in Sources */,
				6BFF99FB26003EBA0028069F /* ACOAutoCardButton.mm in Sources */,
				F4F6BA2A204E107F003741B6 /* UnknownElement.cpp in Sources */,
				CFF954DC2981B2A700F321C3 /* ACRTypeaheadSearchParameters.mm in Sources */,
				24EDF0BE2DCB7B6C00558378 /* ACRProgressBarRenderer.mm in Sources */,
				F49683531F6CA24600DF0D3A /* ACRRenderer.mm in Sources */,
				46445D8B2BF7324100831973 /* ACRRatingView.mm in Sources */,
				F42741211EF9DB8000399FBB /* ACRContainerRenderer.mm in Sources */,
				6B616C4021CB1878003E29CE /* ACRToggleVisibilityTarget.mm in Sources */,
				CA1218C821C4509400152EA8 /* ToggleVisibilityTarget.cpp in Sources */,
				F429793B1F31458800E89914 /* ACRActionSubmitRenderer.mm in Sources */,
				6B74403A25BA71B70051F2A1 /* ACRImageProperties.mm in Sources */,
				6BFF99C925FFF53E0028069F /* Refresh.cpp in Sources */,
				F4D33EA51F06F41B00941E44 /* ACRSeparator.mm in Sources */,
				F427411D1EF8A25200399FBB /* ACRRegistration.mm in Sources */,
				CFF954CF29819ABD00F321C3 /* ACOTypeaheadDebouncer.mm in Sources */,
				F4C1F5FE1F2C235E0018CB78 /* ACRActionShowCardRenderer.mm in Sources */,
				6B377285260194000024E527 /* ACRActionExecuteRenderer.mm in Sources */,
				F4F6BA35204F200F003741B6 /* ACRParseWarning.mm in Sources */,
				F4FE45671F196E7B0071D9E5 /* ACRColumnView.mm in Sources */,
				6B9D650B21095C7A00BB5C7B /* ACOMediaEvent.mm in Sources */,
				6B7B1A9220B4D2AB00260731 /* MediaSource.cpp in Sources */,
				F44873011EE2261F00FCAFAE /* Column.cpp in Sources */,
				CFB972022941C07A008E3795 /* ChoicesData.cpp in Sources */,
				463C3C0E2BD8F6D100A95C4E /* ACRIconRenderer.mm in Sources */,
				46058FD12C5CCBED00966E76 /* Layout.cpp in Sources */,
				F448730D1EE2261F00FCAFAE /* FactSet.cpp in Sources */,
				F44873031EE2261F00FCAFAE /* ColumnSet.cpp in Sources */,
				F4FE456F1F1985200071D9E5 /* ACRColumnSetView.mm in Sources */,
				F44872FD1EE2261F00FCAFAE /* ChoiceInput.cpp in Sources */,
				F42E51761FEC3840008F9642 /* MarkDownParsedResult.cpp in Sources */,
				46DF37AE2C902F97001C254F /* Carousel.cpp in Sources */,
				F4D0694A205B27EA003645E4 /* ACRViewController.mm in Sources */,
				F44872F51EE2261F00FCAFAE /* AdaptiveCardParseException.cpp in Sources */,
				463C4EE12BDF640300A95C4E /* ACRSVGIconHoldingView.mm in Sources */,
				F429794D1F32684900E89914 /* ACRDateTextField.mm in Sources */,
				CFF954E02981B62000F321C3 /* ACRTypeaheadSearchViewController.mm in Sources */,
				F4F44B8120478C6F00A2F24C /* Util.cpp in Sources */,
				6BAC0F2E228E2D7300E42DEB /* RichTextElementProperties.cpp in Sources */,
				6BFF99CC25FFF53E0028069F /* Authentication.cpp in Sources */,
				6B6840F91F25EC2D008A933F /* ACRInputChoiceSetRenderer.mm in Sources */,
				F42741131EF873A600399FBB /* ACRImageRenderer.mm in Sources */,
				6B94F2DE24C7997D00E2B310 /* ACRTextInputHandler.mm in Sources */,
				F448730B1EE2261F00FCAFAE /* Fact.cpp in Sources */,
				6B25D3EC2613D83700A47AFB /* ACORenderContext.mm in Sources */,
				6BCE4B272108FA9300021A62 /* ACRTapGestureRecognizerFactory.mm in Sources */,
				6B8C765826449B09009548FA /* TableRow.cpp in Sources */,
				6BD025EE254784670009B019 /* ACOInputResults.mm in Sources */,
				6BFF99CB25FFF53E0028069F /* TokenExchangeResource.cpp in Sources */,
				7762DE932CB3B8BD0051C112 /* ACRDirectionalPanGestureRecognizer.m in Sources */,
				6B8C766526461E98009548FA /* ACOBundle.mm in Sources */,
				F4F44B7D20478C5C00A2F24C /* DateTimePreparser.cpp in Sources */,
				F4F44BA0204CED2400A2F24C /* ACRCustomRenderer.mm in Sources */,
				F452CD581F68CD6F005394B2 /* HostConfig.cpp in Sources */,
				6B696CD923202B1B00E1D607 /* ACRTargetBuilderDirector.mm in Sources */,
				F974C53A2800B8EA00C1B3C7 /* ContentSource.cpp in Sources */,
				0D3485F126180F8F00614EB9 /* ACOActionOverflow.mm in Sources */,
				6BCE4B232108EB4E00021A62 /* ACRAVPlayerViewHoldingUIView.mm in Sources */,
				6BDE5C4326FEA7DC003A1DDB /* ACRBaseTarget.mm in Sources */,
				46F6F7832BFF1CB400D31C47 /* ValueChangedAction.cpp in Sources */,
				6B22425F21E80647000ACDA1 /* ACOParseContext.mm in Sources */,
				F4071C7E1FCCBAEF00AF4FEA /* ActionParserRegistration.cpp in Sources */,
				6B2242A72233442C000ACDA1 /* RichTextBlock.cpp in Sources */,
				F4FE456B1F196F3D0071D9E5 /* ACRContentStackView.mm in Sources */,
				F429793F1F3155EF00E89914 /* ACRTextField.mm in Sources */,
				F43A94191F20502D0001920B /* ACRInputToggleRenderer.mm in Sources */,
				6B124C9B26B9F7AD007E9641 /* ACOVisibilityManager.mm in Sources */,
				F44873271EE2261F00FCAFAE /* TimeInput.cpp in Sources */,
				6BFCA1492653270200195CA7 /* ACRTableCellRenderer.mm in Sources */,
				46DF58E32C6F12FC00DCBA77 /* ACRFlowLayout.mm in Sources */,
				F42E51741FEC3840008F9642 /* MarkDownBlockParser.cpp in Sources */,
				F43A94151F1EED6D0001920B /* ACRInputRenderer.mm in Sources */,
				F401A87C1F0DCBC8006D7AF2 /* ACRImageSetRenderer.mm in Sources */,
				6B2242B422334492000ACDA1 /* Inline.cpp in Sources */,
				6B096D4F225431D0006CC034 /* ACRRichTextBlockRenderer.mm in Sources */,
				B37FE7572CBEAAEC00537817 /* ACRBadgeRenderer.mm in Sources */,
				900787D92DDA6C460080519E /* SwiftHostConfig.swift in Sources */,
				900787DA2DDA6C460080519E /* SwiftAdaptiveCard.swift in Sources */,
				900787DB2DDA6C460080519E /* SwiftEnums.swift in Sources */,
				900787DC2DDA6C460080519E /* SwiftFeatureRegistration.swift in Sources */,
				900787DD2DDA6C460080519E /* SwiftParseUtil.swift in Sources */,
				900787DE2DDA6C460080519E /* SwiftParseContext.swift in Sources */,
				900787DF2DDA6C460080519E /* SwiftAdaptiveBase64Util.swift in Sources */,
				900787E02DDA6C460080519E /* SwiftDateTimePreparser.swift in Sources */,
				900787E12DDA6C460080519E /* SwiftBaseCardElement.swift in Sources */,
				900787E22DDA6C460080519E /* SwiftUtil.swift in Sources */,
				900787E32DDA6C460080519E /* SwiftActionElements.swift in Sources */,
				900787E42DDA6C460080519E /* SwiftLegacyACSupportPending.swift in Sources */,
				900787E52DDA6C460080519E /* SwiftInputElements.swift in Sources */,
				900787E62DDA6C460080519E /* SwiftInternalId.swift in Sources */,
				900787E72DDA6C460080519E /* SwiftCardElements.swift in Sources */,
				900787E82DDA6C460080519E /* SwiftContainerElements.swift in Sources */,
				900787E92DDA6C460080519E /* SwiftMarkDownHtmlGenerator.swift in Sources */,
				900787EA2DDA6C460080519E /* SwiftBaseElement.swift in Sources */,
				900787EB2DDA6C460080519E /* SwiftActionElementParser.swift in Sources */,
				900787EC2DDA6C460080519E /* SwiftElementParserRegistration.swift in Sources */,
				900787ED2DDA6C460080519E /* SwiftLegacyACSupport.swift in Sources */,
				B37FE7582CBEAAEC00537817 /* ACRBadgeView.mm in Sources */,
				37CC40ED2DBA1BD9004D5C66 /* PopoverAction.cpp in Sources */,
				F4F44B6E203FAF9300A2F24C /* ACRUILabel.mm in Sources */,
				F4F44B7C20478C5C00A2F24C /* DateTimePreparsedToken.cpp in Sources */,
				46731C0C2CBD198F0092B7A9 /* Badge.cpp in Sources */,
				0D45F59B2617319D00EF03C5 /* ACRActionOverflowRenderer.mm in Sources */,
				3714EB522DAFB30400EE15AA /* ThemedUrl.cpp in Sources */,
				6BF430782190DDCA0068E432 /* ACRQuickReplyView.mm in Sources */,
				F44873211EE2261F00FCAFAE /* SubmitAction.cpp in Sources */,
				F44872FF1EE2261F00FCAFAE /* ChoiceSetInput.cpp in Sources */,
				46DF37B22C90306E001C254F /* CarouselPage.cpp in Sources */,
				6BB211FC20FF9FEA009EA1BA /* ACRActionSetRenderer.mm in Sources */,
				C8DEDF39220CDEB00001AAED /* ActionSet.cpp in Sources */,
				6BFF99E1260012380028069F /* ACORefresh.mm in Sources */,
				F44873051EE2261F00FCAFAE /* Container.cpp in Sources */,
				6BC30F7921E6E49E00B9FAAE /* ACRCustomActionRenderer.mm in Sources */,
				6B22427A220BAC8B000ACDA1 /* pch.cpp in Sources */,
				46DF37BE2C903377001C254F /* ACRCompoundButtonRenderer.mm in Sources */,
				0D993BF02C788D4200B4D1C6 /* ARCGridViewLayout.mm in Sources */,
				F44873181EE2261F00FCAFAE /* NumberInput.cpp in Sources */,
				F4960C052051FE8200780566 /* ACRView.mm in Sources */,
				6B5D240E212C89E70010EB07 /* ACORemoteResourceInformation.mm in Sources */,
				F401A8801F1045CA006D7AF2 /* ACRContentHoldingUIView.mm in Sources */,
				F44873121EE2261F00FCAFAE /* Image.cpp in Sources */,
				46B329182BF3228F009671AE /* RatingInput.cpp in Sources */,
				F4CAE77B1F7325DF00545555 /* Separator.cpp in Sources */,
				F448731F1EE2261F00FCAFAE /* ShowCardAction.cpp in Sources */,
				6B8C766626461E98009548FA /* ACRInputTableView.mm in Sources */,
				F4C1F5DE1F218F920018CB78 /* ACRInputNumberRenderer.mm in Sources */,
				F448731A1EE2261F00FCAFAE /* OpenUrlAction.cpp in Sources */,
				F4CAE7831F75AB9000545555 /* ACOAdaptiveCard.mm in Sources */,
				F42C2F4A20351954008787B0 /* (null) in Sources */,
				F4CA74A02016B3B9002041DF /* ACRTapGestureRecognizerEventHandler.mm in Sources */,
				F42741171EF895AB00399FBB /* ACRTextBlockRenderer.mm in Sources */,
				6BDE5C4626FEA7DC003A1DDB /* ACRShowCardTarget.mm in Sources */,
				7ECFB640219A3940004727A9 /* ParseContext.cpp in Sources */,
				CFF954D82981AF5800F321C3 /* ACRChoiceSetFilteredStyleView.mm in Sources */,
				6BC30F6E21E56CF900B9FAAE /* UtiliOS.mm in Sources */,
				6B3787BA20CB3E0E00015401 /* ACRContentHoldingUIScrollView.mm in Sources */,
				F44873231EE2261F00FCAFAE /* TextBlock.cpp in Sources */,
				F44872F91EE2261F00FCAFAE /* BaseCardElement.cpp in Sources */,
				F427410B1EF864A900399FBB /* ACRBaseCardElementRenderer.mm in Sources */,
				F43660781F0706D800EBA868 /* SharedAdaptiveCard.cpp in Sources */,
				0D993BF32C7A11E000B4D1C6 /* ACRLayoutHelper.mm in Sources */,
				CFF954D329819B4A00F321C3 /* ACOTypeaheadDynamicChoicesService.mm in Sources */,
				6B7B1A9120B4D2AB00260731 /* Media.cpp in Sources */,
				7EDC0F68213878E800077A13 /* SemanticVersion.cpp in Sources */,
				84AE295827FFA26F00D01B82 /* ContentSource.cpp in Sources */,
				46058FDC2C608D0800966E76 /* AreaGridLayout.cpp in Sources */,
				46CBB6402C22BA4D008FC5D5 /* ACRCompoundButtonRenderer.mm in Sources */,
				F42E517A1FEC3840008F9642 /* MarkDownParser.cpp in Sources */,
				463C3C082BD8DB1F00A95C4E /* Icon.cpp in Sources */,
				6B7B1A9720BE2CBC00260731 /* ACRUIImageView.mm in Sources */,
				6BCE4B252108FA7D00021A62 /* ACRMediaRenderer.mm in Sources */,
				6B2242A32233439E000ACDA1 /* TextElementProperties.cpp in Sources */,
				F42741251EFB274C00399FBB /* ACRColumnRenderer.mm in Sources */,
				F4F255701F98247600A80D39 /* ACOBaseActionElement.mm in Sources */,
				46DF37BC2C903377001C254F /* ACRCarouselViewRenderer.mm in Sources */,
				6BFF99C525FFF53E0028069F /* AuthCardButton.cpp in Sources */,
				4608EE8E2BF5C1B800543095 /* ACRRatingInputRenderer.mm in Sources */,
				6BF43080219129600068E432 /* ACRQuickReplyMultilineView.mm in Sources */,
				6BDE5C4726FEA7DC003A1DDB /* ACRAggregateTarget.mm in Sources */,
				6B9BDF7320E1BD0E00F13155 /* ACRToggleInputDataSource.mm in Sources */,
				7773C2DB2CA3FF8600097C06 /* ACRCarouselPageView.mm in Sources */,
				F4C1F5DA1F218ABC0018CB78 /* ACRInputTimeRenderer.mm in Sources */,
				463C4EDD2BDB66C600A95C4E /* ACRSVGImageView.mm in Sources */,
				6BFCA14D265452E100195CA7 /* ACRTableRenderer.mm in Sources */,
				F4D402121F7DAC2C00D0356B /* ACOAdaptiveCardParseResult.mm in Sources */,
				6B22426E2203BE98000ACDA1 /* UnknownAction.cpp in Sources */,
				6B224278220BAC8B000ACDA1 /* BaseElement.cpp in Sources */,
				6BDE5C4126FEA7DC003A1DDB /* ACROverflowTarget.mm in Sources */,
				6B9D650F21095CBF00BB5C7B /* ACRMediaTarget.mm in Sources */,
				6B8C765626449B09009548FA /* Table.cpp in Sources */,
				4621E12E2BF35784004F03F3 /* RatingLabel.cpp in Sources */,
				6B2242AF22334452000ACDA1 /* TextRun.cpp in Sources */,
				6BFF99EE2600387A0028069F /* ACOTokenExchangeResource.mm in Sources */,
				37A8DF522DB79C8800F3A23F /* ProgressRing.cpp in Sources */,
				37A8DF532DB79C8800F3A23F /* ProgressBar.cpp in Sources */,
				6B9AB31120DD82A2005C8E15 /* ACRTextView.mm in Sources */,
				7773C2EA2CA5656100097C06 /* ACRPageControl.mm in Sources */,
				6B92A7E42677DC8B00CAE3BF /* ACRChoiceSetCompactStyleView.mm in Sources */,
				F4F6BA32204F18D8003741B6 /* AdaptiveCardParseWarning.cpp in Sources */,
				F4C1F5E41F2A62190018CB78 /* ACRActionOpenURLRenderer.mm in Sources */,
				F4071C7F1FCCBAEF00AF4FEA /* ElementParserRegistration.cpp in Sources */,
				F4C1F5EC1F2ABD6B0018CB78 /* ACRBaseActionElementRenderer.mm in Sources */,
				F4D402141F7DAC2C00D0356B /* ACOHostConfigParseResult.mm in Sources */,
				6BE8DFD4249C4C1B005EFE66 /* ACRToggleInputView.mm in Sources */,
				46058FE12C64774800966E76 /* ACRLayoutHelper.mm in Sources */,
				84AE295C27FFA26F00D01B82 /* CaptionSource.cpp in Sources */,
				F495FC0A2022A18F0093D4DE /* ACRChoiceSetViewDataSource.mm in Sources */,
			);
			runOnlyForDeploymentPostprocessing = 0;
		};
		F423C0BA1EE1FBAA00905679 /* Sources */ = {
			isa = PBXSourcesBuildPhase;
			buildActionMask = 2147483647;
			files = (
				6B124C8C26B4AA07007E9641 /* AdaptiveCardsActionsTest.mm in Sources */,
				46B78E642C0580D100EF4566 /* AdaptiveCardsRatingElementTests.mm in Sources */,
				6BE6C7C126E2ECEA009E9171 /* ADCMockResolver.m in Sources */,
				CFF95C092982E34300F321C3 /* ACRChoiceSetFilteredStyleViewTests.mm in Sources */,
				6B124CA426D04CA9007E9641 /* AdaptiveCardsUtiliOSTest.mm in Sources */,
				6BE6C7B026E2C9A3009E9171 /* ACRCustomRenderers.mm in Sources */,
				CFF95C0B2982E38500F321C3 /* ACRChoiceSetCompactStyleViewTests.mm in Sources */,
				30D56DEF2682AB9C00D6E418 /* AdaptiveCardsTextBlockTests.mm in Sources */,
				7773A91A2CA2D53400097C06 /* AdaptiveCardCarouselTests.mm in Sources */,
				6B124C9526B8AE72007E9641 /* MockContext.mm in Sources */,
				30D56DE9268298B300D6E418 /* AdaptiveCardsTests.mm in Sources */,
				CFF95C072982E30E00F321C3 /* ACRTypeaheadSearchParametersTests.mm in Sources */,
				CFF95C0D2982E3C900F321C3 /* ACOTypeaheadDynamicChoicesServiceTests.mm in Sources */,
				6B124C9026B8AC37007E9641 /* ACRMockViews.mm in Sources */,
				B35633222C060D7900F1C999 /* ValueChangedActionTests.mm in Sources */,
				CFF95C0F2982E4EC00F321C3 /* ACOTypeaheadDebouncerTests.mm in Sources */,
				6B124C9826B9F5FC007E9641 /* AdaptiveCardsColumnTests.mm in Sources */,
				46CBB6422C22BA88008FC5D5 /* AdaptiveCardCompoundButtonTests.mm in Sources */,
				6B4C05BF27864B0800882387 /* ACRImagePropertiesTests.mm in Sources */,
			);
			runOnlyForDeploymentPostprocessing = 0;
		};
/* End PBXSourcesBuildPhase section */

/* Begin PBXTargetDependency section */
		F423C0C11EE1FBAA00905679 /* PBXTargetDependency */ = {
			isa = PBXTargetDependency;
			target = F423C0B41EE1FBA900905679 /* AdaptiveCards */;
			targetProxy = F423C0C01EE1FBAA00905679 /* PBXContainerItemProxy */;
		};
/* End PBXTargetDependency section */

/* Begin XCBuildConfiguration section */
		6BC1C77E286BBC800084D1D9 /* AppRelease */ = {
			isa = XCBuildConfiguration;
			buildSettings = {
				ALWAYS_SEARCH_USER_PATHS = NO;
				CLANG_ANALYZER_LOCALIZABILITY_NONLOCALIZED = YES;
				CLANG_ANALYZER_NONNULL = YES;
				CLANG_ANALYZER_NUMBER_OBJECT_CONVERSION = YES_AGGRESSIVE;
				CLANG_CXX_LANGUAGE_STANDARD = "gnu++17";
				CLANG_CXX_LIBRARY = "compiler-default";
				CLANG_ENABLE_MODULES = YES;
				CLANG_ENABLE_OBJC_ARC = YES;
				CLANG_WARN_BLOCK_CAPTURE_AUTORELEASING = YES;
				CLANG_WARN_BOOL_CONVERSION = YES;
				CLANG_WARN_COMMA = YES;
				CLANG_WARN_CONSTANT_CONVERSION = YES;
				CLANG_WARN_DEPRECATED_OBJC_IMPLEMENTATIONS = YES;
				CLANG_WARN_DIRECT_OBJC_ISA_USAGE = YES_ERROR;
				CLANG_WARN_DOCUMENTATION_COMMENTS = YES;
				CLANG_WARN_EMPTY_BODY = YES;
				CLANG_WARN_ENUM_CONVERSION = YES;
				CLANG_WARN_INFINITE_RECURSION = YES;
				CLANG_WARN_INT_CONVERSION = YES;
				CLANG_WARN_NON_LITERAL_NULL_CONVERSION = YES;
				CLANG_WARN_OBJC_IMPLICIT_RETAIN_SELF = YES;
				CLANG_WARN_OBJC_LITERAL_CONVERSION = YES;
				CLANG_WARN_OBJC_ROOT_CLASS = YES_ERROR;
				CLANG_WARN_RANGE_LOOP_ANALYSIS = YES;
				CLANG_WARN_STRICT_PROTOTYPES = YES;
				CLANG_WARN_SUSPICIOUS_MOVE = YES;
				CLANG_WARN_UNREACHABLE_CODE = YES;
				CLANG_WARN__DUPLICATE_METHOD_MATCH = YES;
				CODE_SIGN_IDENTITY = "iPhone Developer";
				"CODE_SIGN_IDENTITY[sdk=iphoneos*]" = "iPhone Developer";
				COPY_PHASE_STRIP = YES;
				CURRENT_PROJECT_VERSION = 1.2.5;
				DEBUG_INFORMATION_FORMAT = "dwarf-with-dsym";
				ENABLE_NS_ASSERTIONS = NO;
				ENABLE_STRICT_OBJC_MSGSEND = YES;
				GCC_C_LANGUAGE_STANDARD = gnu99;
				GCC_NO_COMMON_BLOCKS = YES;
				GCC_PREPROCESSOR_DEFINITIONS = "ADAPTIVECARDS_USE_FLUENT_TOOLTIPS=1";
				GCC_WARN_64_TO_32_BIT_CONVERSION = YES;
				GCC_WARN_ABOUT_RETURN_TYPE = YES_ERROR;
				GCC_WARN_UNDECLARED_SELECTOR = YES;
				GCC_WARN_UNINITIALIZED_AUTOS = YES_AGGRESSIVE;
				GCC_WARN_UNUSED_FUNCTION = YES;
				GCC_WARN_UNUSED_VARIABLE = YES;
				HEADER_SEARCH_PATHS = "";
				IPHONEOS_DEPLOYMENT_TARGET = 15.0;
				MTL_ENABLE_DEBUG_INFO = NO;
				SDKROOT = iphoneos;
				TARGETED_DEVICE_FAMILY = "1,2";
				VALIDATE_PRODUCT = YES;
				VERSIONING_SYSTEM = "apple-generic";
				VERSION_INFO_PREFIX = "";
			};
			name = AppRelease;
		};
		6BC1C77F286BBC800084D1D9 /* AppRelease */ = {
			isa = XCBuildConfiguration;
			baseConfigurationReference = 1D24FF5625726778F626A187 /* Pods-AdaptiveCards.apprelease.xcconfig */;
			buildSettings = {
				BITCODE_GENERATION_MODE = bitcode;
				CODE_SIGN_IDENTITY = "Apple Development";
				"CODE_SIGN_IDENTITY[sdk=iphoneos*]" = "";
				"CODE_SIGN_IDENTITY[sdk=macosx*]" = "iPhone Developer";
				CODE_SIGN_STYLE = Automatic;
				DEFINES_MODULE = YES;
				DEVELOPMENT_TEAM = UBF8T346G9;
				DYLIB_COMPATIBILITY_VERSION = 1;
				DYLIB_CURRENT_VERSION = 1.2.5;
				DYLIB_INSTALL_NAME_BASE = "@rpath";
				FRAMEWORK_SEARCH_PATHS = (
					"$(inherited)",
					"$(PROJECT_DIR)/AdaptiveCards",
				);
				HEADER_SEARCH_PATHS = "$(inherited)";
				INFOPLIST_FILE = AdaptiveCards/Info.plist;
				INSTALL_PATH = "$(LOCAL_LIBRARY_DIR)/Frameworks";
				IPHONEOS_DEPLOYMENT_TARGET = 15.0;
				LD_RUNPATH_SEARCH_PATHS = "$(inherited) @executable_path/Frameworks @loader_path/Frameworks";
				LIBRARY_SEARCH_PATHS = (
					"$(inherited)",
					"$(PROJECT_DIR)/AdaptiveCards",
				);
				MACH_O_TYPE = mh_dylib;
				OTHER_LDFLAGS = "$(inherited)";
				OTHER_LIBTOOLFLAGS = "";
				PRODUCT_BUNDLE_IDENTIFIER = MSFT.AdaptiveCards;
				PRODUCT_NAME = "$(TARGET_NAME)";
				PROVISIONING_PROFILE_SPECIFIER = "";
				"PROVISIONING_PROFILE_SPECIFIER[sdk=macosx*]" = "";
				SCAN_ALL_SOURCE_FILES_FOR_INCLUDES = NO;
				SKIP_INSTALL = YES;
				SUPPORTS_MACCATALYST = NO;
				TARGETED_DEVICE_FAMILY = "1,2";
				USER_HEADER_SEARCH_PATHS = "";
			};
			name = AppRelease;
		};
		6BC1C780286BBC800084D1D9 /* AppRelease */ = {
			isa = XCBuildConfiguration;
			baseConfigurationReference = E72C29D3EBB42768C09AAB37 /* Pods-AdaptiveCards-AdaptiveCardsTests.apprelease.xcconfig */;
			buildSettings = {
				CODE_SIGN_IDENTITY = "Apple Development";
				"CODE_SIGN_IDENTITY[sdk=macosx*]" = "Apple Development";
				CODE_SIGN_STYLE = Automatic;
				DEVELOPMENT_TEAM = UBF8T346G9;
				HEADER_SEARCH_PATHS = "$(inherited)";
				INFOPLIST_FILE = AdaptiveCardsTests/Info.plist;
				LD_RUNPATH_SEARCH_PATHS = "$(inherited) @executable_path/Frameworks @loader_path/Frameworks";
				PRODUCT_BUNDLE_IDENTIFIER = MSFT.AdaptiveCardsTests;
				PRODUCT_NAME = "$(TARGET_NAME)";
				PROVISIONING_PROFILE_SPECIFIER = "";
				"PROVISIONING_PROFILE_SPECIFIER[sdk=macosx*]" = "";
			};
			name = AppRelease;
		};
		6BC1C781286BBC800084D1D9 /* AppRelease */ = {
			isa = XCBuildConfiguration;
			buildSettings = {
				ONLY_ACTIVE_ARCH = NO;
				PRODUCT_NAME = "$(TARGET_NAME)";
			};
			name = AppRelease;
		};
		F423C0C71EE1FBAA00905679 /* Debug */ = {
			isa = XCBuildConfiguration;
			buildSettings = {
				ALWAYS_SEARCH_USER_PATHS = NO;
				CLANG_ANALYZER_LOCALIZABILITY_NONLOCALIZED = YES;
				CLANG_ANALYZER_NONNULL = YES;
				CLANG_ANALYZER_NUMBER_OBJECT_CONVERSION = YES_AGGRESSIVE;
				CLANG_CXX_LANGUAGE_STANDARD = "gnu++17";
				CLANG_CXX_LIBRARY = "compiler-default";
				CLANG_ENABLE_MODULES = YES;
				CLANG_ENABLE_OBJC_ARC = YES;
				CLANG_WARN_BLOCK_CAPTURE_AUTORELEASING = YES;
				CLANG_WARN_BOOL_CONVERSION = YES;
				CLANG_WARN_COMMA = YES;
				CLANG_WARN_CONSTANT_CONVERSION = YES;
				CLANG_WARN_DEPRECATED_OBJC_IMPLEMENTATIONS = YES;
				CLANG_WARN_DIRECT_OBJC_ISA_USAGE = YES_ERROR;
				CLANG_WARN_DOCUMENTATION_COMMENTS = YES;
				CLANG_WARN_EMPTY_BODY = YES;
				CLANG_WARN_ENUM_CONVERSION = YES;
				CLANG_WARN_INFINITE_RECURSION = YES;
				CLANG_WARN_INT_CONVERSION = YES;
				CLANG_WARN_NON_LITERAL_NULL_CONVERSION = YES;
				CLANG_WARN_OBJC_IMPLICIT_RETAIN_SELF = YES;
				CLANG_WARN_OBJC_LITERAL_CONVERSION = YES;
				CLANG_WARN_OBJC_ROOT_CLASS = YES_ERROR;
				CLANG_WARN_RANGE_LOOP_ANALYSIS = YES;
				CLANG_WARN_STRICT_PROTOTYPES = YES;
				CLANG_WARN_SUSPICIOUS_MOVE = YES;
				CLANG_WARN_UNREACHABLE_CODE = YES;
				CLANG_WARN__DUPLICATE_METHOD_MATCH = YES;
				"CODE_SIGN_IDENTITY[sdk=iphoneos*]" = "iPhone Developer";
				COPY_PHASE_STRIP = YES;
				CURRENT_PROJECT_VERSION = 1.2.5;
				DEBUG_INFORMATION_FORMAT = "dwarf-with-dsym";
				ENABLE_STRICT_OBJC_MSGSEND = YES;
				ENABLE_TESTABILITY = YES;
				GCC_C_LANGUAGE_STANDARD = gnu99;
				GCC_DYNAMIC_NO_PIC = NO;
				GCC_NO_COMMON_BLOCKS = YES;
				GCC_OPTIMIZATION_LEVEL = 0;
				GCC_PREPROCESSOR_DEFINITIONS = (
					"DEBUG=1",
					"$(inherited)",
					"ADAPTIVECARDS_USE_FLUENT_TOOLTIPS=1",
				);
				GCC_WARN_64_TO_32_BIT_CONVERSION = YES;
				GCC_WARN_ABOUT_RETURN_TYPE = YES_ERROR;
				GCC_WARN_UNDECLARED_SELECTOR = YES;
				GCC_WARN_UNINITIALIZED_AUTOS = YES_AGGRESSIVE;
				GCC_WARN_UNUSED_FUNCTION = YES;
				GCC_WARN_UNUSED_VARIABLE = YES;
				HEADER_SEARCH_PATHS = "";
				IPHONEOS_DEPLOYMENT_TARGET = 15.0;
				MTL_ENABLE_DEBUG_INFO = YES;
				ONLY_ACTIVE_ARCH = YES;
				SDKROOT = iphoneos;
				TARGETED_DEVICE_FAMILY = "1,2";
				VERSIONING_SYSTEM = "apple-generic";
				VERSION_INFO_PREFIX = "";
			};
			name = Debug;
		};
		F423C0C81EE1FBAA00905679 /* Release */ = {
			isa = XCBuildConfiguration;
			buildSettings = {
				ALWAYS_SEARCH_USER_PATHS = NO;
				CLANG_ANALYZER_LOCALIZABILITY_NONLOCALIZED = YES;
				CLANG_ANALYZER_NONNULL = YES;
				CLANG_ANALYZER_NUMBER_OBJECT_CONVERSION = YES_AGGRESSIVE;
				CLANG_CXX_LANGUAGE_STANDARD = "gnu++17";
				CLANG_CXX_LIBRARY = "compiler-default";
				CLANG_ENABLE_MODULES = YES;
				CLANG_ENABLE_OBJC_ARC = YES;
				CLANG_WARN_BLOCK_CAPTURE_AUTORELEASING = YES;
				CLANG_WARN_BOOL_CONVERSION = YES;
				CLANG_WARN_COMMA = YES;
				CLANG_WARN_CONSTANT_CONVERSION = YES;
				CLANG_WARN_DEPRECATED_OBJC_IMPLEMENTATIONS = YES;
				CLANG_WARN_DIRECT_OBJC_ISA_USAGE = YES_ERROR;
				CLANG_WARN_DOCUMENTATION_COMMENTS = YES;
				CLANG_WARN_EMPTY_BODY = YES;
				CLANG_WARN_ENUM_CONVERSION = YES;
				CLANG_WARN_INFINITE_RECURSION = YES;
				CLANG_WARN_INT_CONVERSION = YES;
				CLANG_WARN_NON_LITERAL_NULL_CONVERSION = YES;
				CLANG_WARN_OBJC_IMPLICIT_RETAIN_SELF = YES;
				CLANG_WARN_OBJC_LITERAL_CONVERSION = YES;
				CLANG_WARN_OBJC_ROOT_CLASS = YES_ERROR;
				CLANG_WARN_RANGE_LOOP_ANALYSIS = YES;
				CLANG_WARN_STRICT_PROTOTYPES = YES;
				CLANG_WARN_SUSPICIOUS_MOVE = YES;
				CLANG_WARN_UNREACHABLE_CODE = YES;
				CLANG_WARN__DUPLICATE_METHOD_MATCH = YES;
				CODE_SIGN_IDENTITY = "iPhone Developer";
				"CODE_SIGN_IDENTITY[sdk=iphoneos*]" = "iPhone Developer";
				COPY_PHASE_STRIP = YES;
				CURRENT_PROJECT_VERSION = 1.2.5;
				DEBUG_INFORMATION_FORMAT = "dwarf-with-dsym";
				ENABLE_NS_ASSERTIONS = NO;
				ENABLE_STRICT_OBJC_MSGSEND = YES;
				GCC_C_LANGUAGE_STANDARD = gnu99;
				GCC_NO_COMMON_BLOCKS = YES;
				GCC_PREPROCESSOR_DEFINITIONS = "ADAPTIVECARDS_USE_FLUENT_TOOLTIPS=1";
				GCC_WARN_64_TO_32_BIT_CONVERSION = YES;
				GCC_WARN_ABOUT_RETURN_TYPE = YES_ERROR;
				GCC_WARN_UNDECLARED_SELECTOR = YES;
				GCC_WARN_UNINITIALIZED_AUTOS = YES_AGGRESSIVE;
				GCC_WARN_UNUSED_FUNCTION = YES;
				GCC_WARN_UNUSED_VARIABLE = YES;
				HEADER_SEARCH_PATHS = "";
				IPHONEOS_DEPLOYMENT_TARGET = 15.0;
				MTL_ENABLE_DEBUG_INFO = NO;
				SDKROOT = iphoneos;
				TARGETED_DEVICE_FAMILY = "1,2";
				VALIDATE_PRODUCT = YES;
				VERSIONING_SYSTEM = "apple-generic";
				VERSION_INFO_PREFIX = "";
			};
			name = Release;
		};
		F423C0CA1EE1FBAA00905679 /* Debug */ = {
			isa = XCBuildConfiguration;
			baseConfigurationReference = F72C0D5A2C4F11349247B410 /* Pods-AdaptiveCards.debug.xcconfig */;
			buildSettings = {
				BITCODE_GENERATION_MODE = bitcode;
				CODE_SIGN_IDENTITY = "Apple Development";
				"CODE_SIGN_IDENTITY[sdk=iphoneos*]" = "";
				"CODE_SIGN_IDENTITY[sdk=macosx*]" = "iPhone Developer";
				CODE_SIGN_STYLE = Automatic;
				DEFINES_MODULE = YES;
				DEVELOPMENT_TEAM = UBF8T346G9;
				DYLIB_COMPATIBILITY_VERSION = 1;
				DYLIB_CURRENT_VERSION = 1.2.5;
				DYLIB_INSTALL_NAME_BASE = "@rpath";
				FRAMEWORK_SEARCH_PATHS = (
					"$(inherited)",
					"$(PROJECT_DIR)/AdaptiveCards",
				);
				HEADER_SEARCH_PATHS = "$(inherited)";
				INFOPLIST_FILE = AdaptiveCards/Info.plist;
				INSTALL_PATH = "$(LOCAL_LIBRARY_DIR)/Frameworks";
				IPHONEOS_DEPLOYMENT_TARGET = 15.0;
				LD_RUNPATH_SEARCH_PATHS = "$(inherited) @executable_path/Frameworks @loader_path/Frameworks";
				LIBRARY_SEARCH_PATHS = (
					"$(inherited)",
					"$(PROJECT_DIR)/AdaptiveCards",
				);
				MACH_O_TYPE = mh_dylib;
				OTHER_LDFLAGS = "$(inherited)";
				OTHER_LIBTOOLFLAGS = "";
				PRODUCT_BUNDLE_IDENTIFIER = MSFT.AdaptiveCards;
				PRODUCT_NAME = "$(TARGET_NAME)";
				PROVISIONING_PROFILE_SPECIFIER = "";
				"PROVISIONING_PROFILE_SPECIFIER[sdk=macosx*]" = "";
				SCAN_ALL_SOURCE_FILES_FOR_INCLUDES = NO;
				SKIP_INSTALL = YES;
				SUPPORTS_MACCATALYST = NO;
				TARGETED_DEVICE_FAMILY = "1,2";
				USER_HEADER_SEARCH_PATHS = "";
			};
			name = Debug;
		};
		F423C0CB1EE1FBAA00905679 /* Release */ = {
			isa = XCBuildConfiguration;
			baseConfigurationReference = FD36421C0C004464290C1849 /* Pods-AdaptiveCards.release.xcconfig */;
			buildSettings = {
				BITCODE_GENERATION_MODE = bitcode;
				CODE_SIGN_IDENTITY = "Apple Development";
				"CODE_SIGN_IDENTITY[sdk=iphoneos*]" = "";
				"CODE_SIGN_IDENTITY[sdk=macosx*]" = "iPhone Developer";
				CODE_SIGN_STYLE = Automatic;
				DEFINES_MODULE = YES;
				DEVELOPMENT_TEAM = UBF8T346G9;
				DYLIB_COMPATIBILITY_VERSION = 1;
				DYLIB_CURRENT_VERSION = 1.2.5;
				DYLIB_INSTALL_NAME_BASE = "@rpath";
				FRAMEWORK_SEARCH_PATHS = (
					"$(inherited)",
					"$(PROJECT_DIR)/AdaptiveCards",
				);
				HEADER_SEARCH_PATHS = "$(inherited)";
				INFOPLIST_FILE = AdaptiveCards/Info.plist;
				INSTALL_PATH = "$(LOCAL_LIBRARY_DIR)/Frameworks";
				IPHONEOS_DEPLOYMENT_TARGET = 15.0;
				LD_RUNPATH_SEARCH_PATHS = "$(inherited) @executable_path/Frameworks @loader_path/Frameworks";
				LIBRARY_SEARCH_PATHS = (
					"$(inherited)",
					"$(PROJECT_DIR)/AdaptiveCards",
				);
				MACH_O_TYPE = mh_dylib;
				OTHER_LDFLAGS = "$(inherited)";
				OTHER_LIBTOOLFLAGS = "";
				PRODUCT_BUNDLE_IDENTIFIER = MSFT.AdaptiveCards;
				PRODUCT_NAME = "$(TARGET_NAME)";
				PROVISIONING_PROFILE_SPECIFIER = "";
				"PROVISIONING_PROFILE_SPECIFIER[sdk=macosx*]" = "";
				SCAN_ALL_SOURCE_FILES_FOR_INCLUDES = NO;
				SKIP_INSTALL = YES;
				SUPPORTS_MACCATALYST = NO;
				TARGETED_DEVICE_FAMILY = "1,2";
				USER_HEADER_SEARCH_PATHS = "";
			};
			name = Release;
		};
		F423C0CD1EE1FBAA00905679 /* Debug */ = {
			isa = XCBuildConfiguration;
			baseConfigurationReference = 5E33F505FFE4BF92C6A7872B /* Pods-AdaptiveCards-AdaptiveCardsTests.debug.xcconfig */;
			buildSettings = {
				CODE_SIGN_IDENTITY = "Apple Development";
				"CODE_SIGN_IDENTITY[sdk=macosx*]" = "Apple Development";
				CODE_SIGN_STYLE = Automatic;
				DEVELOPMENT_TEAM = UBF8T346G9;
				HEADER_SEARCH_PATHS = "$(inherited)";
				INFOPLIST_FILE = AdaptiveCardsTests/Info.plist;
				LD_RUNPATH_SEARCH_PATHS = "$(inherited) @executable_path/Frameworks @loader_path/Frameworks";
				PRODUCT_BUNDLE_IDENTIFIER = MSFT.AdaptiveCardsTests;
				PRODUCT_NAME = "$(TARGET_NAME)";
				PROVISIONING_PROFILE_SPECIFIER = "";
				"PROVISIONING_PROFILE_SPECIFIER[sdk=macosx*]" = "";
			};
			name = Debug;
		};
		F423C0CE1EE1FBAA00905679 /* Release */ = {
			isa = XCBuildConfiguration;
			baseConfigurationReference = 0FDB78326DFBBD9A171E6937 /* Pods-AdaptiveCards-AdaptiveCardsTests.release.xcconfig */;
			buildSettings = {
				CODE_SIGN_IDENTITY = "Apple Development";
				"CODE_SIGN_IDENTITY[sdk=macosx*]" = "Apple Development";
				CODE_SIGN_STYLE = Automatic;
				DEVELOPMENT_TEAM = UBF8T346G9;
				HEADER_SEARCH_PATHS = "$(inherited)";
				INFOPLIST_FILE = AdaptiveCardsTests/Info.plist;
				LD_RUNPATH_SEARCH_PATHS = "$(inherited) @executable_path/Frameworks @loader_path/Frameworks";
				PRODUCT_BUNDLE_IDENTIFIER = MSFT.AdaptiveCardsTests;
				PRODUCT_NAME = "$(TARGET_NAME)";
				PROVISIONING_PROFILE_SPECIFIER = "";
				"PROVISIONING_PROFILE_SPECIFIER[sdk=macosx*]" = "";
			};
			name = Release;
		};
		F47ACEE21F62495B0010BEF0 /* Debug */ = {
			isa = XCBuildConfiguration;
			buildSettings = {
				ONLY_ACTIVE_ARCH = YES;
				PRODUCT_NAME = "$(TARGET_NAME)";
			};
			name = Debug;
		};
		F47ACEE31F62495B0010BEF0 /* Release */ = {
			isa = XCBuildConfiguration;
			buildSettings = {
				ONLY_ACTIVE_ARCH = NO;
				PRODUCT_NAME = "$(TARGET_NAME)";
			};
			name = Release;
		};
/* End XCBuildConfiguration section */

/* Begin XCConfigurationList section */
		F423C0AF1EE1FBA900905679 /* Build configuration list for PBXProject "AdaptiveCards" */ = {
			isa = XCConfigurationList;
			buildConfigurations = (
				F423C0C71EE1FBAA00905679 /* Debug */,
				F423C0C81EE1FBAA00905679 /* Release */,
				6BC1C77E286BBC800084D1D9 /* AppRelease */,
			);
			defaultConfigurationIsVisible = 0;
			defaultConfigurationName = Release;
		};
		F423C0C91EE1FBAA00905679 /* Build configuration list for PBXNativeTarget "AdaptiveCards" */ = {
			isa = XCConfigurationList;
			buildConfigurations = (
				F423C0CA1EE1FBAA00905679 /* Debug */,
				F423C0CB1EE1FBAA00905679 /* Release */,
				6BC1C77F286BBC800084D1D9 /* AppRelease */,
			);
			defaultConfigurationIsVisible = 0;
			defaultConfigurationName = Release;
		};
		F423C0CC1EE1FBAA00905679 /* Build configuration list for PBXNativeTarget "AdaptiveCardsTests" */ = {
			isa = XCConfigurationList;
			buildConfigurations = (
				F423C0CD1EE1FBAA00905679 /* Debug */,
				F423C0CE1EE1FBAA00905679 /* Release */,
				6BC1C780286BBC800084D1D9 /* AppRelease */,
			);
			defaultConfigurationIsVisible = 0;
			defaultConfigurationName = Release;
		};
		F47ACEE11F62495B0010BEF0 /* Build configuration list for PBXAggregateTarget "AdaptiveCards-Universal" */ = {
			isa = XCConfigurationList;
			buildConfigurations = (
				F47ACEE21F62495B0010BEF0 /* Debug */,
				F47ACEE31F62495B0010BEF0 /* Release */,
				6BC1C781286BBC800084D1D9 /* AppRelease */,
			);
			defaultConfigurationIsVisible = 0;
			defaultConfigurationName = Release;
		};
/* End XCConfigurationList section */
	};
	rootObject = F423C0AC1EE1FBA900905679 /* Project object */;
}<|MERGE_RESOLUTION|>--- conflicted
+++ resolved
@@ -314,7 +314,6 @@
 		84AE295A27FFA26F00D01B82 /* ContentSource.h in Headers */ = {isa = PBXBuildFile; fileRef = 84AE295527FFA26F00D01B82 /* ContentSource.h */; };
 		84AE295B27FFA26F00D01B82 /* CaptionSource.h in Headers */ = {isa = PBXBuildFile; fileRef = 84AE295627FFA26F00D01B82 /* CaptionSource.h */; };
 		84AE295C27FFA26F00D01B82 /* CaptionSource.cpp in Sources */ = {isa = PBXBuildFile; fileRef = 84AE295727FFA26F00D01B82 /* CaptionSource.cpp */; };
-<<<<<<< HEAD
 		900787D92DDA6C460080519E /* SwiftHostConfig.swift in Sources */ = {isa = PBXBuildFile; fileRef = 900787CD2DDA6C460080519E /* SwiftHostConfig.swift */; };
 		900787DA2DDA6C460080519E /* SwiftAdaptiveCard.swift in Sources */ = {isa = PBXBuildFile; fileRef = 900787D32DDA6C460080519E /* SwiftAdaptiveCard.swift */; };
 		900787DB2DDA6C460080519E /* SwiftEnums.swift in Sources */ = {isa = PBXBuildFile; fileRef = 900787CB2DDA6C460080519E /* SwiftEnums.swift */; };
@@ -340,8 +339,6 @@
 		906040BB2D7B6D2800978EA5 /* SwiftAdaptiveCardObjcBridge.mm in Sources */ = {isa = PBXBuildFile; fileRef = 906040B82D7B6D2800978EA5 /* SwiftAdaptiveCardObjcBridge.mm */; };
 		906040BC2D7B6D2800978EA5 /* SwiftAdaptiveCardSwiftBridge.swift in Sources */ = {isa = PBXBuildFile; fileRef = 906040B92D7B6D2800978EA5 /* SwiftAdaptiveCardSwiftBridge.swift */; };
 		906040BD2D7B6D2800978EA5 /* SwiftAdaptiveCardObjcBridge.h in Headers */ = {isa = PBXBuildFile; fileRef = 906040BA2D7B6D2800978EA5 /* SwiftAdaptiveCardObjcBridge.h */; };
-=======
->>>>>>> 7627ef01
 		B35633222C060D7900F1C999 /* ValueChangedActionTests.mm in Sources */ = {isa = PBXBuildFile; fileRef = B35633212C060D7900F1C999 /* ValueChangedActionTests.mm */; };
 		B35633242C060EEF00F1C999 /* ValueChangedActionValid.json in Resources */ = {isa = PBXBuildFile; fileRef = B35633232C060EEF00F1C999 /* ValueChangedActionValid.json */; };
 		B35633272C06E4FC00F1C999 /* ValueChangedActionInvalid.json in Resources */ = {isa = PBXBuildFile; fileRef = B35633262C06E4FC00F1C999 /* ValueChangedActionInvalid.json */; };
@@ -885,7 +882,6 @@
 		84AE295527FFA26F00D01B82 /* ContentSource.h */ = {isa = PBXFileReference; fileEncoding = 4; lastKnownFileType = sourcecode.c.h; name = ContentSource.h; path = ../../../../shared/cpp/ObjectModel/ContentSource.h; sourceTree = "<group>"; };
 		84AE295627FFA26F00D01B82 /* CaptionSource.h */ = {isa = PBXFileReference; fileEncoding = 4; lastKnownFileType = sourcecode.c.h; name = CaptionSource.h; path = ../../../../shared/cpp/ObjectModel/CaptionSource.h; sourceTree = "<group>"; };
 		84AE295727FFA26F00D01B82 /* CaptionSource.cpp */ = {isa = PBXFileReference; fileEncoding = 4; lastKnownFileType = sourcecode.cpp.cpp; name = CaptionSource.cpp; path = ../../../../shared/cpp/ObjectModel/CaptionSource.cpp; sourceTree = "<group>"; };
-<<<<<<< HEAD
 		900787C12DDA6C460080519E /* SwiftActionElementParser.swift */ = {isa = PBXFileReference; lastKnownFileType = sourcecode.swift; path = SwiftActionElementParser.swift; sourceTree = "<group>"; };
 		900787C22DDA6C460080519E /* SwiftAdaptiveBase64Util.swift */ = {isa = PBXFileReference; lastKnownFileType = sourcecode.swift; path = SwiftAdaptiveBase64Util.swift; sourceTree = "<group>"; };
 		900787C32DDA6C460080519E /* SwiftElementParserRegistration.swift */ = {isa = PBXFileReference; lastKnownFileType = sourcecode.swift; path = SwiftElementParserRegistration.swift; sourceTree = "<group>"; };
@@ -911,11 +907,8 @@
 		906040B82D7B6D2800978EA5 /* SwiftAdaptiveCardObjcBridge.mm */ = {isa = PBXFileReference; fileEncoding = 4; lastKnownFileType = sourcecode.cpp.objcpp; path = SwiftAdaptiveCardObjcBridge.mm; sourceTree = "<group>"; };
 		906040B92D7B6D2800978EA5 /* SwiftAdaptiveCardSwiftBridge.swift */ = {isa = PBXFileReference; fileEncoding = 4; lastKnownFileType = sourcecode.swift; path = SwiftAdaptiveCardSwiftBridge.swift; sourceTree = "<group>"; };
 		906040BA2D7B6D2800978EA5 /* SwiftAdaptiveCardObjcBridge.h */ = {isa = PBXFileReference; fileEncoding = 4; lastKnownFileType = sourcecode.c.h; path = SwiftAdaptiveCardObjcBridge.h; sourceTree = "<group>"; };
-		A7B62FECA1207CAF130C0332 /* Pods_AdaptiveCards.framework */ = {isa = PBXFileReference; explicitFileType = wrapper.framework; includeInIndex = 0; path = Pods_AdaptiveCards.framework; sourceTree = BUILT_PRODUCTS_DIR; };
-=======
 		9240A5BA903EB4E235296A01 /* Pods-AdaptiveCards.apprelease.xcconfig */ = {isa = PBXFileReference; includeInIndex = 1; lastKnownFileType = text.xcconfig; name = "Pods-AdaptiveCards.apprelease.xcconfig"; path = "Target Support Files/Pods-AdaptiveCards/Pods-AdaptiveCards.apprelease.xcconfig"; sourceTree = "<group>"; };
 		92C9540BDB87B09349BF0018 /* Pods-AdaptiveCards-AdaptiveCardsTests.release.xcconfig */ = {isa = PBXFileReference; includeInIndex = 1; lastKnownFileType = text.xcconfig; name = "Pods-AdaptiveCards-AdaptiveCardsTests.release.xcconfig"; path = "Target Support Files/Pods-AdaptiveCards-AdaptiveCardsTests/Pods-AdaptiveCards-AdaptiveCardsTests.release.xcconfig"; sourceTree = "<group>"; };
->>>>>>> 7627ef01
 		B35633212C060D7900F1C999 /* ValueChangedActionTests.mm */ = {isa = PBXFileReference; lastKnownFileType = sourcecode.cpp.objcpp; path = ValueChangedActionTests.mm; sourceTree = "<group>"; };
 		B35633232C060EEF00F1C999 /* ValueChangedActionValid.json */ = {isa = PBXFileReference; lastKnownFileType = text.json; path = ValueChangedActionValid.json; sourceTree = "<group>"; };
 		B35633262C06E4FC00F1C999 /* ValueChangedActionInvalid.json */ = {isa = PBXFileReference; lastKnownFileType = text.json; path = ValueChangedActionInvalid.json; sourceTree = "<group>"; };
@@ -1148,11 +1141,7 @@
 				6BB21219210015A7009EA1BA /* AVKit.framework in Frameworks */,
 				6BB2121821001596009EA1BA /* AVFoundation.framework in Frameworks */,
 				F45A071F1EF4BD67007C6503 /* UIKit.framework in Frameworks */,
-<<<<<<< HEAD
-				CFEFBB8F217CA234487DE146 /* Pods_AdaptiveCards.framework in Frameworks */,
-=======
 				DD278A02932F65F8BDD1EA5D /* Pods_AdaptiveCards.framework in Frameworks */,
->>>>>>> 7627ef01
 			);
 			runOnlyForDeploymentPostprocessing = 0;
 		};
@@ -1231,15 +1220,11 @@
 		6B92A71B266FE84F00CAE3BF /* Utilities */ = {
 			isa = PBXGroup;
 			children = (
-<<<<<<< HEAD
 				900787C02DDA6C190080519E /* SwiftAdaptiveCards */,
 				F4CAE77F1F75AB9000545555 /* ACOAdaptiveCard.h */,
 				906040BA2D7B6D2800978EA5 /* SwiftAdaptiveCardObjcBridge.h */,
 				906040B82D7B6D2800978EA5 /* SwiftAdaptiveCardObjcBridge.mm */,
 				906040B92D7B6D2800978EA5 /* SwiftAdaptiveCardSwiftBridge.swift */,
-=======
-				F4CAE77F1F75AB9000545555 /* ACOAdaptiveCard.h */,
->>>>>>> 7627ef01
 				F4CAE7801F75AB9000545555 /* ACOAdaptiveCard.mm */,
 				F4D4020D1F7DAC2C00D0356B /* ACOAdaptiveCardParseResult.h */,
 				F4D4020E1F7DAC2C00D0356B /* ACOAdaptiveCardParseResult.mm */,
@@ -1416,7 +1401,6 @@
 			name = Action.Execute;
 			sourceTree = "<group>";
 		};
-<<<<<<< HEAD
 		8646A228A2E12E2A43FE08FB /* Pods */ = {
 			isa = PBXGroup;
 			children = (
@@ -1491,8 +1475,6 @@
 			name = Packages;
 			sourceTree = "<group>";
 		};
-=======
->>>>>>> 7627ef01
 		CFF954CC29819A6B00F321C3 /* DynamicTypeahead */ = {
 			isa = PBXGroup;
 			children = (
