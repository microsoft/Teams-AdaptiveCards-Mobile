--- conflicted
+++ resolved
@@ -349,7 +349,7 @@
 		CFF95C0D2982E3C900F321C3 /* ACOTypeaheadDynamicChoicesServiceTests.mm in Sources */ = {isa = PBXBuildFile; fileRef = CFF95C0C2982E3C900F321C3 /* ACOTypeaheadDynamicChoicesServiceTests.mm */; };
 		CFF95C0F2982E4EC00F321C3 /* ACOTypeaheadDebouncerTests.mm in Sources */ = {isa = PBXBuildFile; fileRef = CFF95C0E2982E4EC00F321C3 /* ACOTypeaheadDebouncerTests.mm */; };
 		DD278A02932F65F8BDD1EA5D /* Pods_AdaptiveCards.framework in Frameworks */ = {isa = PBXBuildFile; fileRef = 255F5D3143215497D4067E21 /* Pods_AdaptiveCards.framework */; };
-		E2816BAC2DCA4D6100DA3EA0 /* FluentAssets.xcassets in Resources */ = {isa = PBXBuildFile; fileRef = E2816BAA2DCA4D6100DA3EA0 /* FluentAssets.xcassets */; };
+		E28177DA2DD1BAA300DA3EA0 /* FluentAssets.xcassets in Resources */ = {isa = PBXBuildFile; fileRef = E28177D82DD1BAA300DA3EA0 /* FluentAssets.xcassets */; };
 		EC367F912F6036B68C5BBFDB /* Pods_AdaptiveCards_AdaptiveCardsTests.framework in Frameworks */ = {isa = PBXBuildFile; fileRef = E3DBB3CD3C02321AED9AEF65 /* Pods_AdaptiveCards_AdaptiveCardsTests.framework */; };
 		F401A8781F0DB69B006D7AF2 /* ACRImageSetUICollectionView.mm in Sources */ = {isa = PBXBuildFile; fileRef = F401A8761F0DB69B006D7AF2 /* ACRImageSetUICollectionView.mm */; };
 		F401A87C1F0DCBC8006D7AF2 /* ACRImageSetRenderer.mm in Sources */ = {isa = PBXBuildFile; fileRef = F401A87A1F0DCBC8006D7AF2 /* ACRImageSetRenderer.mm */; };
@@ -380,7 +380,7 @@
 		F42979461F322C9000E89914 /* ACRNumericTextField.mm in Sources */ = {isa = PBXBuildFile; fileRef = F42979441F322C9000E89914 /* ACRNumericTextField.mm */; };
 		F42979471F322C9000E89914 /* ACRNumericTextField.h in Headers */ = {isa = PBXBuildFile; fileRef = F42979451F322C9000E89914 /* ACRNumericTextField.h */; settings = {ATTRIBUTES = (Public, ); }; };
 		F429794D1F32684900E89914 /* ACRDateTextField.mm in Sources */ = {isa = PBXBuildFile; fileRef = F429794C1F32684900E89914 /* ACRDateTextField.mm */; };
-		F42C2F4A20351954008787B0 /* BuildFile in Sources */ = {isa = PBXBuildFile; };
+		F42C2F4A20351954008787B0 /* (null) in Sources */ = {isa = PBXBuildFile; };
 		F42E51731FEC3840008F9642 /* MarkDownParsedResult.h in Headers */ = {isa = PBXBuildFile; fileRef = F42E516B1FEC383E008F9642 /* MarkDownParsedResult.h */; settings = {ATTRIBUTES = (Public, ); }; };
 		F42E51741FEC3840008F9642 /* MarkDownBlockParser.cpp in Sources */ = {isa = PBXBuildFile; fileRef = F42E516C1FEC383E008F9642 /* MarkDownBlockParser.cpp */; };
 		F42E51751FEC3840008F9642 /* MarkDownHtmlGenerator.h in Headers */ = {isa = PBXBuildFile; fileRef = F42E516D1FEC383F008F9642 /* MarkDownHtmlGenerator.h */; settings = {ATTRIBUTES = (Public, ); }; };
@@ -493,7 +493,7 @@
 		F4F44B7D20478C5C00A2F24C /* DateTimePreparser.cpp in Sources */ = {isa = PBXBuildFile; fileRef = F4F44B7920478C5C00A2F24C /* DateTimePreparser.cpp */; };
 		F4F44B8020478C6F00A2F24C /* Util.h in Headers */ = {isa = PBXBuildFile; fileRef = F4F44B7E20478C6F00A2F24C /* Util.h */; settings = {ATTRIBUTES = (Public, ); }; };
 		F4F44B8120478C6F00A2F24C /* Util.cpp in Sources */ = {isa = PBXBuildFile; fileRef = F4F44B7F20478C6F00A2F24C /* Util.cpp */; };
-		F4F44B8D204A11D000A2F24C /* BuildFile in Headers */ = {isa = PBXBuildFile; settings = {ATTRIBUTES = (Public, ); }; };
+		F4F44B8D204A11D000A2F24C /* (null) in Headers */ = {isa = PBXBuildFile; settings = {ATTRIBUTES = (Public, ); }; };
 		F4F44B8E204A145200A2F24C /* ACOBaseCardElement.mm in Sources */ = {isa = PBXBuildFile; fileRef = F4F44B882048F82F00A2F24C /* ACOBaseCardElement.mm */; };
 		F4F44B8F204A148200A2F24C /* ACOBaseCardElement.h in Headers */ = {isa = PBXBuildFile; fileRef = F4F44B8A2048F83F00A2F24C /* ACOBaseCardElement.h */; settings = {ATTRIBUTES = (Public, ); }; };
 		F4F44B90204A14EF00A2F24C /* ACRColumnRenderer.h in Headers */ = {isa = PBXBuildFile; fileRef = F42741221EFB274C00399FBB /* ACRColumnRenderer.h */; settings = {ATTRIBUTES = (Public, ); }; };
@@ -909,7 +909,7 @@
 		CFF95C0A2982E38500F321C3 /* ACRChoiceSetCompactStyleViewTests.mm */ = {isa = PBXFileReference; explicitFileType = sourcecode.cpp.objcpp; path = ACRChoiceSetCompactStyleViewTests.mm; sourceTree = "<group>"; };
 		CFF95C0C2982E3C900F321C3 /* ACOTypeaheadDynamicChoicesServiceTests.mm */ = {isa = PBXFileReference; explicitFileType = sourcecode.cpp.objcpp; path = ACOTypeaheadDynamicChoicesServiceTests.mm; sourceTree = "<group>"; };
 		CFF95C0E2982E4EC00F321C3 /* ACOTypeaheadDebouncerTests.mm */ = {isa = PBXFileReference; explicitFileType = sourcecode.cpp.objcpp; path = ACOTypeaheadDebouncerTests.mm; sourceTree = "<group>"; };
-		E2816BAA2DCA4D6100DA3EA0 /* FluentAssets.xcassets */ = {isa = PBXFileReference; lastKnownFileType = folder.assetcatalog; path = FluentAssets.xcassets; sourceTree = "<group>"; };
+		E28177D82DD1BAA300DA3EA0 /* FluentAssets.xcassets */ = {isa = PBXFileReference; lastKnownFileType = folder.assetcatalog; path = FluentAssets.xcassets; sourceTree = "<group>"; };
 		E3DBB3CD3C02321AED9AEF65 /* Pods_AdaptiveCards_AdaptiveCardsTests.framework */ = {isa = PBXFileReference; explicitFileType = wrapper.framework; includeInIndex = 0; path = Pods_AdaptiveCards_AdaptiveCardsTests.framework; sourceTree = BUILT_PRODUCTS_DIR; };
 		ED131801E4C2E2B662925ABF /* Pods-AdaptiveCards-AdaptiveCardsTests.apprelease.xcconfig */ = {isa = PBXFileReference; includeInIndex = 1; lastKnownFileType = text.xcconfig; name = "Pods-AdaptiveCards-AdaptiveCardsTests.apprelease.xcconfig"; path = "Target Support Files/Pods-AdaptiveCards-AdaptiveCardsTests/Pods-AdaptiveCards-AdaptiveCardsTests.apprelease.xcconfig"; sourceTree = "<group>"; };
 		F401A8761F0DB69B006D7AF2 /* ACRImageSetUICollectionView.mm */ = {isa = PBXFileReference; fileEncoding = 4; lastKnownFileType = sourcecode.cpp.objcpp; path = ACRImageSetUICollectionView.mm; sourceTree = "<group>"; };
@@ -1433,10 +1433,10 @@
 			path = DynamicTypeahead;
 			sourceTree = "<group>";
 		};
-		E2816BAB2DCA4D6100DA3EA0 /* Resources */ = {
+		E28177D92DD1BAA300DA3EA0 /* Resources */ = {
 			isa = PBXGroup;
 			children = (
-				E2816BAA2DCA4D6100DA3EA0 /* FluentAssets.xcassets */,
+				E28177D82DD1BAA300DA3EA0 /* FluentAssets.xcassets */,
 			);
 			path = Resources;
 			sourceTree = "<group>";
@@ -1474,11 +1474,8 @@
 		F423C0B71EE1FBA900905679 /* AdaptiveCards */ = {
 			isa = PBXGroup;
 			children = (
-<<<<<<< HEAD
-				E2816BAB2DCA4D6100DA3EA0 /* Resources */,
-=======
+				E28177D92DD1BAA300DA3EA0 /* Resources */,
 				906040BE2D7B74A300978EA5 /* Packages */,
->>>>>>> 59c5d93e
 				F42979331F30079D00E89914 /* Actions */,
 				6BFF24152714FA1D00183C59 /* AdaptiveCards.h */,
 				F423C0B91EE1FBAA00905679 /* Info.plist */,
@@ -1992,7 +1989,7 @@
 				F4F44B91204A152100A2F24C /* ACRColumnSetRenderer.h in Headers */,
 				F43110431F357487001AAE30 /* ACRInputTableView.h in Headers */,
 				F4F44B94204A157B00A2F24C /* ACRImageRenderer.h in Headers */,
-				F4F44B8D204A11D000A2F24C /* BuildFile in Headers */,
+				F4F44B8D204A11D000A2F24C /* (null) in Headers */,
 				F4F44B8F204A148200A2F24C /* ACOBaseCardElement.h in Headers */,
 				F401A87F1F1045CA006D7AF2 /* ACRContentHoldingUIView.h in Headers */,
 				F4C1F5DD1F218F920018CB78 /* ACRInputNumberRenderer.h in Headers */,
@@ -2243,7 +2240,7 @@
 			);
 			mainGroup = F423C0AB1EE1FBA900905679;
 			packageReferences = (
-				904266D32D7B9AFC001CEFB6 /* XCLocalSwiftPackageReference "SwiftAdaptiveCards" */,
+				904266D32D7B9AFC001CEFB6 /* XCLocalSwiftPackageReference "Packages/SwiftAdaptiveCards" */,
 			);
 			productRefGroup = F423C0B61EE1FBA900905679 /* Products */;
 			projectDirPath = "";
@@ -2261,7 +2258,7 @@
 			isa = PBXResourcesBuildPhase;
 			buildActionMask = 2147483647;
 			files = (
-				E2816BAC2DCA4D6100DA3EA0 /* FluentAssets.xcassets in Resources */,
+				E28177DA2DD1BAA300DA3EA0 /* FluentAssets.xcassets in Resources */,
 				84AE295927FFA26F00D01B82 /* CMakeLists.txt in Resources */,
 			);
 			runOnlyForDeploymentPostprocessing = 0;
@@ -2538,7 +2535,7 @@
 				F4C1F5DE1F218F920018CB78 /* ACRInputNumberRenderer.mm in Sources */,
 				F448731A1EE2261F00FCAFAE /* OpenUrlAction.cpp in Sources */,
 				F4CAE7831F75AB9000545555 /* ACOAdaptiveCard.mm in Sources */,
-				F42C2F4A20351954008787B0 /* BuildFile in Sources */,
+				F42C2F4A20351954008787B0 /* (null) in Sources */,
 				F4CA74A02016B3B9002041DF /* ACRTapGestureRecognizerEventHandler.mm in Sources */,
 				F42741171EF895AB00399FBB /* ACRTextBlockRenderer.mm in Sources */,
 				6BDE5C4626FEA7DC003A1DDB /* ACRShowCardTarget.mm in Sources */,
@@ -3101,7 +3098,7 @@
 /* End XCConfigurationList section */
 
 /* Begin XCLocalSwiftPackageReference section */
-		904266D32D7B9AFC001CEFB6 /* XCLocalSwiftPackageReference "SwiftAdaptiveCards" */ = {
+		904266D32D7B9AFC001CEFB6 /* XCLocalSwiftPackageReference "Packages/SwiftAdaptiveCards" */ = {
 			isa = XCLocalSwiftPackageReference;
 			relativePath = Packages/SwiftAdaptiveCards;
 		};
