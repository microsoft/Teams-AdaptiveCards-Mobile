// !$*UTF8*$!
{
	archiveVersion = 1;
	classes = {
	};
	objectVersion = 46;
	objects = {

/* Begin PBXAggregateTarget section */
		F47ACEE01F62495B0010BEF0 /* AdaptiveCards-Universal */ = {
			isa = PBXAggregateTarget;
			buildConfigurationList = F47ACEE11F62495B0010BEF0 /* Build configuration list for PBXAggregateTarget "AdaptiveCards-Universal" */;
			buildPhases = (
				F47ACEE41F6249610010BEF0 /* ShellScript */,
			);
			dependencies = (
			);
			name = "AdaptiveCards-Universal";
			productName = "AdaptiveCards-Universal";
		};
/* End PBXAggregateTarget section */

/* Begin PBXBuildFile section */
		0D3485F126180F8F00614EB9 /* ACOActionOverflow.mm in Sources */ = {isa = PBXBuildFile; fileRef = 0D3485F026180F8F00614EB9 /* ACOActionOverflow.mm */; };
		0D34862D261C606D00614EB9 /* ACOActionOverflow.h in Headers */ = {isa = PBXBuildFile; fileRef = 0D3485EC26180E9900614EB9 /* ACOActionOverflow.h */; settings = {ATTRIBUTES = (Public, ); }; };
		0D45F59B2617319D00EF03C5 /* ACRActionOverflowRenderer.mm in Sources */ = {isa = PBXBuildFile; fileRef = 0D45F59A2617319D00EF03C5 /* ACRActionOverflowRenderer.mm */; };
		0D45F5A7261731E400EF03C5 /* ACRActionOverflowRenderer.h in Headers */ = {isa = PBXBuildFile; fileRef = 0D45F5A6261731E400EF03C5 /* ACRActionOverflowRenderer.h */; settings = {ATTRIBUTES = (Public, ); }; };
		300ECB63219A12D100371DC5 /* AdaptiveBase64Util.cpp in Sources */ = {isa = PBXBuildFile; fileRef = 300ECB61219A12D100371DC5 /* AdaptiveBase64Util.cpp */; };
		300ECB64219A12D100371DC5 /* AdaptiveBase64Util.h in Headers */ = {isa = PBXBuildFile; fileRef = 300ECB62219A12D100371DC5 /* AdaptiveBase64Util.h */; settings = {ATTRIBUTES = (Public, ); }; };
		30D56DE9268298B300D6E418 /* AdaptiveCardsTests.mm in Sources */ = {isa = PBXBuildFile; fileRef = 30D56DE8268298B300D6E418 /* AdaptiveCardsTests.mm */; };
		30D56DEF2682AB9C00D6E418 /* AdaptiveCardsTextBlockTests.mm in Sources */ = {isa = PBXBuildFile; fileRef = 30D56DEE2682AB9C00D6E418 /* AdaptiveCardsTextBlockTests.mm */; };
<<<<<<< HEAD
		46F6F7812BFF1C8200D31C47 /* ValueChangedAction.h in Headers */ = {isa = PBXBuildFile; fileRef = 46F6F7802BFF1C8200D31C47 /* ValueChangedAction.h */; };
		46F6F7832BFF1CB400D31C47 /* ValueChangedAction.cpp in Sources */ = {isa = PBXBuildFile; fileRef = 46F6F7822BFF1CB400D31C47 /* ValueChangedAction.cpp */; };
=======
		463C3C082BD8DB1F00A95C4E /* Icon.cpp in Sources */ = {isa = PBXBuildFile; fileRef = 463C3C062BD8DB1F00A95C4E /* Icon.cpp */; };
		463C3C0B2BD8DCC000A95C4E /* Icon.h in Headers */ = {isa = PBXBuildFile; fileRef = 463C3C0A2BD8DCC000A95C4E /* Icon.h */; settings = {ATTRIBUTES = (Public, ); }; };
		463C3C0E2BD8F6D100A95C4E /* ACRIconRenderer.mm in Sources */ = {isa = PBXBuildFile; fileRef = 463C3C0D2BD8F6D100A95C4E /* ACRIconRenderer.mm */; };
		463C3C0F2BD8F7D200A95C4E /* ACRIconRenderer.h in Headers */ = {isa = PBXBuildFile; fileRef = 463C3C0C2BD8F63100A95C4E /* ACRIconRenderer.h */; settings = {ATTRIBUTES = (Public, ); }; };
		463C4EDB2BDB666A00A95C4E /* ACRSVGImageView.h in Headers */ = {isa = PBXBuildFile; fileRef = 463C4EDA2BDB666A00A95C4E /* ACRSVGImageView.h */; };
		463C4EDD2BDB66C600A95C4E /* ACRSVGImageView.mm in Sources */ = {isa = PBXBuildFile; fileRef = 463C4EDC2BDB66C600A95C4E /* ACRSVGImageView.mm */; };
		463C4EDF2BDF63E700A95C4E /* ACRSVGIconHoldingView.h in Headers */ = {isa = PBXBuildFile; fileRef = 463C4EDE2BDF63E700A95C4E /* ACRSVGIconHoldingView.h */; };
		463C4EE12BDF640300A95C4E /* ACRSVGIconHoldingView.mm in Sources */ = {isa = PBXBuildFile; fileRef = 463C4EE02BDF640300A95C4E /* ACRSVGIconHoldingView.mm */; };
>>>>>>> d2cff749
		6B00E1162A3A58B30079D8A6 /* ACRTypeaheadSearchViewControllerPrivate.h in Headers */ = {isa = PBXBuildFile; fileRef = 6B00E1152A3A58B30079D8A6 /* ACRTypeaheadSearchViewControllerPrivate.h */; };
		6B096D4E225431D0006CC034 /* ACRRichTextBlockRenderer.h in Headers */ = {isa = PBXBuildFile; fileRef = 6B096D4C225431D0006CC034 /* ACRRichTextBlockRenderer.h */; settings = {ATTRIBUTES = (Public, ); }; };
		6B096D4F225431D0006CC034 /* ACRRichTextBlockRenderer.mm in Sources */ = {isa = PBXBuildFile; fileRef = 6B096D4D225431D0006CC034 /* ACRRichTextBlockRenderer.mm */; };
		6B1147D11F32E53A008846EC /* ACRActionDelegate.h in Headers */ = {isa = PBXBuildFile; fileRef = 6B1147D01F32E53A008846EC /* ACRActionDelegate.h */; settings = {ATTRIBUTES = (Public, ); }; };
		6B124C8C26B4AA07007E9641 /* AdaptiveCardsActionsTest.mm in Sources */ = {isa = PBXBuildFile; fileRef = 6B124C8B26B4AA07007E9641 /* AdaptiveCardsActionsTest.mm */; };
		6B124C8E26B4B3CD007E9641 /* UIKit.framework in Frameworks */ = {isa = PBXBuildFile; fileRef = 6B124C8D26B4B3CD007E9641 /* UIKit.framework */; };
		6B124C9026B8AC37007E9641 /* ACRMockViews.mm in Sources */ = {isa = PBXBuildFile; fileRef = 6B124C8F26B8AC37007E9641 /* ACRMockViews.mm */; };
		6B124C9526B8AE72007E9641 /* MockContext.mm in Sources */ = {isa = PBXBuildFile; fileRef = 6B124C9426B8AE72007E9641 /* MockContext.mm */; };
		6B124C9826B9F5FC007E9641 /* AdaptiveCardsColumnTests.mm in Sources */ = {isa = PBXBuildFile; fileRef = 6B124C9726B9F5FC007E9641 /* AdaptiveCardsColumnTests.mm */; };
		6B124C9B26B9F7AD007E9641 /* ACOVisibilityManager.mm in Sources */ = {isa = PBXBuildFile; fileRef = 6B124C9A26B9F7AD007E9641 /* ACOVisibilityManager.mm */; };
		6B124C9F26BCB2FE007E9641 /* ACOVisibilityManager.h in Headers */ = {isa = PBXBuildFile; fileRef = 6B124C9926B9F6B1007E9641 /* ACOVisibilityManager.h */; settings = {ATTRIBUTES = (Public, ); }; };
		6B124CA426D04CA9007E9641 /* AdaptiveCardsUtiliOSTest.mm in Sources */ = {isa = PBXBuildFile; fileRef = 6B124CA326D04CA9007E9641 /* AdaptiveCardsUtiliOSTest.mm */; };
		6B124CA826D050DB007E9641 /* CoreGraphics.framework in Frameworks */ = {isa = PBXBuildFile; fileRef = 6B124CA726D050DB007E9641 /* CoreGraphics.framework */; };
		6B22425E21E80647000ACDA1 /* ACOParseContext.h in Headers */ = {isa = PBXBuildFile; fileRef = 6B22425B21E80647000ACDA1 /* ACOParseContext.h */; settings = {ATTRIBUTES = (Public, ); }; };
		6B22425F21E80647000ACDA1 /* ACOParseContext.mm in Sources */ = {isa = PBXBuildFile; fileRef = 6B22425C21E80647000ACDA1 /* ACOParseContext.mm */; };
		6B22426D2203BE98000ACDA1 /* UnknownAction.h in Headers */ = {isa = PBXBuildFile; fileRef = 6B22426B2203BE97000ACDA1 /* UnknownAction.h */; settings = {ATTRIBUTES = (Public, ); }; };
		6B22426E2203BE98000ACDA1 /* UnknownAction.cpp in Sources */ = {isa = PBXBuildFile; fileRef = 6B22426C2203BE97000ACDA1 /* UnknownAction.cpp */; };
		6B224278220BAC8B000ACDA1 /* BaseElement.cpp in Sources */ = {isa = PBXBuildFile; fileRef = 6B224275220BAC8A000ACDA1 /* BaseElement.cpp */; };
		6B224279220BAC8B000ACDA1 /* BaseElement.h in Headers */ = {isa = PBXBuildFile; fileRef = 6B224276220BAC8B000ACDA1 /* BaseElement.h */; settings = {ATTRIBUTES = (Public, ); }; };
		6B22427A220BAC8B000ACDA1 /* pch.cpp in Sources */ = {isa = PBXBuildFile; fileRef = 6B224277220BAC8B000ACDA1 /* pch.cpp */; };
		6B2242A32233439E000ACDA1 /* TextElementProperties.cpp in Sources */ = {isa = PBXBuildFile; fileRef = 6B2242A12233439D000ACDA1 /* TextElementProperties.cpp */; };
		6B2242A42233439E000ACDA1 /* TextElementProperties.h in Headers */ = {isa = PBXBuildFile; fileRef = 6B2242A22233439D000ACDA1 /* TextElementProperties.h */; settings = {ATTRIBUTES = (Public, ); }; };
		6B2242A72233442C000ACDA1 /* RichTextBlock.cpp in Sources */ = {isa = PBXBuildFile; fileRef = 6B2242A52233442C000ACDA1 /* RichTextBlock.cpp */; };
		6B2242A82233442C000ACDA1 /* RichTextBlock.h in Headers */ = {isa = PBXBuildFile; fileRef = 6B2242A62233442C000ACDA1 /* RichTextBlock.h */; settings = {ATTRIBUTES = (Public, ); }; };
		6B2242AE22334452000ACDA1 /* TextRun.h in Headers */ = {isa = PBXBuildFile; fileRef = 6B2242A922334451000ACDA1 /* TextRun.h */; settings = {ATTRIBUTES = (Public, ); }; };
		6B2242AF22334452000ACDA1 /* TextRun.cpp in Sources */ = {isa = PBXBuildFile; fileRef = 6B2242AA22334451000ACDA1 /* TextRun.cpp */; };
		6B2242B022334452000ACDA1 /* Inline.h in Headers */ = {isa = PBXBuildFile; fileRef = 6B2242AB22334451000ACDA1 /* Inline.h */; settings = {ATTRIBUTES = (Public, ); }; };
		6B2242B422334492000ACDA1 /* Inline.cpp in Sources */ = {isa = PBXBuildFile; fileRef = 6B2242B322334492000ACDA1 /* Inline.cpp */; };
		6B250FB2253F5F8F007FFCFB /* ACRTargetBuilder.h in Headers */ = {isa = PBXBuildFile; fileRef = 6B250FB1253F5F8E007FFCFB /* ACRTargetBuilder.h */; settings = {ATTRIBUTES = (Public, ); }; };
		6B25D3E226138E3700A47AFB /* ACOEnums.h in Headers */ = {isa = PBXBuildFile; fileRef = 6B25D3E126138E3600A47AFB /* ACOEnums.h */; settings = {ATTRIBUTES = (Public, ); }; };
		6B25D3EB2613D83700A47AFB /* ACORenderContext.h in Headers */ = {isa = PBXBuildFile; fileRef = 6B25D3E92613D83700A47AFB /* ACORenderContext.h */; settings = {ATTRIBUTES = (Public, ); }; };
		6B25D3EC2613D83700A47AFB /* ACORenderContext.mm in Sources */ = {isa = PBXBuildFile; fileRef = 6B25D3EA2613D83700A47AFB /* ACORenderContext.mm */; };
		6B268FE720CF19E200D99C1B /* RemoteResourceInformation.h in Headers */ = {isa = PBXBuildFile; fileRef = 6B268FE620CF19E100D99C1B /* RemoteResourceInformation.h */; settings = {ATTRIBUTES = (Public, ); }; };
		6B27CD6624BD52D600C0F90F /* ACRInputLabelView.h in Headers */ = {isa = PBXBuildFile; fileRef = 6B27CD6424BD52D500C0F90F /* ACRInputLabelView.h */; settings = {ATTRIBUTES = (Public, ); }; };
		6B27CD6724BD52D600C0F90F /* ACRInputLabelView.mm in Sources */ = {isa = PBXBuildFile; fileRef = 6B27CD6524BD52D600C0F90F /* ACRInputLabelView.mm */; };
		6B377284260194000024E527 /* ACRActionExecuteRenderer.h in Headers */ = {isa = PBXBuildFile; fileRef = 6B377282260193FF0024E527 /* ACRActionExecuteRenderer.h */; settings = {ATTRIBUTES = (Public, ); }; };
		6B377285260194000024E527 /* ACRActionExecuteRenderer.mm in Sources */ = {isa = PBXBuildFile; fileRef = 6B377283260194000024E527 /* ACRActionExecuteRenderer.mm */; };
		6B3787B720CA00D300015401 /* ACRUILabel.h in Headers */ = {isa = PBXBuildFile; fileRef = F4F44B6A203FA8EF00A2F24C /* ACRUILabel.h */; settings = {ATTRIBUTES = (Public, ); }; };
		6B3787BA20CB3E0E00015401 /* ACRContentHoldingUIScrollView.mm in Sources */ = {isa = PBXBuildFile; fileRef = 6B3787B820CB3E0E00015401 /* ACRContentHoldingUIScrollView.mm */; };
		6B3787BB20CB3E0E00015401 /* ACRContentHoldingUIScrollView.h in Headers */ = {isa = PBXBuildFile; fileRef = 6B3787B920CB3E0E00015401 /* ACRContentHoldingUIScrollView.h */; settings = {ATTRIBUTES = (Public, ); }; };
		6B3A23192755A3EF00764971 /* Localizable.strings in Resources */ = {isa = PBXBuildFile; fileRef = 6B3A231B2755A3EF00764971 /* Localizable.strings */; };
		6B421CC02101503E002F401A /* QuartzCore.framework in Frameworks */ = {isa = PBXBuildFile; fileRef = F4CA74A320181B52002041DF /* QuartzCore.framework */; };
		6B421CC121015EDD002F401A /* CoreGraphics.framework in Frameworks */ = {isa = PBXBuildFile; fileRef = F45A071C1EF4BCC3007C6503 /* CoreGraphics.framework */; };
		6B4C05BF27864B0800882387 /* ACRImagePropertiesTests.mm in Sources */ = {isa = PBXBuildFile; fileRef = 6B4C05BE27864B0800882387 /* ACRImagePropertiesTests.mm */; };
		6B5BA8BF2707BBD000719853 /* ACOWarning.mm in Sources */ = {isa = PBXBuildFile; fileRef = 6B5BA8BE2707BBD000719853 /* ACOWarning.mm */; };
		6B5D240D212C89E70010EB07 /* ACORemoteResourceInformation.h in Headers */ = {isa = PBXBuildFile; fileRef = 6B5D240A212C89E70010EB07 /* ACORemoteResourceInformation.h */; settings = {ATTRIBUTES = (Public, ); }; };
		6B5D240E212C89E70010EB07 /* ACORemoteResourceInformation.mm in Sources */ = {isa = PBXBuildFile; fileRef = 6B5D240B212C89E70010EB07 /* ACORemoteResourceInformation.mm */; };
		6B5E9CBB24B644B100757882 /* ACRToggleInputView.h in Headers */ = {isa = PBXBuildFile; fileRef = 6BE8DFD5249C5126005EFE66 /* ACRToggleInputView.h */; settings = {ATTRIBUTES = (Public, ); }; };
		6B616C4021CB1878003E29CE /* ACRToggleVisibilityTarget.mm in Sources */ = {isa = PBXBuildFile; fileRef = 6B616C3E21CB1878003E29CE /* ACRToggleVisibilityTarget.mm */; };
		6B616C4321CB20D2003E29CE /* ACRActionToggleVisibilityRenderer.h in Headers */ = {isa = PBXBuildFile; fileRef = 6B616C4121CB20D1003E29CE /* ACRActionToggleVisibilityRenderer.h */; settings = {ATTRIBUTES = (Public, ); }; };
		6B616C4421CB20D2003E29CE /* ACRActionToggleVisibilityRenderer.mm in Sources */ = {isa = PBXBuildFile; fileRef = 6B616C4221CB20D1003E29CE /* ACRActionToggleVisibilityRenderer.mm */; };
		6B654C752708168D00DF6A5F /* Action.ToggleVisibilityExhaustive.json in Resources */ = {isa = PBXBuildFile; fileRef = 6B654C742708168D00DF6A5F /* Action.ToggleVisibilityExhaustive.json */; };
		6B6840F91F25EC2D008A933F /* ACRInputChoiceSetRenderer.mm in Sources */ = {isa = PBXBuildFile; fileRef = 6B6840F71F25EC2D008A933F /* ACRInputChoiceSetRenderer.mm */; };
		6B696CD923202B1B00E1D607 /* ACRTargetBuilderDirector.mm in Sources */ = {isa = PBXBuildFile; fileRef = 6B696CD723202B1A00E1D607 /* ACRTargetBuilderDirector.mm */; };
		6B74403925BA71B60051F2A1 /* ACRImageProperties.h in Headers */ = {isa = PBXBuildFile; fileRef = 6B74403725BA71B60051F2A1 /* ACRImageProperties.h */; settings = {ATTRIBUTES = (Public, ); }; };
		6B74403A25BA71B70051F2A1 /* ACRImageProperties.mm in Sources */ = {isa = PBXBuildFile; fileRef = 6B74403825BA71B60051F2A1 /* ACRImageProperties.mm */; };
		6B7B1A9120B4D2AB00260731 /* Media.cpp in Sources */ = {isa = PBXBuildFile; fileRef = 6B7B1A8D20B4D2AA00260731 /* Media.cpp */; };
		6B7B1A9220B4D2AB00260731 /* MediaSource.cpp in Sources */ = {isa = PBXBuildFile; fileRef = 6B7B1A8E20B4D2AA00260731 /* MediaSource.cpp */; };
		6B7B1A9320B4D2AB00260731 /* MediaSource.h in Headers */ = {isa = PBXBuildFile; fileRef = 6B7B1A8F20B4D2AA00260731 /* MediaSource.h */; settings = {ATTRIBUTES = (Public, ); }; };
		6B7B1A9420B4D2AB00260731 /* Media.h in Headers */ = {isa = PBXBuildFile; fileRef = 6B7B1A9020B4D2AB00260731 /* Media.h */; settings = {ATTRIBUTES = (Public, ); }; };
		6B7B1A9720BE2CBC00260731 /* ACRUIImageView.mm in Sources */ = {isa = PBXBuildFile; fileRef = 6B7B1A9520BE2CBB00260731 /* ACRUIImageView.mm */; };
		6B7B1A9820BE2CBC00260731 /* ACRUIImageView.h in Headers */ = {isa = PBXBuildFile; fileRef = 6B7B1A9620BE2CBC00260731 /* ACRUIImageView.h */; settings = {ATTRIBUTES = (Public, ); }; };
		6B8C76432641D8D6009548FA /* InternalId.h in Headers */ = {isa = PBXBuildFile; fileRef = 6B8C76422641D8D6009548FA /* InternalId.h */; settings = {ATTRIBUTES = (Public, ); }; };
		6B8C765226449B09009548FA /* TableColumnDefinition.cpp in Sources */ = {isa = PBXBuildFile; fileRef = 6B8C764A26449B07009548FA /* TableColumnDefinition.cpp */; };
		6B8C765326449B09009548FA /* Table.h in Headers */ = {isa = PBXBuildFile; fileRef = 6B8C764B26449B07009548FA /* Table.h */; settings = {ATTRIBUTES = (Public, ); }; };
		6B8C765426449B09009548FA /* TableCell.cpp in Sources */ = {isa = PBXBuildFile; fileRef = 6B8C764C26449B08009548FA /* TableCell.cpp */; };
		6B8C765526449B09009548FA /* TableColumnDefinition.h in Headers */ = {isa = PBXBuildFile; fileRef = 6B8C764D26449B08009548FA /* TableColumnDefinition.h */; settings = {ATTRIBUTES = (Public, ); }; };
		6B8C765626449B09009548FA /* Table.cpp in Sources */ = {isa = PBXBuildFile; fileRef = 6B8C764E26449B08009548FA /* Table.cpp */; };
		6B8C765726449B09009548FA /* TableRow.h in Headers */ = {isa = PBXBuildFile; fileRef = 6B8C764F26449B08009548FA /* TableRow.h */; settings = {ATTRIBUTES = (Public, ); }; };
		6B8C765826449B09009548FA /* TableRow.cpp in Sources */ = {isa = PBXBuildFile; fileRef = 6B8C765026449B08009548FA /* TableRow.cpp */; };
		6B8C765926449B09009548FA /* TableCell.h in Headers */ = {isa = PBXBuildFile; fileRef = 6B8C765126449B08009548FA /* TableCell.h */; settings = {ATTRIBUTES = (Public, ); }; };
		6B8C766526461E98009548FA /* ACOBundle.m in Sources */ = {isa = PBXBuildFile; fileRef = 6B8C766226461E97009548FA /* ACOBundle.m */; };
		6B8C766626461E98009548FA /* ACRInputTableView.m in Sources */ = {isa = PBXBuildFile; fileRef = 6B8C766326461E98009548FA /* ACRInputTableView.m */; };
		6B8C766726461E98009548FA /* ACOBundle.h in Headers */ = {isa = PBXBuildFile; fileRef = 6B8C766426461E98009548FA /* ACOBundle.h */; settings = {ATTRIBUTES = (Public, ); }; };
		6B8C768226461F1A009548FA /* ACRButtonExpandable.xib in Resources */ = {isa = PBXBuildFile; fileRef = 6B8C766926461F1A009548FA /* ACRButtonExpandable.xib */; };
		6B8C768326461F1A009548FA /* ACRTextTelelphoneField.xib in Resources */ = {isa = PBXBuildFile; fileRef = 6B8C766A26461F1A009548FA /* ACRTextTelelphoneField.xib */; };
		6B8C768426461F1A009548FA /* ACRButton.xib in Resources */ = {isa = PBXBuildFile; fileRef = 6B8C766B26461F1A009548FA /* ACRButton.xib */; };
		6B8C768526461F1A009548FA /* checked-checkbox-24.png in Resources */ = {isa = PBXBuildFile; fileRef = 6B8C766D26461F1A009548FA /* checked-checkbox-24.png */; };
		6B8C768626461F1A009548FA /* checked.png in Resources */ = {isa = PBXBuildFile; fileRef = 6B8C766E26461F1A009548FA /* checked.png */; };
		6B8C768726461F1A009548FA /* unchecked-checkbox-24.png in Resources */ = {isa = PBXBuildFile; fileRef = 6B8C766F26461F1A009548FA /* unchecked-checkbox-24.png */; };
		6B8C768826461F1A009548FA /* unchecked.png in Resources */ = {isa = PBXBuildFile; fileRef = 6B8C767026461F1A009548FA /* unchecked.png */; };
		6B8C768926461F1A009548FA /* ACRCellForCompactMode.xib in Resources */ = {isa = PBXBuildFile; fileRef = 6B8C767126461F1A009548FA /* ACRCellForCompactMode.xib */; };
		6B8C768A26461F1A009548FA /* ACRTextEmailField.xib in Resources */ = {isa = PBXBuildFile; fileRef = 6B8C767226461F1A009548FA /* ACRTextEmailField.xib */; };
		6B8C768B26461F1A009548FA /* ACRLabelView.xib in Resources */ = {isa = PBXBuildFile; fileRef = 6B8C767326461F1A009548FA /* ACRLabelView.xib */; };
		6B8C768C26461F1A009548FA /* ACRChoiceSetCellCompactChecked.xib in Resources */ = {isa = PBXBuildFile; fileRef = 6B8C767426461F1A009548FA /* ACRChoiceSetCellCompactChecked.xib */; };
		6B8C768D26461F1A009548FA /* ACRPickerView.xib in Resources */ = {isa = PBXBuildFile; fileRef = 6B8C767526461F1A009548FA /* ACRPickerView.xib */; };
		6B8C768E26461F1A009548FA /* ACRChoiceSetCellChecked.xib in Resources */ = {isa = PBXBuildFile; fileRef = 6B8C767626461F1A009548FA /* ACRChoiceSetCellChecked.xib */; };
		6B8C768F26461F1A009548FA /* ACRTextUrlField.xib in Resources */ = {isa = PBXBuildFile; fileRef = 6B8C767726461F1A009548FA /* ACRTextUrlField.xib */; };
		6B8C769026461F1A009548FA /* ACRInputTableView.xib in Resources */ = {isa = PBXBuildFile; fileRef = 6B8C767826461F1A009548FA /* ACRInputTableView.xib */; };
		6B8C769126461F1A009548FA /* ACRDateTextField.xib in Resources */ = {isa = PBXBuildFile; fileRef = 6B8C767926461F1A009548FA /* ACRDateTextField.xib */; };
		6B8C769226461F1A009548FA /* ACRToggleInputView.xib in Resources */ = {isa = PBXBuildFile; fileRef = 6B8C767A26461F1A009548FA /* ACRToggleInputView.xib */; };
		6B8C769326461F1A009548FA /* ACRTextField.xib in Resources */ = {isa = PBXBuildFile; fileRef = 6B8C767B26461F1A009548FA /* ACRTextField.xib */; };
		6B8C769426461F1A009548FA /* ACRQuickActionView.xib in Resources */ = {isa = PBXBuildFile; fileRef = 6B8C767C26461F1A009548FA /* ACRQuickActionView.xib */; };
		6B8C769526461F1A009548FA /* ACRDatePicker.xib in Resources */ = {isa = PBXBuildFile; fileRef = 6B8C767D26461F1A009548FA /* ACRDatePicker.xib */; };
		6B8C769626461F1A009548FA /* ACRInputLabelView.xib in Resources */ = {isa = PBXBuildFile; fileRef = 6B8C767E26461F1A009548FA /* ACRInputLabelView.xib */; };
		6B8C769726461F1A009548FA /* ACRChoiceSetCellCompactUnchecked.xib in Resources */ = {isa = PBXBuildFile; fileRef = 6B8C767F26461F1A009548FA /* ACRChoiceSetCellCompactUnchecked.xib */; };
		6B8C769826461F1A009548FA /* ACRQuickActionMultilineView.xib in Resources */ = {isa = PBXBuildFile; fileRef = 6B8C768026461F1A009548FA /* ACRQuickActionMultilineView.xib */; };
		6B8C769926461F1A009548FA /* ACRChoiceSetCellUnchecked.xib in Resources */ = {isa = PBXBuildFile; fileRef = 6B8C768126461F1A009548FA /* ACRChoiceSetCellUnchecked.xib */; };
		6B8C769B26462249009548FA /* ACRTextNumberField.xib in Resources */ = {isa = PBXBuildFile; fileRef = 6B8C769A26462249009548FA /* ACRTextNumberField.xib */; };
		6B92A7E42677DC8B00CAE3BF /* ACRChoiceSetCompactStyleView.mm in Sources */ = {isa = PBXBuildFile; fileRef = 6B92A7E32677DC8B00CAE3BF /* ACRChoiceSetCompactStyleView.mm */; };
		6B92A7E62677DFAB00CAE3BF /* ACRChoiceSetCompactStyleView.h in Headers */ = {isa = PBXBuildFile; fileRef = 6B92A7E52677DFAB00CAE3BF /* ACRChoiceSetCompactStyleView.h */; settings = {ATTRIBUTES = (Public, ); }; };
		6B92A7F22679750D00CAE3BF /* chevronup.svg in Resources */ = {isa = PBXBuildFile; fileRef = 6B92A7F02679750C00CAE3BF /* chevronup.svg */; };
		6B92A7F32679750D00CAE3BF /* chevrondown.svg in Resources */ = {isa = PBXBuildFile; fileRef = 6B92A7F12679750D00CAE3BF /* chevrondown.svg */; };
		6B94F2DD24C7997D00E2B310 /* ACRTextInputHandler.h in Headers */ = {isa = PBXBuildFile; fileRef = 6B94F2DB24C7997D00E2B310 /* ACRTextInputHandler.h */; settings = {ATTRIBUTES = (Public, ); }; };
		6B94F2DE24C7997D00E2B310 /* ACRTextInputHandler.mm in Sources */ = {isa = PBXBuildFile; fileRef = 6B94F2DC24C7997D00E2B310 /* ACRTextInputHandler.mm */; };
		6B9AB31020DD82A2005C8E15 /* ACRTextView.h in Headers */ = {isa = PBXBuildFile; fileRef = 6B9AB30E20DD82A2005C8E15 /* ACRTextView.h */; settings = {ATTRIBUTES = (Public, ); }; };
		6B9AB31120DD82A2005C8E15 /* ACRTextView.mm in Sources */ = {isa = PBXBuildFile; fileRef = 6B9AB30F20DD82A2005C8E15 /* ACRTextView.mm */; };
		6B9BDF7320E1BD0E00F13155 /* ACRToggleInputDataSource.mm in Sources */ = {isa = PBXBuildFile; fileRef = 6B9BDF7120E1BD0E00F13155 /* ACRToggleInputDataSource.mm */; };
		6B9BDF7F20F40D1000F13155 /* ACOResourceResolvers.mm in Sources */ = {isa = PBXBuildFile; fileRef = 6B9BDF7D20F40D0F00F13155 /* ACOResourceResolvers.mm */; };
		6B9BDF8020F40D1000F13155 /* ACOResourceResolvers.h in Headers */ = {isa = PBXBuildFile; fileRef = 6B9BDF7E20F40D1000F13155 /* ACOResourceResolvers.h */; settings = {ATTRIBUTES = (Public, ); }; };
		6B9BDFCA20F6BF5D00F13155 /* ACOIResourceResolver.h in Headers */ = {isa = PBXBuildFile; fileRef = 6B9BDFC920F6BF5D00F13155 /* ACOIResourceResolver.h */; settings = {ATTRIBUTES = (Public, ); }; };
		6B9D650A21095C7A00BB5C7B /* ACOMediaEvent.h in Headers */ = {isa = PBXBuildFile; fileRef = 6B9D650721095C7A00BB5C7B /* ACOMediaEvent.h */; settings = {ATTRIBUTES = (Public, ); }; };
		6B9D650B21095C7A00BB5C7B /* ACOMediaEvent.mm in Sources */ = {isa = PBXBuildFile; fileRef = 6B9D650821095C7A00BB5C7B /* ACOMediaEvent.mm */; };
		6B9D650E21095CBF00BB5C7B /* ACRMediaTarget.h in Headers */ = {isa = PBXBuildFile; fileRef = 6B9D650C21095CBE00BB5C7B /* ACRMediaTarget.h */; settings = {ATTRIBUTES = (Public, ); }; };
		6B9D650F21095CBF00BB5C7B /* ACRMediaTarget.mm in Sources */ = {isa = PBXBuildFile; fileRef = 6B9D650D21095CBE00BB5C7B /* ACRMediaTarget.mm */; };
		6BAC0F2D228E2D7300E42DEB /* RichTextElementProperties.h in Headers */ = {isa = PBXBuildFile; fileRef = 6BAC0F2B228E2D7200E42DEB /* RichTextElementProperties.h */; settings = {ATTRIBUTES = (Public, ); }; };
		6BAC0F2E228E2D7300E42DEB /* RichTextElementProperties.cpp in Sources */ = {isa = PBXBuildFile; fileRef = 6BAC0F2C228E2D7300E42DEB /* RichTextElementProperties.cpp */; };
		6BB211FC20FF9FEA009EA1BA /* ACRActionSetRenderer.mm in Sources */ = {isa = PBXBuildFile; fileRef = 6BB211FA20FF9FE9009EA1BA /* ACRActionSetRenderer.mm */; };
		6BB211FD20FF9FEA009EA1BA /* ACRActionSetRenderer.h in Headers */ = {isa = PBXBuildFile; fileRef = 6BB211FB20FF9FEA009EA1BA /* ACRActionSetRenderer.h */; settings = {ATTRIBUTES = (Public, ); }; };
		6BB211FF20FFF9C0009EA1BA /* ACRIMedia.h in Headers */ = {isa = PBXBuildFile; fileRef = 6BB211FE20FFF9C0009EA1BA /* ACRIMedia.h */; settings = {ATTRIBUTES = (Public, ); }; };
		6BB2121821001596009EA1BA /* AVFoundation.framework in Frameworks */ = {isa = PBXBuildFile; fileRef = 6BB2121721001596009EA1BA /* AVFoundation.framework */; };
		6BB21219210015A7009EA1BA /* AVKit.framework in Frameworks */ = {isa = PBXBuildFile; fileRef = 6BB2120F210013AA009EA1BA /* AVKit.framework */; };
		6BBE841923CD184D00ECA586 /* ACREnums.h in Headers */ = {isa = PBXBuildFile; fileRef = 6BBE841623CD184D00ECA586 /* ACREnums.h */; settings = {ATTRIBUTES = (Public, ); }; };
		6BBE841B23CD184D00ECA586 /* ACOWarning.h in Headers */ = {isa = PBXBuildFile; fileRef = 6BBE841823CD184D00ECA586 /* ACOWarning.h */; settings = {ATTRIBUTES = (Public, ); }; };
		6BBE841F23CE60E300ECA586 /* ACRMediaRenderer.h in Headers */ = {isa = PBXBuildFile; fileRef = 6BBE841E23CE60E300ECA586 /* ACRMediaRenderer.h */; settings = {ATTRIBUTES = (Public, ); }; };
		6BC30F6E21E56CF900B9FAAE /* UtiliOS.mm in Sources */ = {isa = PBXBuildFile; fileRef = 6BC30F6D21E56CF900B9FAAE /* UtiliOS.mm */; };
		6BC30F7621E5750A00B9FAAE /* EnumMagic.h in Headers */ = {isa = PBXBuildFile; fileRef = 6BC30F7521E5750A00B9FAAE /* EnumMagic.h */; settings = {ATTRIBUTES = (Public, ); }; };
		6BC30F7921E6E49E00B9FAAE /* ACRCustomActionRenderer.mm in Sources */ = {isa = PBXBuildFile; fileRef = 6BC30F7721E6E49E00B9FAAE /* ACRCustomActionRenderer.mm */; };
		6BC30F7A21E6E49E00B9FAAE /* ACRCustomActionRenderer.h in Headers */ = {isa = PBXBuildFile; fileRef = 6BC30F7821E6E49E00B9FAAE /* ACRCustomActionRenderer.h */; settings = {ATTRIBUTES = (Public, ); }; };
		6BCE4B222108EB4E00021A62 /* ACRAVPlayerViewHoldingUIView.h in Headers */ = {isa = PBXBuildFile; fileRef = 6BCE4B202108EB4D00021A62 /* ACRAVPlayerViewHoldingUIView.h */; settings = {ATTRIBUTES = (Public, ); }; };
		6BCE4B232108EB4E00021A62 /* ACRAVPlayerViewHoldingUIView.mm in Sources */ = {isa = PBXBuildFile; fileRef = 6BCE4B212108EB4E00021A62 /* ACRAVPlayerViewHoldingUIView.mm */; };
		6BCE4B252108FA7D00021A62 /* ACRMediaRenderer.mm in Sources */ = {isa = PBXBuildFile; fileRef = 6BCE4B242108FA7C00021A62 /* ACRMediaRenderer.mm */; };
		6BCE4B272108FA9300021A62 /* ACRTapGestureRecognizerFactory.mm in Sources */ = {isa = PBXBuildFile; fileRef = 6BCE4B262108FA9300021A62 /* ACRTapGestureRecognizerFactory.mm */; };
		6BCE4B292108FBD800021A62 /* ACRTapGestureRecognizerFactory.h in Headers */ = {isa = PBXBuildFile; fileRef = 6BCE4B282108FBD800021A62 /* ACRTapGestureRecognizerFactory.h */; settings = {ATTRIBUTES = (Public, ); }; };
		6BD025ED254784670009B019 /* ACOInputResults.h in Headers */ = {isa = PBXBuildFile; fileRef = 6BD025EB254784660009B019 /* ACOInputResults.h */; settings = {ATTRIBUTES = (Public, ); }; };
		6BD025EE254784670009B019 /* ACOInputResults.mm in Sources */ = {isa = PBXBuildFile; fileRef = 6BD025EC254784670009B019 /* ACOInputResults.mm */; };
		6BD859FB26F2CA7B0086F5BA /* ACOFillerSpaceManager.h in Headers */ = {isa = PBXBuildFile; fileRef = 6BD859F826F2CA7B0086F5BA /* ACOFillerSpaceManager.h */; settings = {ATTRIBUTES = (Public, ); }; };
		6BD859FC26F2CA7B0086F5BA /* ACOFillerSpaceManager.mm in Sources */ = {isa = PBXBuildFile; fileRef = 6BD859F926F2CA7B0086F5BA /* ACOFillerSpaceManager.mm */; };
		6BDE5C4026FEA7DC003A1DDB /* ACRAggregateTarget.h in Headers */ = {isa = PBXBuildFile; fileRef = 6BDE5C3826FEA7C9003A1DDB /* ACRAggregateTarget.h */; settings = {ATTRIBUTES = (Public, ); }; };
		6BDE5C4126FEA7DC003A1DDB /* ACROverflowTarget.mm in Sources */ = {isa = PBXBuildFile; fileRef = 6BDE5C3926FEA7DB003A1DDB /* ACROverflowTarget.mm */; };
		6BDE5C4226FEA7DC003A1DDB /* ACROverflowTarget.h in Headers */ = {isa = PBXBuildFile; fileRef = 6BDE5C3A26FEA7DB003A1DDB /* ACROverflowTarget.h */; settings = {ATTRIBUTES = (Public, ); }; };
		6BDE5C4326FEA7DC003A1DDB /* ACRBaseTarget.mm in Sources */ = {isa = PBXBuildFile; fileRef = 6BDE5C3B26FEA7DB003A1DDB /* ACRBaseTarget.mm */; };
		6BDE5C4426FEA7DC003A1DDB /* ACRBaseTarget.h in Headers */ = {isa = PBXBuildFile; fileRef = 6BDE5C3C26FEA7DB003A1DDB /* ACRBaseTarget.h */; settings = {ATTRIBUTES = (Public, ); }; };
		6BDE5C4626FEA7DC003A1DDB /* ACRShowCardTarget.mm in Sources */ = {isa = PBXBuildFile; fileRef = 6BDE5C3E26FEA7DB003A1DDB /* ACRShowCardTarget.mm */; };
		6BDE5C4726FEA7DC003A1DDB /* ACRAggregateTarget.mm in Sources */ = {isa = PBXBuildFile; fileRef = 6BDE5C3F26FEA7DC003A1DDB /* ACRAggregateTarget.mm */; };
		6BE6C7B026E2C9A3009E9171 /* ACRCustomRenderers.mm in Sources */ = {isa = PBXBuildFile; fileRef = 6BE6C7AF26E2C9A3009E9171 /* ACRCustomRenderers.mm */; };
		6BE6C7B226E2DF29009E9171 /* Container.VerticalContentAlignment2.json in Resources */ = {isa = PBXBuildFile; fileRef = 6BE6C7B126E2DF29009E9171 /* Container.VerticalContentAlignment2.json */; };
		6BE6C7B626E2E140009E9171 /* Column.VerticalAlignment.json in Resources */ = {isa = PBXBuildFile; fileRef = 6BE6C7B526E2E140009E9171 /* Column.VerticalAlignment.json */; };
		6BE6C7BA26E2E30A009E9171 /* Container.VerticalContentAlignment.json in Resources */ = {isa = PBXBuildFile; fileRef = 6BE6C7B726E2E30A009E9171 /* Container.VerticalContentAlignment.json */; };
		6BE6C7BB26E2E30A009E9171 /* ColumnSet.Image.VerticalStretch.json in Resources */ = {isa = PBXBuildFile; fileRef = 6BE6C7B826E2E30A009E9171 /* ColumnSet.Image.VerticalStretch.json */; };
		6BE6C7BC26E2E30A009E9171 /* ColumnSet.FactSet.VerticalStretch.json in Resources */ = {isa = PBXBuildFile; fileRef = 6BE6C7B926E2E30A009E9171 /* ColumnSet.FactSet.VerticalStretch.json */; };
		6BE6C7BE26E2E4EC009E9171 /* ColumnSet.VerticalStretch.json in Resources */ = {isa = PBXBuildFile; fileRef = 6BE6C7BD26E2E4EC009E9171 /* ColumnSet.VerticalStretch.json */; };
		6BE6C7C126E2ECEA009E9171 /* ADCMockResolver.m in Sources */ = {isa = PBXBuildFile; fileRef = 6BE6C7BF26E2ECEA009E9171 /* ADCMockResolver.m */; };
		6BE6C7C326E2F07C009E9171 /* sample.json in Resources */ = {isa = PBXBuildFile; fileRef = 6BE6C7C226E2F07C009E9171 /* sample.json */; };
		6BE6C7C526E7CDD0009E9171 /* ColumnSet.Input.ChoiceSet.VerticalStretch.json in Resources */ = {isa = PBXBuildFile; fileRef = 6BE6C7C426E7CDCF009E9171 /* ColumnSet.Input.ChoiceSet.VerticalStretch.json */; };
		6BE8DFD4249C4C1B005EFE66 /* ACRToggleInputView.mm in Sources */ = {isa = PBXBuildFile; fileRef = 6BE8DFD3249C4C1B005EFE66 /* ACRToggleInputView.mm */; };
		6BF339D320A6649500DA5973 /* json.h in CopyFiles */ = {isa = PBXBuildFile; fileRef = F4071C771FCCBAEF00AF4FEA /* json.h */; };
		6BF430772190DDCA0068E432 /* ACRQuickReplyView.h in Headers */ = {isa = PBXBuildFile; fileRef = 6BF430752190DDCA0068E432 /* ACRQuickReplyView.h */; settings = {ATTRIBUTES = (Public, ); }; };
		6BF430782190DDCA0068E432 /* ACRQuickReplyView.mm in Sources */ = {isa = PBXBuildFile; fileRef = 6BF430762190DDCA0068E432 /* ACRQuickReplyView.mm */; };
		6BF4307F219129600068E432 /* ACRQuickReplyMultilineView.h in Headers */ = {isa = PBXBuildFile; fileRef = 6BF4307D219129600068E432 /* ACRQuickReplyMultilineView.h */; settings = {ATTRIBUTES = (Public, ); }; };
		6BF43080219129600068E432 /* ACRQuickReplyMultilineView.mm in Sources */ = {isa = PBXBuildFile; fileRef = 6BF4307E219129600068E432 /* ACRQuickReplyMultilineView.mm */; };
		6BFCA140264F54B500195CA7 /* ACRTableRow.h in Headers */ = {isa = PBXBuildFile; fileRef = 6BFCA13A264F54B000195CA7 /* ACRTableRow.h */; settings = {ATTRIBUTES = (Public, ); }; };
		6BFCA141264F54B500195CA7 /* ACRTableView.h in Headers */ = {isa = PBXBuildFile; fileRef = 6BFCA13B264F54B100195CA7 /* ACRTableView.h */; settings = {ATTRIBUTES = (Public, ); }; };
		6BFCA142264F54B500195CA7 /* ACRTableRow.mm in Sources */ = {isa = PBXBuildFile; fileRef = 6BFCA13C264F54B200195CA7 /* ACRTableRow.mm */; };
		6BFCA143264F54B500195CA7 /* ACRTableView.mm in Sources */ = {isa = PBXBuildFile; fileRef = 6BFCA13D264F54B300195CA7 /* ACRTableView.mm */; };
		6BFCA145264F54B500195CA7 /* ACRTableCellView.mm in Sources */ = {isa = PBXBuildFile; fileRef = 6BFCA13F264F54B500195CA7 /* ACRTableCellView.mm */; };
		6BFCA1482653270200195CA7 /* ACRTableCellRenderer.h in Headers */ = {isa = PBXBuildFile; fileRef = 6BFCA1462653270200195CA7 /* ACRTableCellRenderer.h */; settings = {ATTRIBUTES = (Public, ); }; };
		6BFCA1492653270200195CA7 /* ACRTableCellRenderer.mm in Sources */ = {isa = PBXBuildFile; fileRef = 6BFCA1472653270200195CA7 /* ACRTableCellRenderer.mm */; };
		6BFCA14C265452E100195CA7 /* ACRTableRenderer.h in Headers */ = {isa = PBXBuildFile; fileRef = 6BFCA14A265452E000195CA7 /* ACRTableRenderer.h */; settings = {ATTRIBUTES = (Public, ); }; };
		6BFCA14D265452E100195CA7 /* ACRTableRenderer.mm in Sources */ = {isa = PBXBuildFile; fileRef = 6BFCA14B265452E100195CA7 /* ACRTableRenderer.mm */; };
		6BFF23EE2714C0F000183C59 /* ACOBaseCardElementPrivate.h in Headers */ = {isa = PBXBuildFile; fileRef = 6BFF23DD2714C0EF00183C59 /* ACOBaseCardElementPrivate.h */; settings = {ATTRIBUTES = (Public, ); }; };
		6BFF23EF2714C0F000183C59 /* ACRInputLabelViewPrivate.h in Headers */ = {isa = PBXBuildFile; fileRef = 6BFF23DE2714C0EF00183C59 /* ACRInputLabelViewPrivate.h */; settings = {ATTRIBUTES = (Public, ); }; };
		6BFF23F02714C0F000183C59 /* ACRViewPrivate.h in Headers */ = {isa = PBXBuildFile; fileRef = 6BFF23DF2714C0F000183C59 /* ACRViewPrivate.h */; settings = {ATTRIBUTES = (Public, ); }; };
		6BFF23F12714C0F000183C59 /* ACOAuthenticationPrivate.h in Headers */ = {isa = PBXBuildFile; fileRef = 6BFF23E02714C0F000183C59 /* ACOAuthenticationPrivate.h */; settings = {ATTRIBUTES = (Public, ); }; };
		6BFF23F22714C0F000183C59 /* ACORemoteResourceInformationPrivate.h in Headers */ = {isa = PBXBuildFile; fileRef = 6BFF23E12714C0F000183C59 /* ACORemoteResourceInformationPrivate.h */; settings = {ATTRIBUTES = (Public, ); }; };
		6BFF23F32714C0F000183C59 /* ACOHostConfigPrivate.h in Headers */ = {isa = PBXBuildFile; fileRef = 6BFF23E22714C0F000183C59 /* ACOHostConfigPrivate.h */; settings = {ATTRIBUTES = (Public, ); }; };
		6BFF23F42714C0F000183C59 /* ACOParseContextPrivate.h in Headers */ = {isa = PBXBuildFile; fileRef = 6BFF23E32714C0F000183C59 /* ACOParseContextPrivate.h */; settings = {ATTRIBUTES = (Public, ); }; };
		6BFF23F52714C0F000183C59 /* ACOAdaptiveCardPrivate.h in Headers */ = {isa = PBXBuildFile; fileRef = 6BFF23E42714C0F000183C59 /* ACOAdaptiveCardPrivate.h */; settings = {ATTRIBUTES = (Public, ); }; };
		6BFF23F62714C0F000183C59 /* ACRRendererPrivate.h in Headers */ = {isa = PBXBuildFile; fileRef = 6BFF23E52714C0F000183C59 /* ACRRendererPrivate.h */; settings = {ATTRIBUTES = (Public, ); }; };
		6BFF23F72714C0F000183C59 /* ACRRegistrationPrivate.h in Headers */ = {isa = PBXBuildFile; fileRef = 6BFF23E62714C0F000183C59 /* ACRRegistrationPrivate.h */; settings = {ATTRIBUTES = (Public, ); }; };
		6BFF23F82714C0F000183C59 /* ACRParseWarningPrivate.h in Headers */ = {isa = PBXBuildFile; fileRef = 6BFF23E72714C0F000183C59 /* ACRParseWarningPrivate.h */; settings = {ATTRIBUTES = (Public, ); }; };
		6BFF23F92714C0F000183C59 /* ACORefreshPrivate.h in Headers */ = {isa = PBXBuildFile; fileRef = 6BFF23E82714C0F000183C59 /* ACORefreshPrivate.h */; settings = {ATTRIBUTES = (Public, ); }; };
		6BFF23FA2714C0F000183C59 /* ACOBaseActionElementPrivate.h in Headers */ = {isa = PBXBuildFile; fileRef = 6BFF23E92714C0F000183C59 /* ACOBaseActionElementPrivate.h */; settings = {ATTRIBUTES = (Public, ); }; };
		6BFF23FB2714C0F000183C59 /* ACOTokenExchangeResourcePrivate.h in Headers */ = {isa = PBXBuildFile; fileRef = 6BFF23EA2714C0F000183C59 /* ACOTokenExchangeResourcePrivate.h */; settings = {ATTRIBUTES = (Public, ); }; };
		6BFF23FC2714C0F000183C59 /* ACOMediaEventPrivate.h in Headers */ = {isa = PBXBuildFile; fileRef = 6BFF23EB2714C0F000183C59 /* ACOMediaEventPrivate.h */; settings = {ATTRIBUTES = (Public, ); }; };
		6BFF23FD2714C0F000183C59 /* ACOAuthCardButtonPrivate.h in Headers */ = {isa = PBXBuildFile; fileRef = 6BFF23EC2714C0F000183C59 /* ACOAuthCardButtonPrivate.h */; settings = {ATTRIBUTES = (Public, ); }; };
		6BFF23FE2714C0F000183C59 /* ACOActionOverflowPrivate.h in Headers */ = {isa = PBXBuildFile; fileRef = 6BFF23ED2714C0F000183C59 /* ACOActionOverflowPrivate.h */; settings = {ATTRIBUTES = (Public, ); }; };
		6BFF24002714CA7600183C59 /* ACRChoiceSetViewDataSource.h in Headers */ = {isa = PBXBuildFile; fileRef = 6BFF23FF2714CA7600183C59 /* ACRChoiceSetViewDataSource.h */; settings = {ATTRIBUTES = (Public, ); }; };
		6BFF24022714DE3600183C59 /* ACRChoiceSetViewDataSourceCompactStyle.h in Headers */ = {isa = PBXBuildFile; fileRef = 6BFF24012714DE3600183C59 /* ACRChoiceSetViewDataSourceCompactStyle.h */; settings = {ATTRIBUTES = (Public, ); }; };
		6BFF24042714E1BD00183C59 /* ACRDateTextField.h in Headers */ = {isa = PBXBuildFile; fileRef = 6BFF24032714E1BD00183C59 /* ACRDateTextField.h */; settings = {ATTRIBUTES = (Public, ); }; };
		6BFF24062714E26900183C59 /* ACRToggleInputDataSource.h in Headers */ = {isa = PBXBuildFile; fileRef = 6BFF24052714E26900183C59 /* ACRToggleInputDataSource.h */; settings = {ATTRIBUTES = (Public, ); }; };
		6BFF24082714E30B00183C59 /* ACRShowCardTarget.h in Headers */ = {isa = PBXBuildFile; fileRef = 6BFF24072714E30B00183C59 /* ACRShowCardTarget.h */; settings = {ATTRIBUTES = (Public, ); }; };
		6BFF240A2714E33000183C59 /* ACRToggleVisibilityTarget.h in Headers */ = {isa = PBXBuildFile; fileRef = 6BFF24092714E33000183C59 /* ACRToggleVisibilityTarget.h */; settings = {ATTRIBUTES = (Public, ); }; };
		6BFF240C2714E3D100183C59 /* ACRSeparator.h in Headers */ = {isa = PBXBuildFile; fileRef = 6BFF240B2714E3D100183C59 /* ACRSeparator.h */; settings = {ATTRIBUTES = (Public, ); }; };
		6BFF240E2714E42800183C59 /* ACRTableCellView.h in Headers */ = {isa = PBXBuildFile; fileRef = 6BFF240D2714E42800183C59 /* ACRTableCellView.h */; settings = {ATTRIBUTES = (Public, ); }; };
		6BFF24102714E46300183C59 /* ACRImageSetUICollectionView.h in Headers */ = {isa = PBXBuildFile; fileRef = 6BFF240F2714E46300183C59 /* ACRImageSetUICollectionView.h */; settings = {ATTRIBUTES = (Public, ); }; };
		6BFF24122714E99C00183C59 /* ACRTargetBuilderDirector.h in Headers */ = {isa = PBXBuildFile; fileRef = 6BFF24112714E99C00183C59 /* ACRTargetBuilderDirector.h */; settings = {ATTRIBUTES = (Public, ); }; };
		6BFF24142714EF2200183C59 /* UtiliOS.h in Headers */ = {isa = PBXBuildFile; fileRef = 6BFF24132714EF2200183C59 /* UtiliOS.h */; settings = {ATTRIBUTES = (Public, ); }; };
		6BFF24162714FA1D00183C59 /* AdaptiveCards.h in Headers */ = {isa = PBXBuildFile; fileRef = 6BFF24152714FA1D00183C59 /* AdaptiveCards.h */; settings = {ATTRIBUTES = (Public, ); }; };
		6BFF99C325FFF53E0028069F /* AuthCardButton.h in Headers */ = {isa = PBXBuildFile; fileRef = 6BFF99B925FFF53D0028069F /* AuthCardButton.h */; settings = {ATTRIBUTES = (Public, ); }; };
		6BFF99C425FFF53E0028069F /* ExecuteAction.h in Headers */ = {isa = PBXBuildFile; fileRef = 6BFF99BA25FFF53D0028069F /* ExecuteAction.h */; settings = {ATTRIBUTES = (Public, ); }; };
		6BFF99C525FFF53E0028069F /* AuthCardButton.cpp in Sources */ = {isa = PBXBuildFile; fileRef = 6BFF99BB25FFF53D0028069F /* AuthCardButton.cpp */; };
		6BFF99C625FFF53E0028069F /* TokenExchangeResource.h in Headers */ = {isa = PBXBuildFile; fileRef = 6BFF99BC25FFF53D0028069F /* TokenExchangeResource.h */; settings = {ATTRIBUTES = (Public, ); }; };
		6BFF99C725FFF53E0028069F /* Authentication.h in Headers */ = {isa = PBXBuildFile; fileRef = 6BFF99BD25FFF53D0028069F /* Authentication.h */; settings = {ATTRIBUTES = (Public, ); }; };
		6BFF99C825FFF53E0028069F /* ExecuteAction.cpp in Sources */ = {isa = PBXBuildFile; fileRef = 6BFF99BE25FFF53D0028069F /* ExecuteAction.cpp */; };
		6BFF99C925FFF53E0028069F /* Refresh.cpp in Sources */ = {isa = PBXBuildFile; fileRef = 6BFF99BF25FFF53D0028069F /* Refresh.cpp */; };
		6BFF99CA25FFF53E0028069F /* Refresh.h in Headers */ = {isa = PBXBuildFile; fileRef = 6BFF99C025FFF53D0028069F /* Refresh.h */; settings = {ATTRIBUTES = (Public, ); }; };
		6BFF99CB25FFF53E0028069F /* TokenExchangeResource.cpp in Sources */ = {isa = PBXBuildFile; fileRef = 6BFF99C125FFF53D0028069F /* TokenExchangeResource.cpp */; };
		6BFF99CC25FFF53E0028069F /* Authentication.cpp in Sources */ = {isa = PBXBuildFile; fileRef = 6BFF99C225FFF53D0028069F /* Authentication.cpp */; };
		6BFF99E0260012380028069F /* ACORefresh.h in Headers */ = {isa = PBXBuildFile; fileRef = 6BFF99DD260012380028069F /* ACORefresh.h */; settings = {ATTRIBUTES = (Public, ); }; };
		6BFF99E1260012380028069F /* ACORefresh.mm in Sources */ = {isa = PBXBuildFile; fileRef = 6BFF99DE260012380028069F /* ACORefresh.mm */; };
		6BFF99ED2600387A0028069F /* ACOTokenExchangeResource.h in Headers */ = {isa = PBXBuildFile; fileRef = 6BFF99EA2600387A0028069F /* ACOTokenExchangeResource.h */; settings = {ATTRIBUTES = (Public, ); }; };
		6BFF99EE2600387A0028069F /* ACOTokenExchangeResource.mm in Sources */ = {isa = PBXBuildFile; fileRef = 6BFF99EB2600387A0028069F /* ACOTokenExchangeResource.mm */; };
		6BFF99FB26003EBA0028069F /* ACOAutoCardButton.mm in Sources */ = {isa = PBXBuildFile; fileRef = 6BFF99F826003EBA0028069F /* ACOAutoCardButton.mm */; };
		6BFF99FC26003EBA0028069F /* ACOAuthCardButton.h in Headers */ = {isa = PBXBuildFile; fileRef = 6BFF99F926003EBA0028069F /* ACOAuthCardButton.h */; settings = {ATTRIBUTES = (Public, ); }; };
		6BFF9A0326004C580028069F /* ACOAuthentication.h in Headers */ = {isa = PBXBuildFile; fileRef = 6BFF9A0026004C580028069F /* ACOAuthentication.h */; settings = {ATTRIBUTES = (Public, ); }; };
		6BFF9A0526004C580028069F /* ACOAuthentication.mm in Sources */ = {isa = PBXBuildFile; fileRef = 6BFF9A0226004C580028069F /* ACOAuthentication.mm */; };
		7ECFB640219A3940004727A9 /* ParseContext.cpp in Sources */ = {isa = PBXBuildFile; fileRef = 7ECFB63E219A3940004727A9 /* ParseContext.cpp */; };
		7ECFB641219A3940004727A9 /* ParseContext.h in Headers */ = {isa = PBXBuildFile; fileRef = 7ECFB63F219A3940004727A9 /* ParseContext.h */; settings = {ATTRIBUTES = (Public, ); }; };
		7EDC0F67213878E800077A13 /* SemanticVersion.h in Headers */ = {isa = PBXBuildFile; fileRef = 7EDC0F65213878E800077A13 /* SemanticVersion.h */; settings = {ATTRIBUTES = (Public, ); }; };
		7EDC0F68213878E800077A13 /* SemanticVersion.cpp in Sources */ = {isa = PBXBuildFile; fileRef = 7EDC0F66213878E800077A13 /* SemanticVersion.cpp */; };
		7EF8879D21F14CDD00BAFF02 /* BackgroundImage.h in Headers */ = {isa = PBXBuildFile; fileRef = 7EF8879B21F14CDD00BAFF02 /* BackgroundImage.h */; settings = {ATTRIBUTES = (Public, ); }; };
		7EF8879E21F14CDD00BAFF02 /* BackgroundImage.cpp in Sources */ = {isa = PBXBuildFile; fileRef = 7EF8879C21F14CDD00BAFF02 /* BackgroundImage.cpp */; };
		8404BA8E226697800091A0AD /* FeatureRegistration.h in Headers */ = {isa = PBXBuildFile; fileRef = 8404BA8C226697800091A0AD /* FeatureRegistration.h */; settings = {ATTRIBUTES = (Public, ); }; };
		8404BA8F226697800091A0AD /* FeatureRegistration.cpp in Sources */ = {isa = PBXBuildFile; fileRef = 8404BA8D226697800091A0AD /* FeatureRegistration.cpp */; };
		84AE295827FFA26F00D01B82 /* ContentSource.cpp in Sources */ = {isa = PBXBuildFile; fileRef = 84AE295327FFA26F00D01B82 /* ContentSource.cpp */; };
		84AE295927FFA26F00D01B82 /* CMakeLists.txt in Resources */ = {isa = PBXBuildFile; fileRef = 84AE295427FFA26F00D01B82 /* CMakeLists.txt */; };
		84AE295A27FFA26F00D01B82 /* ContentSource.h in Headers */ = {isa = PBXBuildFile; fileRef = 84AE295527FFA26F00D01B82 /* ContentSource.h */; };
		84AE295B27FFA26F00D01B82 /* CaptionSource.h in Headers */ = {isa = PBXBuildFile; fileRef = 84AE295627FFA26F00D01B82 /* CaptionSource.h */; };
		84AE295C27FFA26F00D01B82 /* CaptionSource.cpp in Sources */ = {isa = PBXBuildFile; fileRef = 84AE295727FFA26F00D01B82 /* CaptionSource.cpp */; };
		C8DEDF39220CDEB00001AAED /* ActionSet.cpp in Sources */ = {isa = PBXBuildFile; fileRef = C8DEDF37220CDEB00001AAED /* ActionSet.cpp */; };
		C8DEDF3A220CDEB00001AAED /* ActionSet.h in Headers */ = {isa = PBXBuildFile; fileRef = C8DEDF38220CDEB00001AAED /* ActionSet.h */; settings = {ATTRIBUTES = (Public, ); }; };
		CA1218C621C4509400152EA8 /* ToggleVisibilityTarget.h in Headers */ = {isa = PBXBuildFile; fileRef = CA1218C221C4509300152EA8 /* ToggleVisibilityTarget.h */; settings = {ATTRIBUTES = (Public, ); }; };
		CA1218C721C4509400152EA8 /* ToggleVisibilityAction.h in Headers */ = {isa = PBXBuildFile; fileRef = CA1218C321C4509300152EA8 /* ToggleVisibilityAction.h */; settings = {ATTRIBUTES = (Public, ); }; };
		CA1218C821C4509400152EA8 /* ToggleVisibilityTarget.cpp in Sources */ = {isa = PBXBuildFile; fileRef = CA1218C421C4509400152EA8 /* ToggleVisibilityTarget.cpp */; };
		CA1218C921C4509400152EA8 /* ToggleVisibilityAction.cpp in Sources */ = {isa = PBXBuildFile; fileRef = CA1218C521C4509400152EA8 /* ToggleVisibilityAction.cpp */; };
		CFB972012941C07A008E3795 /* ChoicesData.h in Headers */ = {isa = PBXBuildFile; fileRef = CFB971FF2941C079008E3795 /* ChoicesData.h */; };
		CFB972022941C07A008E3795 /* ChoicesData.cpp in Sources */ = {isa = PBXBuildFile; fileRef = CFB972002941C079008E3795 /* ChoicesData.cpp */; };
		CFF954CF29819ABD00F321C3 /* ACOTypeaheadDebouncer.mm in Sources */ = {isa = PBXBuildFile; fileRef = CFF954CE29819ABD00F321C3 /* ACOTypeaheadDebouncer.mm */; };
		CFF954D029819AC300F321C3 /* ACOTypeaheadDebouncer.h in Headers */ = {isa = PBXBuildFile; fileRef = CFF954CD29819AA800F321C3 /* ACOTypeaheadDebouncer.h */; settings = {ATTRIBUTES = (Public, ); }; };
		CFF954D329819B4A00F321C3 /* ACOTypeaheadDynamicChoicesService.mm in Sources */ = {isa = PBXBuildFile; fileRef = CFF954D229819B4A00F321C3 /* ACOTypeaheadDynamicChoicesService.mm */; };
		CFF954D52981AED600F321C3 /* ACOTypeaheadSearchHandler.h in Headers */ = {isa = PBXBuildFile; fileRef = CFF954D429819C1200F321C3 /* ACOTypeaheadSearchHandler.h */; settings = {ATTRIBUTES = (Public, ); }; };
		CFF954D82981AF5800F321C3 /* ACRChoiceSetFilteredStyleView.mm in Sources */ = {isa = PBXBuildFile; fileRef = CFF954D62981AF5800F321C3 /* ACRChoiceSetFilteredStyleView.mm */; };
		CFF954D92981AF5800F321C3 /* ACRChoiceSetFilteredStyleView.h in Headers */ = {isa = PBXBuildFile; fileRef = CFF954D72981AF5800F321C3 /* ACRChoiceSetFilteredStyleView.h */; settings = {ATTRIBUTES = (Public, ); }; };
		CFF954DC2981B2A700F321C3 /* ACRTypeaheadSearchParameters.mm in Sources */ = {isa = PBXBuildFile; fileRef = CFF954DA2981B2A700F321C3 /* ACRTypeaheadSearchParameters.mm */; };
		CFF954DD2981B2A700F321C3 /* ACRTypeaheadSearchParameters.h in Headers */ = {isa = PBXBuildFile; fileRef = CFF954DB2981B2A700F321C3 /* ACRTypeaheadSearchParameters.h */; settings = {ATTRIBUTES = (Public, ); }; };
		CFF954E02981B62000F321C3 /* ACRTypeaheadSearchViewController.mm in Sources */ = {isa = PBXBuildFile; fileRef = CFF954DE2981B62000F321C3 /* ACRTypeaheadSearchViewController.mm */; };
		CFF95C072982E30E00F321C3 /* ACRTypeaheadSearchParametersTests.mm in Sources */ = {isa = PBXBuildFile; fileRef = CFF95C062982E30E00F321C3 /* ACRTypeaheadSearchParametersTests.mm */; };
		CFF95C092982E34300F321C3 /* ACRChoiceSetFilteredStyleViewTests.mm in Sources */ = {isa = PBXBuildFile; fileRef = CFF95C082982E34300F321C3 /* ACRChoiceSetFilteredStyleViewTests.mm */; };
		CFF95C0B2982E38500F321C3 /* ACRChoiceSetCompactStyleViewTests.mm in Sources */ = {isa = PBXBuildFile; fileRef = CFF95C0A2982E38500F321C3 /* ACRChoiceSetCompactStyleViewTests.mm */; };
		CFF95C0D2982E3C900F321C3 /* ACOTypeaheadDynamicChoicesServiceTests.mm in Sources */ = {isa = PBXBuildFile; fileRef = CFF95C0C2982E3C900F321C3 /* ACOTypeaheadDynamicChoicesServiceTests.mm */; };
		CFF95C0F2982E4EC00F321C3 /* ACOTypeaheadDebouncerTests.mm in Sources */ = {isa = PBXBuildFile; fileRef = CFF95C0E2982E4EC00F321C3 /* ACOTypeaheadDebouncerTests.mm */; };
		DD278A02932F65F8BDD1EA5D /* Pods_AdaptiveCards.framework in Frameworks */ = {isa = PBXBuildFile; fileRef = 255F5D3143215497D4067E21 /* Pods_AdaptiveCards.framework */; };
		EC367F912F6036B68C5BBFDB /* Pods_AdaptiveCards_AdaptiveCardsTests.framework in Frameworks */ = {isa = PBXBuildFile; fileRef = E3DBB3CD3C02321AED9AEF65 /* Pods_AdaptiveCards_AdaptiveCardsTests.framework */; };
		F401A8781F0DB69B006D7AF2 /* ACRImageSetUICollectionView.mm in Sources */ = {isa = PBXBuildFile; fileRef = F401A8761F0DB69B006D7AF2 /* ACRImageSetUICollectionView.mm */; };
		F401A87C1F0DCBC8006D7AF2 /* ACRImageSetRenderer.mm in Sources */ = {isa = PBXBuildFile; fileRef = F401A87A1F0DCBC8006D7AF2 /* ACRImageSetRenderer.mm */; };
		F401A87F1F1045CA006D7AF2 /* ACRContentHoldingUIView.h in Headers */ = {isa = PBXBuildFile; fileRef = F401A87D1F1045CA006D7AF2 /* ACRContentHoldingUIView.h */; settings = {ATTRIBUTES = (Public, ); }; };
		F401A8801F1045CA006D7AF2 /* ACRContentHoldingUIView.mm in Sources */ = {isa = PBXBuildFile; fileRef = F401A87E1F1045CA006D7AF2 /* ACRContentHoldingUIView.mm */; };
		F4071C7A1FCCBAEF00AF4FEA /* ElementParserRegistration.h in Headers */ = {isa = PBXBuildFile; fileRef = F4071C731FCCBAEE00AF4FEA /* ElementParserRegistration.h */; settings = {ATTRIBUTES = (Public, ); }; };
		F4071C7B1FCCBAEF00AF4FEA /* ActionParserRegistration.h in Headers */ = {isa = PBXBuildFile; fileRef = F4071C741FCCBAEF00AF4FEA /* ActionParserRegistration.h */; settings = {ATTRIBUTES = (Public, ); }; };
		F4071C7C1FCCBAEF00AF4FEA /* json-forwards.h in Headers */ = {isa = PBXBuildFile; fileRef = F4071C761FCCBAEF00AF4FEA /* json-forwards.h */; settings = {ATTRIBUTES = (Public, ); }; };
		F4071C7D1FCCBAEF00AF4FEA /* json.h in Headers */ = {isa = PBXBuildFile; fileRef = F4071C771FCCBAEF00AF4FEA /* json.h */; settings = {ATTRIBUTES = (Public, ); }; };
		F4071C7E1FCCBAEF00AF4FEA /* ActionParserRegistration.cpp in Sources */ = {isa = PBXBuildFile; fileRef = F4071C781FCCBAEF00AF4FEA /* ActionParserRegistration.cpp */; };
		F4071C7F1FCCBAEF00AF4FEA /* ElementParserRegistration.cpp in Sources */ = {isa = PBXBuildFile; fileRef = F4071C791FCCBAEF00AF4FEA /* ElementParserRegistration.cpp */; };
		F423C0BF1EE1FBAA00905679 /* AdaptiveCards.framework in Frameworks */ = {isa = PBXBuildFile; fileRef = F423C0B51EE1FBA900905679 /* AdaptiveCards.framework */; };
		F42741071EF8624F00399FBB /* ACRIBaseCardElementRenderer.h in Headers */ = {isa = PBXBuildFile; fileRef = F42741061EF8624F00399FBB /* ACRIBaseCardElementRenderer.h */; settings = {ATTRIBUTES = (Public, ); }; };
		F427410A1EF864A900399FBB /* ACRBaseCardElementRenderer.h in Headers */ = {isa = PBXBuildFile; fileRef = F42741081EF864A900399FBB /* ACRBaseCardElementRenderer.h */; settings = {ATTRIBUTES = (Public, ); }; };
		F427410B1EF864A900399FBB /* ACRBaseCardElementRenderer.mm in Sources */ = {isa = PBXBuildFile; fileRef = F42741091EF864A900399FBB /* ACRBaseCardElementRenderer.mm */; };
		F42741131EF873A600399FBB /* ACRImageRenderer.mm in Sources */ = {isa = PBXBuildFile; fileRef = F42741111EF873A600399FBB /* ACRImageRenderer.mm */; };
		F42741171EF895AB00399FBB /* ACRTextBlockRenderer.mm in Sources */ = {isa = PBXBuildFile; fileRef = F42741151EF895AB00399FBB /* ACRTextBlockRenderer.mm */; };
		F427411C1EF8A25200399FBB /* ACRRegistration.h in Headers */ = {isa = PBXBuildFile; fileRef = F427411A1EF8A25200399FBB /* ACRRegistration.h */; settings = {ATTRIBUTES = (Public, ); }; };
		F427411D1EF8A25200399FBB /* ACRRegistration.mm in Sources */ = {isa = PBXBuildFile; fileRef = F427411B1EF8A25200399FBB /* ACRRegistration.mm */; };
		F42741211EF9DB8000399FBB /* ACRContainerRenderer.mm in Sources */ = {isa = PBXBuildFile; fileRef = F427411F1EF9DB8000399FBB /* ACRContainerRenderer.mm */; };
		F42741251EFB274C00399FBB /* ACRColumnRenderer.mm in Sources */ = {isa = PBXBuildFile; fileRef = F42741231EFB274C00399FBB /* ACRColumnRenderer.mm */; };
		F42741291EFB374A00399FBB /* ACRColumnSetRenderer.mm in Sources */ = {isa = PBXBuildFile; fileRef = F42741271EFB374A00399FBB /* ACRColumnSetRenderer.mm */; };
		F429793A1F31458800E89914 /* ACRActionSubmitRenderer.h in Headers */ = {isa = PBXBuildFile; fileRef = F42979381F31458800E89914 /* ACRActionSubmitRenderer.h */; settings = {ATTRIBUTES = (Public, ); }; };
		F429793B1F31458800E89914 /* ACRActionSubmitRenderer.mm in Sources */ = {isa = PBXBuildFile; fileRef = F42979391F31458800E89914 /* ACRActionSubmitRenderer.mm */; };
		F429793E1F3155EF00E89914 /* ACRTextField.h in Headers */ = {isa = PBXBuildFile; fileRef = F429793C1F3155EF00E89914 /* ACRTextField.h */; settings = {ATTRIBUTES = (Public, ); }; };
		F429793F1F3155EF00E89914 /* ACRTextField.mm in Sources */ = {isa = PBXBuildFile; fileRef = F429793D1F3155EF00E89914 /* ACRTextField.mm */; };
		F42979431F322C3E00E89914 /* ACRErrors.mm in Sources */ = {isa = PBXBuildFile; fileRef = F42979411F322C3E00E89914 /* ACRErrors.mm */; };
		F42979461F322C9000E89914 /* ACRNumericTextField.mm in Sources */ = {isa = PBXBuildFile; fileRef = F42979441F322C9000E89914 /* ACRNumericTextField.mm */; };
		F42979471F322C9000E89914 /* ACRNumericTextField.h in Headers */ = {isa = PBXBuildFile; fileRef = F42979451F322C9000E89914 /* ACRNumericTextField.h */; settings = {ATTRIBUTES = (Public, ); }; };
		F429794D1F32684900E89914 /* ACRDateTextField.mm in Sources */ = {isa = PBXBuildFile; fileRef = F429794C1F32684900E89914 /* ACRDateTextField.mm */; };
		F42C2F4A20351954008787B0 /* (null) in Sources */ = {isa = PBXBuildFile; };
		F42E51731FEC3840008F9642 /* MarkDownParsedResult.h in Headers */ = {isa = PBXBuildFile; fileRef = F42E516B1FEC383E008F9642 /* MarkDownParsedResult.h */; settings = {ATTRIBUTES = (Public, ); }; };
		F42E51741FEC3840008F9642 /* MarkDownBlockParser.cpp in Sources */ = {isa = PBXBuildFile; fileRef = F42E516C1FEC383E008F9642 /* MarkDownBlockParser.cpp */; };
		F42E51751FEC3840008F9642 /* MarkDownHtmlGenerator.h in Headers */ = {isa = PBXBuildFile; fileRef = F42E516D1FEC383F008F9642 /* MarkDownHtmlGenerator.h */; settings = {ATTRIBUTES = (Public, ); }; };
		F42E51761FEC3840008F9642 /* MarkDownParsedResult.cpp in Sources */ = {isa = PBXBuildFile; fileRef = F42E516E1FEC383F008F9642 /* MarkDownParsedResult.cpp */; };
		F42E51771FEC3840008F9642 /* MarkDownBlockParser.h in Headers */ = {isa = PBXBuildFile; fileRef = F42E516F1FEC383F008F9642 /* MarkDownBlockParser.h */; settings = {ATTRIBUTES = (Public, ); }; };
		F42E51781FEC3840008F9642 /* MarkDownHtmlGenerator.cpp in Sources */ = {isa = PBXBuildFile; fileRef = F42E51701FEC383F008F9642 /* MarkDownHtmlGenerator.cpp */; };
		F42E51791FEC3840008F9642 /* MarkDownParser.h in Headers */ = {isa = PBXBuildFile; fileRef = F42E51711FEC383F008F9642 /* MarkDownParser.h */; settings = {ATTRIBUTES = (Public, ); }; };
		F42E517A1FEC3840008F9642 /* MarkDownParser.cpp in Sources */ = {isa = PBXBuildFile; fileRef = F42E51721FEC3840008F9642 /* MarkDownParser.cpp */; };
		F43110431F357487001AAE30 /* ACRInputTableView.h in Headers */ = {isa = PBXBuildFile; fileRef = F431103D1F357487001AAE30 /* ACRInputTableView.h */; settings = {ATTRIBUTES = (Public, ); }; };
		F43110451F357487001AAE30 /* ACOHostConfig.h in Headers */ = {isa = PBXBuildFile; fileRef = F431103F1F357487001AAE30 /* ACOHostConfig.h */; settings = {ATTRIBUTES = (Public, ); }; };
		F43110461F357487001AAE30 /* ACOHostConfig.mm in Sources */ = {isa = PBXBuildFile; fileRef = F43110401F357487001AAE30 /* ACOHostConfig.mm */; };
		F43660781F0706D800EBA868 /* SharedAdaptiveCard.cpp in Sources */ = {isa = PBXBuildFile; fileRef = F43660761F0706D800EBA868 /* SharedAdaptiveCard.cpp */; };
		F43660791F0706D800EBA868 /* SharedAdaptiveCard.h in Headers */ = {isa = PBXBuildFile; fileRef = F43660771F0706D800EBA868 /* SharedAdaptiveCard.h */; settings = {ATTRIBUTES = (Public, ); }; };
		F43A94111F1D60E30001920B /* ACRFactSetRenderer.mm in Sources */ = {isa = PBXBuildFile; fileRef = F43A940F1F1D60E30001920B /* ACRFactSetRenderer.mm */; };
		F43A94151F1EED6D0001920B /* ACRInputRenderer.mm in Sources */ = {isa = PBXBuildFile; fileRef = F43A94131F1EED6D0001920B /* ACRInputRenderer.mm */; };
		F43A94191F20502D0001920B /* ACRInputToggleRenderer.mm in Sources */ = {isa = PBXBuildFile; fileRef = F43A94171F20502D0001920B /* ACRInputToggleRenderer.mm */; };
		F44872F51EE2261F00FCAFAE /* AdaptiveCardParseException.cpp in Sources */ = {isa = PBXBuildFile; fileRef = F44872BD1EE2261F00FCAFAE /* AdaptiveCardParseException.cpp */; };
		F44872F61EE2261F00FCAFAE /* AdaptiveCardParseException.h in Headers */ = {isa = PBXBuildFile; fileRef = F44872BE1EE2261F00FCAFAE /* AdaptiveCardParseException.h */; settings = {ATTRIBUTES = (Public, ); }; };
		F44872F71EE2261F00FCAFAE /* BaseActionElement.cpp in Sources */ = {isa = PBXBuildFile; fileRef = F44872BF1EE2261F00FCAFAE /* BaseActionElement.cpp */; };
		F44872F81EE2261F00FCAFAE /* BaseActionElement.h in Headers */ = {isa = PBXBuildFile; fileRef = F44872C01EE2261F00FCAFAE /* BaseActionElement.h */; settings = {ATTRIBUTES = (Public, ); }; };
		F44872F91EE2261F00FCAFAE /* BaseCardElement.cpp in Sources */ = {isa = PBXBuildFile; fileRef = F44872C11EE2261F00FCAFAE /* BaseCardElement.cpp */; };
		F44872FA1EE2261F00FCAFAE /* BaseCardElement.h in Headers */ = {isa = PBXBuildFile; fileRef = F44872C21EE2261F00FCAFAE /* BaseCardElement.h */; settings = {ATTRIBUTES = (Public, ); }; };
		F44872FB1EE2261F00FCAFAE /* BaseInputElement.cpp in Sources */ = {isa = PBXBuildFile; fileRef = F44872C31EE2261F00FCAFAE /* BaseInputElement.cpp */; };
		F44872FC1EE2261F00FCAFAE /* BaseInputElement.h in Headers */ = {isa = PBXBuildFile; fileRef = F44872C41EE2261F00FCAFAE /* BaseInputElement.h */; settings = {ATTRIBUTES = (Public, ); }; };
		F44872FD1EE2261F00FCAFAE /* ChoiceInput.cpp in Sources */ = {isa = PBXBuildFile; fileRef = F44872C51EE2261F00FCAFAE /* ChoiceInput.cpp */; };
		F44872FE1EE2261F00FCAFAE /* ChoiceInput.h in Headers */ = {isa = PBXBuildFile; fileRef = F44872C61EE2261F00FCAFAE /* ChoiceInput.h */; settings = {ATTRIBUTES = (Public, ); }; };
		F44872FF1EE2261F00FCAFAE /* ChoiceSetInput.cpp in Sources */ = {isa = PBXBuildFile; fileRef = F44872C71EE2261F00FCAFAE /* ChoiceSetInput.cpp */; };
		F44873001EE2261F00FCAFAE /* ChoiceSetInput.h in Headers */ = {isa = PBXBuildFile; fileRef = F44872C81EE2261F00FCAFAE /* ChoiceSetInput.h */; settings = {ATTRIBUTES = (Public, ); }; };
		F44873011EE2261F00FCAFAE /* Column.cpp in Sources */ = {isa = PBXBuildFile; fileRef = F44872C91EE2261F00FCAFAE /* Column.cpp */; };
		F44873021EE2261F00FCAFAE /* Column.h in Headers */ = {isa = PBXBuildFile; fileRef = F44872CA1EE2261F00FCAFAE /* Column.h */; settings = {ATTRIBUTES = (Public, ); }; };
		F44873031EE2261F00FCAFAE /* ColumnSet.cpp in Sources */ = {isa = PBXBuildFile; fileRef = F44872CB1EE2261F00FCAFAE /* ColumnSet.cpp */; };
		F44873041EE2261F00FCAFAE /* ColumnSet.h in Headers */ = {isa = PBXBuildFile; fileRef = F44872CC1EE2261F00FCAFAE /* ColumnSet.h */; settings = {ATTRIBUTES = (Public, ); }; };
		F44873051EE2261F00FCAFAE /* Container.cpp in Sources */ = {isa = PBXBuildFile; fileRef = F44872CD1EE2261F00FCAFAE /* Container.cpp */; };
		F44873061EE2261F00FCAFAE /* Container.h in Headers */ = {isa = PBXBuildFile; fileRef = F44872CE1EE2261F00FCAFAE /* Container.h */; settings = {ATTRIBUTES = (Public, ); }; };
		F44873071EE2261F00FCAFAE /* DateInput.cpp in Sources */ = {isa = PBXBuildFile; fileRef = F44872CF1EE2261F00FCAFAE /* DateInput.cpp */; };
		F44873081EE2261F00FCAFAE /* DateInput.h in Headers */ = {isa = PBXBuildFile; fileRef = F44872D01EE2261F00FCAFAE /* DateInput.h */; settings = {ATTRIBUTES = (Public, ); }; };
		F44873091EE2261F00FCAFAE /* Enums.cpp in Sources */ = {isa = PBXBuildFile; fileRef = F44872D11EE2261F00FCAFAE /* Enums.cpp */; };
		F448730A1EE2261F00FCAFAE /* Enums.h in Headers */ = {isa = PBXBuildFile; fileRef = F44872D21EE2261F00FCAFAE /* Enums.h */; settings = {ATTRIBUTES = (Public, ); }; };
		F448730B1EE2261F00FCAFAE /* Fact.cpp in Sources */ = {isa = PBXBuildFile; fileRef = F44872D31EE2261F00FCAFAE /* Fact.cpp */; };
		F448730C1EE2261F00FCAFAE /* Fact.h in Headers */ = {isa = PBXBuildFile; fileRef = F44872D41EE2261F00FCAFAE /* Fact.h */; settings = {ATTRIBUTES = (Public, ); }; };
		F448730D1EE2261F00FCAFAE /* FactSet.cpp in Sources */ = {isa = PBXBuildFile; fileRef = F44872D51EE2261F00FCAFAE /* FactSet.cpp */; };
		F448730E1EE2261F00FCAFAE /* FactSet.h in Headers */ = {isa = PBXBuildFile; fileRef = F44872D61EE2261F00FCAFAE /* FactSet.h */; settings = {ATTRIBUTES = (Public, ); }; };
		F448730F1EE2261F00FCAFAE /* HostConfig.h in Headers */ = {isa = PBXBuildFile; fileRef = F44872D71EE2261F00FCAFAE /* HostConfig.h */; settings = {ATTRIBUTES = (Public, ); }; };
		F44873121EE2261F00FCAFAE /* Image.cpp in Sources */ = {isa = PBXBuildFile; fileRef = F44872DA1EE2261F00FCAFAE /* Image.cpp */; };
		F44873131EE2261F00FCAFAE /* Image.h in Headers */ = {isa = PBXBuildFile; fileRef = F44872DB1EE2261F00FCAFAE /* Image.h */; settings = {ATTRIBUTES = (Public, ); }; };
		F44873141EE2261F00FCAFAE /* ImageSet.cpp in Sources */ = {isa = PBXBuildFile; fileRef = F44872DC1EE2261F00FCAFAE /* ImageSet.cpp */; };
		F44873151EE2261F00FCAFAE /* ImageSet.h in Headers */ = {isa = PBXBuildFile; fileRef = F44872DD1EE2261F00FCAFAE /* ImageSet.h */; settings = {ATTRIBUTES = (Public, ); }; };
		F44873171EE2261F00FCAFAE /* jsoncpp.cpp in Sources */ = {isa = PBXBuildFile; fileRef = F44872DF1EE2261F00FCAFAE /* jsoncpp.cpp */; };
		F44873181EE2261F00FCAFAE /* NumberInput.cpp in Sources */ = {isa = PBXBuildFile; fileRef = F44872E01EE2261F00FCAFAE /* NumberInput.cpp */; };
		F44873191EE2261F00FCAFAE /* NumberInput.h in Headers */ = {isa = PBXBuildFile; fileRef = F44872E11EE2261F00FCAFAE /* NumberInput.h */; settings = {ATTRIBUTES = (Public, ); }; };
		F448731A1EE2261F00FCAFAE /* OpenUrlAction.cpp in Sources */ = {isa = PBXBuildFile; fileRef = F44872E21EE2261F00FCAFAE /* OpenUrlAction.cpp */; };
		F448731B1EE2261F00FCAFAE /* OpenUrlAction.h in Headers */ = {isa = PBXBuildFile; fileRef = F44872E31EE2261F00FCAFAE /* OpenUrlAction.h */; settings = {ATTRIBUTES = (Public, ); }; };
		F448731C1EE2261F00FCAFAE /* ParseUtil.cpp in Sources */ = {isa = PBXBuildFile; fileRef = F44872E41EE2261F00FCAFAE /* ParseUtil.cpp */; };
		F448731D1EE2261F00FCAFAE /* ParseUtil.h in Headers */ = {isa = PBXBuildFile; fileRef = F44872E51EE2261F00FCAFAE /* ParseUtil.h */; settings = {ATTRIBUTES = (Public, ); }; };
		F448731E1EE2261F00FCAFAE /* pch.h in Headers */ = {isa = PBXBuildFile; fileRef = F44872E61EE2261F00FCAFAE /* pch.h */; settings = {ATTRIBUTES = (Public, ); }; };
		F448731F1EE2261F00FCAFAE /* ShowCardAction.cpp in Sources */ = {isa = PBXBuildFile; fileRef = F44872E71EE2261F00FCAFAE /* ShowCardAction.cpp */; };
		F44873201EE2261F00FCAFAE /* ShowCardAction.h in Headers */ = {isa = PBXBuildFile; fileRef = F44872E81EE2261F00FCAFAE /* ShowCardAction.h */; settings = {ATTRIBUTES = (Public, ); }; };
		F44873211EE2261F00FCAFAE /* SubmitAction.cpp in Sources */ = {isa = PBXBuildFile; fileRef = F44872E91EE2261F00FCAFAE /* SubmitAction.cpp */; };
		F44873221EE2261F00FCAFAE /* SubmitAction.h in Headers */ = {isa = PBXBuildFile; fileRef = F44872EA1EE2261F00FCAFAE /* SubmitAction.h */; settings = {ATTRIBUTES = (Public, ); }; };
		F44873231EE2261F00FCAFAE /* TextBlock.cpp in Sources */ = {isa = PBXBuildFile; fileRef = F44872EB1EE2261F00FCAFAE /* TextBlock.cpp */; };
		F44873241EE2261F00FCAFAE /* TextBlock.h in Headers */ = {isa = PBXBuildFile; fileRef = F44872EC1EE2261F00FCAFAE /* TextBlock.h */; settings = {ATTRIBUTES = (Public, ); }; };
		F44873251EE2261F00FCAFAE /* TextInput.cpp in Sources */ = {isa = PBXBuildFile; fileRef = F44872ED1EE2261F00FCAFAE /* TextInput.cpp */; };
		F44873261EE2261F00FCAFAE /* TextInput.h in Headers */ = {isa = PBXBuildFile; fileRef = F44872EE1EE2261F00FCAFAE /* TextInput.h */; settings = {ATTRIBUTES = (Public, ); }; };
		F44873271EE2261F00FCAFAE /* TimeInput.cpp in Sources */ = {isa = PBXBuildFile; fileRef = F44872EF1EE2261F00FCAFAE /* TimeInput.cpp */; };
		F44873281EE2261F00FCAFAE /* TimeInput.h in Headers */ = {isa = PBXBuildFile; fileRef = F44872F01EE2261F00FCAFAE /* TimeInput.h */; settings = {ATTRIBUTES = (Public, ); }; };
		F44873291EE2261F00FCAFAE /* ToggleInput.cpp in Sources */ = {isa = PBXBuildFile; fileRef = F44872F11EE2261F00FCAFAE /* ToggleInput.cpp */; };
		F448732A1EE2261F00FCAFAE /* ToggleInput.h in Headers */ = {isa = PBXBuildFile; fileRef = F44872F21EE2261F00FCAFAE /* ToggleInput.h */; settings = {ATTRIBUTES = (Public, ); }; };
		F452CD581F68CD6F005394B2 /* HostConfig.cpp in Sources */ = {isa = PBXBuildFile; fileRef = F452CD571F68CD6F005394B2 /* HostConfig.cpp */; };
		F45A071F1EF4BD67007C6503 /* UIKit.framework in Frameworks */ = {isa = PBXBuildFile; fileRef = F45A071E1EF4BD67007C6503 /* UIKit.framework */; };
		F495FC0A2022A18F0093D4DE /* ACRChoiceSetViewDataSource.mm in Sources */ = {isa = PBXBuildFile; fileRef = F495FC082022A18F0093D4DE /* ACRChoiceSetViewDataSource.mm */; };
		F495FC0E2022AC920093D4DE /* ACRChoiceSetViewDataSourceCompactStyle.mm in Sources */ = {isa = PBXBuildFile; fileRef = F495FC0C2022AC920093D4DE /* ACRChoiceSetViewDataSourceCompactStyle.mm */; };
		F4960C042051FE8200780566 /* ACRView.h in Headers */ = {isa = PBXBuildFile; fileRef = F4960C022051FE8000780566 /* ACRView.h */; settings = {ATTRIBUTES = (Public, ); }; };
		F4960C052051FE8200780566 /* ACRView.mm in Sources */ = {isa = PBXBuildFile; fileRef = F4960C032051FE8100780566 /* ACRView.mm */; };
		F49683521F6CA24600DF0D3A /* ACRRenderer.h in Headers */ = {isa = PBXBuildFile; fileRef = F496834E1F6CA24600DF0D3A /* ACRRenderer.h */; settings = {ATTRIBUTES = (Public, ); }; };
		F49683531F6CA24600DF0D3A /* ACRRenderer.mm in Sources */ = {isa = PBXBuildFile; fileRef = F496834F1F6CA24600DF0D3A /* ACRRenderer.mm */; };
		F49683541F6CA24600DF0D3A /* ACRRenderResult.h in Headers */ = {isa = PBXBuildFile; fileRef = F49683501F6CA24600DF0D3A /* ACRRenderResult.h */; settings = {ATTRIBUTES = (Public, ); }; };
		F49683551F6CA24600DF0D3A /* ACRRenderResult.mm in Sources */ = {isa = PBXBuildFile; fileRef = F49683511F6CA24600DF0D3A /* ACRRenderResult.mm */; };
		F4C1F5D61F2187900018CB78 /* ACRInputDateRenderer.mm in Sources */ = {isa = PBXBuildFile; fileRef = F4C1F5D41F2187900018CB78 /* ACRInputDateRenderer.mm */; };
		F4C1F5DA1F218ABC0018CB78 /* ACRInputTimeRenderer.mm in Sources */ = {isa = PBXBuildFile; fileRef = F4C1F5D81F218ABC0018CB78 /* ACRInputTimeRenderer.mm */; };
		F4C1F5DD1F218F920018CB78 /* ACRInputNumberRenderer.h in Headers */ = {isa = PBXBuildFile; fileRef = F4C1F5DB1F218F920018CB78 /* ACRInputNumberRenderer.h */; settings = {ATTRIBUTES = (Public, ); }; };
		F4C1F5DE1F218F920018CB78 /* ACRInputNumberRenderer.mm in Sources */ = {isa = PBXBuildFile; fileRef = F4C1F5DC1F218F920018CB78 /* ACRInputNumberRenderer.mm */; };
		F4C1F5E41F2A62190018CB78 /* ACRActionOpenURLRenderer.mm in Sources */ = {isa = PBXBuildFile; fileRef = F4C1F5E31F2A62190018CB78 /* ACRActionOpenURLRenderer.mm */; };
		F4C1F5E61F2ABB0E0018CB78 /* ACRActionOpenURLRenderer.h in Headers */ = {isa = PBXBuildFile; fileRef = F4C1F5E51F2ABB0E0018CB78 /* ACRActionOpenURLRenderer.h */; settings = {ATTRIBUTES = (Public, ); }; };
		F4C1F5E81F2ABB3C0018CB78 /* ACRIBaseActionElementRenderer.h in Headers */ = {isa = PBXBuildFile; fileRef = F4C1F5E71F2ABB3C0018CB78 /* ACRIBaseActionElementRenderer.h */; settings = {ATTRIBUTES = (Public, ); }; };
		F4C1F5EB1F2ABD6B0018CB78 /* ACRBaseActionElementRenderer.h in Headers */ = {isa = PBXBuildFile; fileRef = F4C1F5E91F2ABD6B0018CB78 /* ACRBaseActionElementRenderer.h */; settings = {ATTRIBUTES = (Public, ); }; };
		F4C1F5EC1F2ABD6B0018CB78 /* ACRBaseActionElementRenderer.mm in Sources */ = {isa = PBXBuildFile; fileRef = F4C1F5EA1F2ABD6B0018CB78 /* ACRBaseActionElementRenderer.mm */; };
		F4C1F5EE1F2BB2810018CB78 /* ACRIContentHoldingView.h in Headers */ = {isa = PBXBuildFile; fileRef = F4C1F5ED1F2BB2810018CB78 /* ACRIContentHoldingView.h */; settings = {ATTRIBUTES = (Public, ); }; };
		F4C1F5F11F2BC6840018CB78 /* ACRButton.h in Headers */ = {isa = PBXBuildFile; fileRef = F4C1F5EF1F2BC6840018CB78 /* ACRButton.h */; settings = {ATTRIBUTES = (Public, ); }; };
		F4C1F5F21F2BC6840018CB78 /* ACRButton.mm in Sources */ = {isa = PBXBuildFile; fileRef = F4C1F5F01F2BC6840018CB78 /* ACRButton.mm */; };
		F4C1F5FE1F2C235E0018CB78 /* ACRActionShowCardRenderer.mm in Sources */ = {isa = PBXBuildFile; fileRef = F4C1F5FD1F2C235E0018CB78 /* ACRActionShowCardRenderer.mm */; };
		F4C1F6001F2C23FD0018CB78 /* ACRActionShowCardRenderer.h in Headers */ = {isa = PBXBuildFile; fileRef = F4C1F5FF1F2C23FD0018CB78 /* ACRActionShowCardRenderer.h */; settings = {ATTRIBUTES = (Public, ); }; };
		F4CA74A02016B3B9002041DF /* ACRTapGestureRecognizerEventHandler.mm in Sources */ = {isa = PBXBuildFile; fileRef = F4CA749E2016B3B8002041DF /* ACRTapGestureRecognizerEventHandler.mm */; };
		F4CA74A12016B3B9002041DF /* ACRTapGestureRecognizerEventHandler.h in Headers */ = {isa = PBXBuildFile; fileRef = F4CA749F2016B3B9002041DF /* ACRTapGestureRecognizerEventHandler.h */; settings = {ATTRIBUTES = (Public, ); }; };
		F4CAE77B1F7325DF00545555 /* Separator.cpp in Sources */ = {isa = PBXBuildFile; fileRef = F4CAE7791F7325DF00545555 /* Separator.cpp */; };
		F4CAE77C1F7325DF00545555 /* Separator.h in Headers */ = {isa = PBXBuildFile; fileRef = F4CAE77A1F7325DF00545555 /* Separator.h */; settings = {ATTRIBUTES = (Public, ); }; };
		F4CAE7821F75AB9000545555 /* ACOAdaptiveCard.h in Headers */ = {isa = PBXBuildFile; fileRef = F4CAE77F1F75AB9000545555 /* ACOAdaptiveCard.h */; settings = {ATTRIBUTES = (Public, ); }; };
		F4CAE7831F75AB9000545555 /* ACOAdaptiveCard.mm in Sources */ = {isa = PBXBuildFile; fileRef = F4CAE7801F75AB9000545555 /* ACOAdaptiveCard.mm */; };
		F4D0694A205B27EA003645E4 /* ACRViewController.mm in Sources */ = {isa = PBXBuildFile; fileRef = F4D06947205B27E9003645E4 /* ACRViewController.mm */; };
		F4D0694B205B27EA003645E4 /* ACRViewController.h in Headers */ = {isa = PBXBuildFile; fileRef = F4D06948205B27E9003645E4 /* ACRViewController.h */; settings = {ATTRIBUTES = (Public, ); }; };
		F4D33EA51F06F41B00941E44 /* ACRSeparator.mm in Sources */ = {isa = PBXBuildFile; fileRef = F4D33EA41F06F41B00941E44 /* ACRSeparator.mm */; };
		F4D402111F7DAC2C00D0356B /* ACOAdaptiveCardParseResult.h in Headers */ = {isa = PBXBuildFile; fileRef = F4D4020D1F7DAC2C00D0356B /* ACOAdaptiveCardParseResult.h */; settings = {ATTRIBUTES = (Public, ); }; };
		F4D402121F7DAC2C00D0356B /* ACOAdaptiveCardParseResult.mm in Sources */ = {isa = PBXBuildFile; fileRef = F4D4020E1F7DAC2C00D0356B /* ACOAdaptiveCardParseResult.mm */; };
		F4D402131F7DAC2C00D0356B /* ACOHostConfigParseResult.h in Headers */ = {isa = PBXBuildFile; fileRef = F4D4020F1F7DAC2C00D0356B /* ACOHostConfigParseResult.h */; settings = {ATTRIBUTES = (Public, ); }; };
		F4D402141F7DAC2C00D0356B /* ACOHostConfigParseResult.mm in Sources */ = {isa = PBXBuildFile; fileRef = F4D402101F7DAC2C00D0356B /* ACOHostConfigParseResult.mm */; };
		F4F2556C1F98246000A80D39 /* ACOBaseActionElement.h in Headers */ = {isa = PBXBuildFile; fileRef = F4F2556B1F98246000A80D39 /* ACOBaseActionElement.h */; settings = {ATTRIBUTES = (Public, ); }; };
		F4F255701F98247600A80D39 /* ACOBaseActionElement.mm in Sources */ = {isa = PBXBuildFile; fileRef = F4F2556E1F98247600A80D39 /* ACOBaseActionElement.mm */; };
		F4F44B6E203FAF9300A2F24C /* ACRUILabel.mm in Sources */ = {isa = PBXBuildFile; fileRef = F4F44B6D203FAF9300A2F24C /* ACRUILabel.mm */; };
		F4F44B7A20478C5C00A2F24C /* DateTimePreparsedToken.h in Headers */ = {isa = PBXBuildFile; fileRef = F4F44B7620478C5B00A2F24C /* DateTimePreparsedToken.h */; settings = {ATTRIBUTES = (Public, ); }; };
		F4F44B7B20478C5C00A2F24C /* DateTimePreparser.h in Headers */ = {isa = PBXBuildFile; fileRef = F4F44B7720478C5B00A2F24C /* DateTimePreparser.h */; settings = {ATTRIBUTES = (Public, ); }; };
		F4F44B7C20478C5C00A2F24C /* DateTimePreparsedToken.cpp in Sources */ = {isa = PBXBuildFile; fileRef = F4F44B7820478C5C00A2F24C /* DateTimePreparsedToken.cpp */; };
		F4F44B7D20478C5C00A2F24C /* DateTimePreparser.cpp in Sources */ = {isa = PBXBuildFile; fileRef = F4F44B7920478C5C00A2F24C /* DateTimePreparser.cpp */; };
		F4F44B8020478C6F00A2F24C /* Util.h in Headers */ = {isa = PBXBuildFile; fileRef = F4F44B7E20478C6F00A2F24C /* Util.h */; settings = {ATTRIBUTES = (Public, ); }; };
		F4F44B8120478C6F00A2F24C /* Util.cpp in Sources */ = {isa = PBXBuildFile; fileRef = F4F44B7F20478C6F00A2F24C /* Util.cpp */; };
		F4F44B8D204A11D000A2F24C /* (null) in Headers */ = {isa = PBXBuildFile; settings = {ATTRIBUTES = (Public, ); }; };
		F4F44B8E204A145200A2F24C /* ACOBaseCardElement.mm in Sources */ = {isa = PBXBuildFile; fileRef = F4F44B882048F82F00A2F24C /* ACOBaseCardElement.mm */; };
		F4F44B8F204A148200A2F24C /* ACOBaseCardElement.h in Headers */ = {isa = PBXBuildFile; fileRef = F4F44B8A2048F83F00A2F24C /* ACOBaseCardElement.h */; settings = {ATTRIBUTES = (Public, ); }; };
		F4F44B90204A14EF00A2F24C /* ACRColumnRenderer.h in Headers */ = {isa = PBXBuildFile; fileRef = F42741221EFB274C00399FBB /* ACRColumnRenderer.h */; settings = {ATTRIBUTES = (Public, ); }; };
		F4F44B91204A152100A2F24C /* ACRColumnSetRenderer.h in Headers */ = {isa = PBXBuildFile; fileRef = F42741261EFB374A00399FBB /* ACRColumnSetRenderer.h */; settings = {ATTRIBUTES = (Public, ); }; };
		F4F44B92204A153D00A2F24C /* ACRContainerRenderer.h in Headers */ = {isa = PBXBuildFile; fileRef = F427411E1EF9DB8000399FBB /* ACRContainerRenderer.h */; settings = {ATTRIBUTES = (Public, ); }; };
		F4F44B93204A155B00A2F24C /* ACRFactSetRenderer.h in Headers */ = {isa = PBXBuildFile; fileRef = F43A940E1F1D60E30001920B /* ACRFactSetRenderer.h */; settings = {ATTRIBUTES = (Public, ); }; };
		F4F44B94204A157B00A2F24C /* ACRImageRenderer.h in Headers */ = {isa = PBXBuildFile; fileRef = F42741101EF873A600399FBB /* ACRImageRenderer.h */; settings = {ATTRIBUTES = (Public, ); }; };
		F4F44B95204A159A00A2F24C /* ACRImageSetRenderer.h in Headers */ = {isa = PBXBuildFile; fileRef = F401A8791F0DCBC8006D7AF2 /* ACRImageSetRenderer.h */; settings = {ATTRIBUTES = (Public, ); }; };
		F4F44B96204A15C500A2F24C /* ACRInputChoiceSetRenderer.h in Headers */ = {isa = PBXBuildFile; fileRef = 6B6840F61F25EC2D008A933F /* ACRInputChoiceSetRenderer.h */; settings = {ATTRIBUTES = (Public, ); }; };
		F4F44B97204A15DF00A2F24C /* ACRInputDateRenderer.h in Headers */ = {isa = PBXBuildFile; fileRef = F4C1F5D31F2187900018CB78 /* ACRInputDateRenderer.h */; settings = {ATTRIBUTES = (Public, ); }; };
		F4F44B98204A160B00A2F24C /* ACRInputRenderer.h in Headers */ = {isa = PBXBuildFile; fileRef = F43A94121F1EED6D0001920B /* ACRInputRenderer.h */; settings = {ATTRIBUTES = (Public, ); }; };
		F4F44B99204A162900A2F24C /* ACRInputTimeRenderer.h in Headers */ = {isa = PBXBuildFile; fileRef = F4C1F5D71F218ABC0018CB78 /* ACRInputTimeRenderer.h */; settings = {ATTRIBUTES = (Public, ); }; };
		F4F44B9A204A164100A2F24C /* ACRInputToggleRenderer.h in Headers */ = {isa = PBXBuildFile; fileRef = F43A94161F20502D0001920B /* ACRInputToggleRenderer.h */; settings = {ATTRIBUTES = (Public, ); }; };
		F4F44B9B204A165F00A2F24C /* ACRIBaseInputHandler.h in Headers */ = {isa = PBXBuildFile; fileRef = F42979361F31438900E89914 /* ACRIBaseInputHandler.h */; settings = {ATTRIBUTES = (Public, ); }; };
		F4F44B9C204A169D00A2F24C /* ACRErrors.h in Headers */ = {isa = PBXBuildFile; fileRef = F42979401F322C3E00E89914 /* ACRErrors.h */; settings = {ATTRIBUTES = (Public, ); }; };
		F4F44B9D204A16BC00A2F24C /* ACRTextBlockRenderer.h in Headers */ = {isa = PBXBuildFile; fileRef = F42741141EF895AB00399FBB /* ACRTextBlockRenderer.h */; settings = {ATTRIBUTES = (Public, ); }; };
		F4F44BA0204CED2400A2F24C /* ACRCustomRenderer.mm in Sources */ = {isa = PBXBuildFile; fileRef = F4F44B9E204CED2300A2F24C /* ACRCustomRenderer.mm */; };
		F4F44BA1204CED2400A2F24C /* ACRCustomRenderer.h in Headers */ = {isa = PBXBuildFile; fileRef = F4F44B9F204CED2300A2F24C /* ACRCustomRenderer.h */; settings = {ATTRIBUTES = (Public, ); }; };
		F4F6BA29204E107F003741B6 /* UnknownElement.h in Headers */ = {isa = PBXBuildFile; fileRef = F4F6BA27204E107F003741B6 /* UnknownElement.h */; settings = {ATTRIBUTES = (Public, ); }; };
		F4F6BA2A204E107F003741B6 /* UnknownElement.cpp in Sources */ = {isa = PBXBuildFile; fileRef = F4F6BA28204E107F003741B6 /* UnknownElement.cpp */; };
		F4F6BA2F204F18D8003741B6 /* ParseResult.cpp in Sources */ = {isa = PBXBuildFile; fileRef = F4F6BA2B204F18D7003741B6 /* ParseResult.cpp */; };
		F4F6BA30204F18D8003741B6 /* AdaptiveCardParseWarning.h in Headers */ = {isa = PBXBuildFile; fileRef = F4F6BA2C204F18D8003741B6 /* AdaptiveCardParseWarning.h */; settings = {ATTRIBUTES = (Public, ); }; };
		F4F6BA31204F18D8003741B6 /* ParseResult.h in Headers */ = {isa = PBXBuildFile; fileRef = F4F6BA2D204F18D8003741B6 /* ParseResult.h */; settings = {ATTRIBUTES = (Public, ); }; };
		F4F6BA32204F18D8003741B6 /* AdaptiveCardParseWarning.cpp in Sources */ = {isa = PBXBuildFile; fileRef = F4F6BA2E204F18D8003741B6 /* AdaptiveCardParseWarning.cpp */; };
		F4F6BA35204F200F003741B6 /* ACRParseWarning.mm in Sources */ = {isa = PBXBuildFile; fileRef = F4F6BA33204F200E003741B6 /* ACRParseWarning.mm */; };
		F4F6BA36204F200F003741B6 /* ACRParseWarning.h in Headers */ = {isa = PBXBuildFile; fileRef = F4F6BA34204F200E003741B6 /* ACRParseWarning.h */; settings = {ATTRIBUTES = (Public, ); }; };
		F4FE45661F196E7B0071D9E5 /* ACRColumnView.h in Headers */ = {isa = PBXBuildFile; fileRef = F4FE45641F196E7B0071D9E5 /* ACRColumnView.h */; settings = {ATTRIBUTES = (Public, ); }; };
		F4FE45671F196E7B0071D9E5 /* ACRColumnView.mm in Sources */ = {isa = PBXBuildFile; fileRef = F4FE45651F196E7B0071D9E5 /* ACRColumnView.mm */; };
		F4FE456A1F196F3D0071D9E5 /* ACRContentStackView.h in Headers */ = {isa = PBXBuildFile; fileRef = F4FE45681F196F3D0071D9E5 /* ACRContentStackView.h */; settings = {ATTRIBUTES = (Public, ); }; };
		F4FE456B1F196F3D0071D9E5 /* ACRContentStackView.mm in Sources */ = {isa = PBXBuildFile; fileRef = F4FE45691F196F3D0071D9E5 /* ACRContentStackView.mm */; };
		F4FE456E1F1985200071D9E5 /* ACRColumnSetView.h in Headers */ = {isa = PBXBuildFile; fileRef = F4FE456C1F1985200071D9E5 /* ACRColumnSetView.h */; settings = {ATTRIBUTES = (Public, ); }; };
		F4FE456F1F1985200071D9E5 /* ACRColumnSetView.mm in Sources */ = {isa = PBXBuildFile; fileRef = F4FE456D1F1985200071D9E5 /* ACRColumnSetView.mm */; };
		F974C5362800B8E100C1B3C7 /* CaptionSource.cpp in Sources */ = {isa = PBXBuildFile; fileRef = F974C5342800B8E000C1B3C7 /* CaptionSource.cpp */; };
		F974C5372800B8E100C1B3C7 /* CaptionSource.h in Headers */ = {isa = PBXBuildFile; fileRef = F974C5352800B8E000C1B3C7 /* CaptionSource.h */; };
		F974C53A2800B8EA00C1B3C7 /* ContentSource.cpp in Sources */ = {isa = PBXBuildFile; fileRef = F974C5382800B8EA00C1B3C7 /* ContentSource.cpp */; };
		F974C53B2800B8EA00C1B3C7 /* ContentSource.h in Headers */ = {isa = PBXBuildFile; fileRef = F974C5392800B8EA00C1B3C7 /* ContentSource.h */; };
		F9A9E55126FE9FA000D13410 /* CollectionCoreElement.cpp in Sources */ = {isa = PBXBuildFile; fileRef = F9A9E54F26FE9FA000D13410 /* CollectionCoreElement.cpp */; };
		F9A9E55226FE9FA000D13410 /* CollectionCoreElement.h in Headers */ = {isa = PBXBuildFile; fileRef = F9A9E55026FE9FA000D13410 /* CollectionCoreElement.h */; settings = {ATTRIBUTES = (Public, ); }; };
		F9A9E55526FE9FE400D13410 /* StyledCollectionElement.cpp in Sources */ = {isa = PBXBuildFile; fileRef = F9A9E55326FE9FE400D13410 /* StyledCollectionElement.cpp */; };
		F9A9E55626FE9FE400D13410 /* StyledCollectionElement.h in Headers */ = {isa = PBXBuildFile; fileRef = F9A9E55426FE9FE400D13410 /* StyledCollectionElement.h */; settings = {ATTRIBUTES = (Public, ); }; };
/* End PBXBuildFile section */

/* Begin PBXContainerItemProxy section */
		F423C0C01EE1FBAA00905679 /* PBXContainerItemProxy */ = {
			isa = PBXContainerItemProxy;
			containerPortal = F423C0AC1EE1FBA900905679 /* Project object */;
			proxyType = 1;
			remoteGlobalIDString = F423C0B41EE1FBA900905679;
			remoteInfo = AdaptiveCards;
		};
/* End PBXContainerItemProxy section */

/* Begin PBXCopyFilesBuildPhase section */
		6BF339D220A6647500DA5973 /* CopyFiles */ = {
			isa = PBXCopyFilesBuildPhase;
			buildActionMask = 12;
			dstPath = Headers/json;
			dstSubfolderSpec = 1;
			files = (
				6BF339D320A6649500DA5973 /* json.h in CopyFiles */,
			);
			runOnlyForDeploymentPostprocessing = 0;
		};
/* End PBXCopyFilesBuildPhase section */

/* Begin PBXFileReference section */
		0D3485EC26180E9900614EB9 /* ACOActionOverflow.h */ = {isa = PBXFileReference; lastKnownFileType = sourcecode.c.h; path = ACOActionOverflow.h; sourceTree = "<group>"; };
		0D3485F026180F8F00614EB9 /* ACOActionOverflow.mm */ = {isa = PBXFileReference; lastKnownFileType = sourcecode.cpp.objcpp; path = ACOActionOverflow.mm; sourceTree = "<group>"; };
		0D45F59A2617319D00EF03C5 /* ACRActionOverflowRenderer.mm */ = {isa = PBXFileReference; lastKnownFileType = sourcecode.cpp.objcpp; path = ACRActionOverflowRenderer.mm; sourceTree = "<group>"; };
		0D45F5A6261731E400EF03C5 /* ACRActionOverflowRenderer.h */ = {isa = PBXFileReference; lastKnownFileType = sourcecode.c.h; path = ACRActionOverflowRenderer.h; sourceTree = "<group>"; };
		0E46B8FBE57A09301765F779 /* Pods-Fluent-AdaptiveCardsTests.debug.xcconfig */ = {isa = PBXFileReference; includeInIndex = 1; lastKnownFileType = text.xcconfig; name = "Pods-Fluent-AdaptiveCardsTests.debug.xcconfig"; path = "Target Support Files/Pods-Fluent-AdaptiveCardsTests/Pods-Fluent-AdaptiveCardsTests.debug.xcconfig"; sourceTree = "<group>"; };
		0FFDCEA85BBFF936BE8D0383 /* Pods-AdaptiveCardsTests-AdaptiveCards.debug.xcconfig */ = {isa = PBXFileReference; includeInIndex = 1; lastKnownFileType = text.xcconfig; name = "Pods-AdaptiveCardsTests-AdaptiveCards.debug.xcconfig"; path = "Target Support Files/Pods-AdaptiveCardsTests-AdaptiveCards/Pods-AdaptiveCardsTests-AdaptiveCards.debug.xcconfig"; sourceTree = "<group>"; };
		255F5D3143215497D4067E21 /* Pods_AdaptiveCards.framework */ = {isa = PBXFileReference; explicitFileType = wrapper.framework; includeInIndex = 0; path = Pods_AdaptiveCards.framework; sourceTree = BUILT_PRODUCTS_DIR; };
		270B2D4F8E11C644BA95F36D /* Pods-Fluent-AdaptiveCardsTests.release.xcconfig */ = {isa = PBXFileReference; includeInIndex = 1; lastKnownFileType = text.xcconfig; name = "Pods-Fluent-AdaptiveCardsTests.release.xcconfig"; path = "Target Support Files/Pods-Fluent-AdaptiveCardsTests/Pods-Fluent-AdaptiveCardsTests.release.xcconfig"; sourceTree = "<group>"; };
		27CC4CEB2C16B73E2987EB85 /* Pods-Fluent-AdaptiveCards.release.xcconfig */ = {isa = PBXFileReference; includeInIndex = 1; lastKnownFileType = text.xcconfig; name = "Pods-Fluent-AdaptiveCards.release.xcconfig"; path = "Target Support Files/Pods-Fluent-AdaptiveCards/Pods-Fluent-AdaptiveCards.release.xcconfig"; sourceTree = "<group>"; };
		300ECB61219A12D100371DC5 /* AdaptiveBase64Util.cpp */ = {isa = PBXFileReference; fileEncoding = 4; lastKnownFileType = sourcecode.cpp.cpp; name = AdaptiveBase64Util.cpp; path = ../../../../shared/cpp/ObjectModel/AdaptiveBase64Util.cpp; sourceTree = "<group>"; };
		300ECB62219A12D100371DC5 /* AdaptiveBase64Util.h */ = {isa = PBXFileReference; fileEncoding = 4; lastKnownFileType = sourcecode.c.h; name = AdaptiveBase64Util.h; path = ../../../../shared/cpp/ObjectModel/AdaptiveBase64Util.h; sourceTree = "<group>"; };
		30D56DE8268298B300D6E418 /* AdaptiveCardsTests.mm */ = {isa = PBXFileReference; fileEncoding = 4; lastKnownFileType = sourcecode.cpp.objcpp; path = AdaptiveCardsTests.mm; sourceTree = "<group>"; };
		30D56DEE2682AB9C00D6E418 /* AdaptiveCardsTextBlockTests.mm */ = {isa = PBXFileReference; fileEncoding = 4; lastKnownFileType = sourcecode.cpp.objcpp; path = AdaptiveCardsTextBlockTests.mm; sourceTree = "<group>"; };
		3F3FBD57C361267D351D4B65 /* Pods-AdaptiveCards-AdaptiveCardsTests.debug.xcconfig */ = {isa = PBXFileReference; includeInIndex = 1; lastKnownFileType = text.xcconfig; name = "Pods-AdaptiveCards-AdaptiveCardsTests.debug.xcconfig"; path = "Target Support Files/Pods-AdaptiveCards-AdaptiveCardsTests/Pods-AdaptiveCards-AdaptiveCardsTests.debug.xcconfig"; sourceTree = "<group>"; };
		45580A4A0B0DE521608DDA3A /* Pods-ADCIOSVisualizer-AdaptiveCardsTests.release.xcconfig */ = {isa = PBXFileReference; includeInIndex = 1; lastKnownFileType = text.xcconfig; name = "Pods-ADCIOSVisualizer-AdaptiveCardsTests.release.xcconfig"; path = "Target Support Files/Pods-ADCIOSVisualizer-AdaptiveCardsTests/Pods-ADCIOSVisualizer-AdaptiveCardsTests.release.xcconfig"; sourceTree = "<group>"; };
<<<<<<< HEAD
		46F6F7802BFF1C8200D31C47 /* ValueChangedAction.h */ = {isa = PBXFileReference; lastKnownFileType = sourcecode.c.h; name = ValueChangedAction.h; path = ../../../../shared/cpp/ObjectModel/ValueChangedAction.h; sourceTree = "<group>"; };
		46F6F7822BFF1CB400D31C47 /* ValueChangedAction.cpp */ = {isa = PBXFileReference; lastKnownFileType = sourcecode.cpp.cpp; name = ValueChangedAction.cpp; path = ../../../../shared/cpp/ObjectModel/ValueChangedAction.cpp; sourceTree = "<group>"; };
=======
		463C3C062BD8DB1F00A95C4E /* Icon.cpp */ = {isa = PBXFileReference; lastKnownFileType = sourcecode.cpp.cpp; name = Icon.cpp; path = ../../../../shared/cpp/ObjectModel/Icon.cpp; sourceTree = "<group>"; };
		463C3C0A2BD8DCC000A95C4E /* Icon.h */ = {isa = PBXFileReference; lastKnownFileType = sourcecode.c.h; name = Icon.h; path = ../../../../shared/cpp/ObjectModel/Icon.h; sourceTree = "<group>"; };
		463C3C0C2BD8F63100A95C4E /* ACRIconRenderer.h */ = {isa = PBXFileReference; lastKnownFileType = sourcecode.c.h; path = ACRIconRenderer.h; sourceTree = "<group>"; };
		463C3C0D2BD8F6D100A95C4E /* ACRIconRenderer.mm */ = {isa = PBXFileReference; lastKnownFileType = sourcecode.cpp.objcpp; path = ACRIconRenderer.mm; sourceTree = "<group>"; };
		463C4EDA2BDB666A00A95C4E /* ACRSVGImageView.h */ = {isa = PBXFileReference; lastKnownFileType = sourcecode.c.h; path = ACRSVGImageView.h; sourceTree = "<group>"; };
		463C4EDC2BDB66C600A95C4E /* ACRSVGImageView.mm */ = {isa = PBXFileReference; lastKnownFileType = sourcecode.cpp.objcpp; path = ACRSVGImageView.mm; sourceTree = "<group>"; };
		463C4EDE2BDF63E700A95C4E /* ACRSVGIconHoldingView.h */ = {isa = PBXFileReference; lastKnownFileType = sourcecode.c.h; path = ACRSVGIconHoldingView.h; sourceTree = "<group>"; };
		463C4EE02BDF640300A95C4E /* ACRSVGIconHoldingView.mm */ = {isa = PBXFileReference; lastKnownFileType = sourcecode.cpp.objcpp; path = ACRSVGIconHoldingView.mm; sourceTree = "<group>"; };
>>>>>>> d2cff749
		4B0881019D2B9BA6009F1B94 /* Pods-AdaptiveCards.release.xcconfig */ = {isa = PBXFileReference; includeInIndex = 1; lastKnownFileType = text.xcconfig; name = "Pods-AdaptiveCards.release.xcconfig"; path = "Target Support Files/Pods-AdaptiveCards/Pods-AdaptiveCards.release.xcconfig"; sourceTree = "<group>"; };
		6B00E1152A3A58B30079D8A6 /* ACRTypeaheadSearchViewControllerPrivate.h */ = {isa = PBXFileReference; fileEncoding = 4; lastKnownFileType = sourcecode.c.h; name = ACRTypeaheadSearchViewControllerPrivate.h; path = PrivateHeaders/ACRTypeaheadSearchViewControllerPrivate.h; sourceTree = "<group>"; };
		6B096D4C225431D0006CC034 /* ACRRichTextBlockRenderer.h */ = {isa = PBXFileReference; fileEncoding = 4; lastKnownFileType = sourcecode.c.h; path = ACRRichTextBlockRenderer.h; sourceTree = "<group>"; };
		6B096D4D225431D0006CC034 /* ACRRichTextBlockRenderer.mm */ = {isa = PBXFileReference; fileEncoding = 4; lastKnownFileType = sourcecode.cpp.objcpp; path = ACRRichTextBlockRenderer.mm; sourceTree = "<group>"; };
		6B1147D01F32E53A008846EC /* ACRActionDelegate.h */ = {isa = PBXFileReference; fileEncoding = 4; lastKnownFileType = sourcecode.c.h; path = ACRActionDelegate.h; sourceTree = "<group>"; };
		6B124C8B26B4AA07007E9641 /* AdaptiveCardsActionsTest.mm */ = {isa = PBXFileReference; fileEncoding = 4; lastKnownFileType = sourcecode.cpp.objcpp; path = AdaptiveCardsActionsTest.mm; sourceTree = "<group>"; };
		6B124C8D26B4B3CD007E9641 /* UIKit.framework */ = {isa = PBXFileReference; lastKnownFileType = wrapper.framework; name = UIKit.framework; path = Platforms/MacOSX.platform/Developer/SDKs/MacOSX11.3.sdk/System/iOSSupport/System/Library/Frameworks/UIKit.framework; sourceTree = DEVELOPER_DIR; };
		6B124C8F26B8AC37007E9641 /* ACRMockViews.mm */ = {isa = PBXFileReference; lastKnownFileType = sourcecode.cpp.objcpp; path = ACRMockViews.mm; sourceTree = "<group>"; };
		6B124C9126B8AC58007E9641 /* ACRMockViews.h */ = {isa = PBXFileReference; lastKnownFileType = sourcecode.c.h; path = ACRMockViews.h; sourceTree = "<group>"; };
		6B124C9326B8AE59007E9641 /* MockContext.h */ = {isa = PBXFileReference; lastKnownFileType = sourcecode.c.h; path = MockContext.h; sourceTree = "<group>"; };
		6B124C9426B8AE72007E9641 /* MockContext.mm */ = {isa = PBXFileReference; lastKnownFileType = sourcecode.cpp.objcpp; path = MockContext.mm; sourceTree = "<group>"; };
		6B124C9726B9F5FC007E9641 /* AdaptiveCardsColumnTests.mm */ = {isa = PBXFileReference; fileEncoding = 4; lastKnownFileType = sourcecode.cpp.objcpp; path = AdaptiveCardsColumnTests.mm; sourceTree = "<group>"; };
		6B124C9926B9F6B1007E9641 /* ACOVisibilityManager.h */ = {isa = PBXFileReference; lastKnownFileType = sourcecode.c.h; path = ACOVisibilityManager.h; sourceTree = "<group>"; };
		6B124C9A26B9F7AD007E9641 /* ACOVisibilityManager.mm */ = {isa = PBXFileReference; fileEncoding = 4; lastKnownFileType = sourcecode.cpp.objcpp; path = ACOVisibilityManager.mm; sourceTree = "<group>"; };
		6B124CA326D04CA9007E9641 /* AdaptiveCardsUtiliOSTest.mm */ = {isa = PBXFileReference; fileEncoding = 4; lastKnownFileType = sourcecode.cpp.objcpp; path = AdaptiveCardsUtiliOSTest.mm; sourceTree = "<group>"; };
		6B124CA526D050C9007E9641 /* Foundation.framework */ = {isa = PBXFileReference; lastKnownFileType = wrapper.framework; name = Foundation.framework; path = Platforms/MacOSX.platform/Developer/SDKs/MacOSX11.3.sdk/System/Library/Frameworks/Foundation.framework; sourceTree = DEVELOPER_DIR; };
		6B124CA726D050DB007E9641 /* CoreGraphics.framework */ = {isa = PBXFileReference; lastKnownFileType = wrapper.framework; name = CoreGraphics.framework; path = Platforms/MacOSX.platform/Developer/SDKs/MacOSX11.3.sdk/System/Library/Frameworks/CoreGraphics.framework; sourceTree = DEVELOPER_DIR; };
		6B182B3026683C73008BFDEA /* FluentUI.framework */ = {isa = PBXFileReference; explicitFileType = wrapper.framework; path = FluentUI.framework; sourceTree = BUILT_PRODUCTS_DIR; };
		6B22425B21E80647000ACDA1 /* ACOParseContext.h */ = {isa = PBXFileReference; fileEncoding = 4; lastKnownFileType = sourcecode.c.h; path = ACOParseContext.h; sourceTree = "<group>"; };
		6B22425C21E80647000ACDA1 /* ACOParseContext.mm */ = {isa = PBXFileReference; fileEncoding = 4; lastKnownFileType = sourcecode.cpp.objcpp; path = ACOParseContext.mm; sourceTree = "<group>"; };
		6B22426B2203BE97000ACDA1 /* UnknownAction.h */ = {isa = PBXFileReference; fileEncoding = 4; lastKnownFileType = sourcecode.c.h; name = UnknownAction.h; path = ../../../../shared/cpp/ObjectModel/UnknownAction.h; sourceTree = "<group>"; };
		6B22426C2203BE97000ACDA1 /* UnknownAction.cpp */ = {isa = PBXFileReference; fileEncoding = 4; lastKnownFileType = sourcecode.cpp.cpp; name = UnknownAction.cpp; path = ../../../../shared/cpp/ObjectModel/UnknownAction.cpp; sourceTree = "<group>"; };
		6B224275220BAC8A000ACDA1 /* BaseElement.cpp */ = {isa = PBXFileReference; fileEncoding = 4; lastKnownFileType = sourcecode.cpp.cpp; name = BaseElement.cpp; path = ../../../../shared/cpp/ObjectModel/BaseElement.cpp; sourceTree = "<group>"; };
		6B224276220BAC8B000ACDA1 /* BaseElement.h */ = {isa = PBXFileReference; fileEncoding = 4; lastKnownFileType = sourcecode.c.h; name = BaseElement.h; path = ../../../../shared/cpp/ObjectModel/BaseElement.h; sourceTree = "<group>"; };
		6B224277220BAC8B000ACDA1 /* pch.cpp */ = {isa = PBXFileReference; fileEncoding = 4; lastKnownFileType = sourcecode.cpp.cpp; name = pch.cpp; path = ../../../../shared/cpp/ObjectModel/pch.cpp; sourceTree = "<group>"; };
		6B2242A12233439D000ACDA1 /* TextElementProperties.cpp */ = {isa = PBXFileReference; fileEncoding = 4; lastKnownFileType = sourcecode.cpp.cpp; name = TextElementProperties.cpp; path = ../../../../shared/cpp/ObjectModel/TextElementProperties.cpp; sourceTree = "<group>"; };
		6B2242A22233439D000ACDA1 /* TextElementProperties.h */ = {isa = PBXFileReference; fileEncoding = 4; lastKnownFileType = sourcecode.c.h; name = TextElementProperties.h; path = ../../../../shared/cpp/ObjectModel/TextElementProperties.h; sourceTree = "<group>"; };
		6B2242A52233442C000ACDA1 /* RichTextBlock.cpp */ = {isa = PBXFileReference; fileEncoding = 4; lastKnownFileType = sourcecode.cpp.cpp; name = RichTextBlock.cpp; path = ../../../../shared/cpp/ObjectModel/RichTextBlock.cpp; sourceTree = "<group>"; };
		6B2242A62233442C000ACDA1 /* RichTextBlock.h */ = {isa = PBXFileReference; fileEncoding = 4; lastKnownFileType = sourcecode.c.h; name = RichTextBlock.h; path = ../../../../shared/cpp/ObjectModel/RichTextBlock.h; sourceTree = "<group>"; };
		6B2242A922334451000ACDA1 /* TextRun.h */ = {isa = PBXFileReference; fileEncoding = 4; lastKnownFileType = sourcecode.c.h; name = TextRun.h; path = ../../../../shared/cpp/ObjectModel/TextRun.h; sourceTree = "<group>"; };
		6B2242AA22334451000ACDA1 /* TextRun.cpp */ = {isa = PBXFileReference; fileEncoding = 4; lastKnownFileType = sourcecode.cpp.cpp; name = TextRun.cpp; path = ../../../../shared/cpp/ObjectModel/TextRun.cpp; sourceTree = "<group>"; };
		6B2242AB22334451000ACDA1 /* Inline.h */ = {isa = PBXFileReference; fileEncoding = 4; lastKnownFileType = sourcecode.c.h; name = Inline.h; path = ../../../../shared/cpp/ObjectModel/Inline.h; sourceTree = "<group>"; };
		6B2242B322334492000ACDA1 /* Inline.cpp */ = {isa = PBXFileReference; fileEncoding = 4; lastKnownFileType = sourcecode.cpp.cpp; name = Inline.cpp; path = ../../../../shared/cpp/ObjectModel/Inline.cpp; sourceTree = "<group>"; };
		6B250FB1253F5F8E007FFCFB /* ACRTargetBuilder.h */ = {isa = PBXFileReference; fileEncoding = 4; lastKnownFileType = sourcecode.c.h; path = ACRTargetBuilder.h; sourceTree = "<group>"; };
		6B25D3E126138E3600A47AFB /* ACOEnums.h */ = {isa = PBXFileReference; fileEncoding = 4; lastKnownFileType = sourcecode.c.h; path = ACOEnums.h; sourceTree = "<group>"; };
		6B25D3E92613D83700A47AFB /* ACORenderContext.h */ = {isa = PBXFileReference; fileEncoding = 4; lastKnownFileType = sourcecode.c.h; path = ACORenderContext.h; sourceTree = "<group>"; };
		6B25D3EA2613D83700A47AFB /* ACORenderContext.mm */ = {isa = PBXFileReference; fileEncoding = 4; lastKnownFileType = sourcecode.cpp.objcpp; path = ACORenderContext.mm; sourceTree = "<group>"; };
		6B268FE620CF19E100D99C1B /* RemoteResourceInformation.h */ = {isa = PBXFileReference; fileEncoding = 4; lastKnownFileType = sourcecode.c.h; name = RemoteResourceInformation.h; path = ../../../../shared/cpp/ObjectModel/RemoteResourceInformation.h; sourceTree = "<group>"; };
		6B27CD6424BD52D500C0F90F /* ACRInputLabelView.h */ = {isa = PBXFileReference; fileEncoding = 4; lastKnownFileType = sourcecode.c.h; path = ACRInputLabelView.h; sourceTree = "<group>"; };
		6B27CD6524BD52D600C0F90F /* ACRInputLabelView.mm */ = {isa = PBXFileReference; fileEncoding = 4; lastKnownFileType = sourcecode.cpp.objcpp; path = ACRInputLabelView.mm; sourceTree = "<group>"; };
		6B377282260193FF0024E527 /* ACRActionExecuteRenderer.h */ = {isa = PBXFileReference; fileEncoding = 4; lastKnownFileType = sourcecode.c.h; path = ACRActionExecuteRenderer.h; sourceTree = "<group>"; };
		6B377283260194000024E527 /* ACRActionExecuteRenderer.mm */ = {isa = PBXFileReference; fileEncoding = 4; lastKnownFileType = sourcecode.cpp.objcpp; path = ACRActionExecuteRenderer.mm; sourceTree = "<group>"; };
		6B3787B820CB3E0E00015401 /* ACRContentHoldingUIScrollView.mm */ = {isa = PBXFileReference; fileEncoding = 4; lastKnownFileType = sourcecode.cpp.objcpp; path = ACRContentHoldingUIScrollView.mm; sourceTree = "<group>"; };
		6B3787B920CB3E0E00015401 /* ACRContentHoldingUIScrollView.h */ = {isa = PBXFileReference; fileEncoding = 4; lastKnownFileType = sourcecode.c.h; path = ACRContentHoldingUIScrollView.h; sourceTree = "<group>"; };
		6B3A231A2755A3EF00764971 /* en */ = {isa = PBXFileReference; lastKnownFileType = text.plist.strings; name = en; path = en.lproj/Localizable.strings; sourceTree = "<group>"; };
		6B4C05BE27864B0800882387 /* ACRImagePropertiesTests.mm */ = {isa = PBXFileReference; fileEncoding = 4; lastKnownFileType = sourcecode.cpp.objcpp; path = ACRImagePropertiesTests.mm; sourceTree = "<group>"; };
		6B5BA8BE2707BBD000719853 /* ACOWarning.mm */ = {isa = PBXFileReference; fileEncoding = 4; lastKnownFileType = sourcecode.cpp.objcpp; path = ACOWarning.mm; sourceTree = "<group>"; };
		6B5D240A212C89E70010EB07 /* ACORemoteResourceInformation.h */ = {isa = PBXFileReference; fileEncoding = 4; lastKnownFileType = sourcecode.c.h; path = ACORemoteResourceInformation.h; sourceTree = "<group>"; };
		6B5D240B212C89E70010EB07 /* ACORemoteResourceInformation.mm */ = {isa = PBXFileReference; fileEncoding = 4; lastKnownFileType = sourcecode.cpp.objcpp; path = ACORemoteResourceInformation.mm; sourceTree = "<group>"; };
		6B616C3E21CB1878003E29CE /* ACRToggleVisibilityTarget.mm */ = {isa = PBXFileReference; fileEncoding = 4; lastKnownFileType = sourcecode.cpp.objcpp; path = ACRToggleVisibilityTarget.mm; sourceTree = "<group>"; };
		6B616C4121CB20D1003E29CE /* ACRActionToggleVisibilityRenderer.h */ = {isa = PBXFileReference; fileEncoding = 4; lastKnownFileType = sourcecode.c.h; path = ACRActionToggleVisibilityRenderer.h; sourceTree = "<group>"; };
		6B616C4221CB20D1003E29CE /* ACRActionToggleVisibilityRenderer.mm */ = {isa = PBXFileReference; fileEncoding = 4; lastKnownFileType = sourcecode.cpp.objcpp; path = ACRActionToggleVisibilityRenderer.mm; sourceTree = "<group>"; };
		6B654C722708153100DF6A5F /* FluentUI.framework */ = {isa = PBXFileReference; explicitFileType = wrapper.framework; path = FluentUI.framework; sourceTree = BUILT_PRODUCTS_DIR; };
		6B654C742708168D00DF6A5F /* Action.ToggleVisibilityExhaustive.json */ = {isa = PBXFileReference; fileEncoding = 4; lastKnownFileType = text.json; path = Action.ToggleVisibilityExhaustive.json; sourceTree = "<group>"; };
		6B6840F61F25EC2D008A933F /* ACRInputChoiceSetRenderer.h */ = {isa = PBXFileReference; fileEncoding = 4; lastKnownFileType = sourcecode.c.h; path = ACRInputChoiceSetRenderer.h; sourceTree = "<group>"; };
		6B6840F71F25EC2D008A933F /* ACRInputChoiceSetRenderer.mm */ = {isa = PBXFileReference; fileEncoding = 4; lastKnownFileType = sourcecode.cpp.objcpp; path = ACRInputChoiceSetRenderer.mm; sourceTree = "<group>"; };
		6B696CD723202B1A00E1D607 /* ACRTargetBuilderDirector.mm */ = {isa = PBXFileReference; fileEncoding = 4; lastKnownFileType = sourcecode.cpp.objcpp; path = ACRTargetBuilderDirector.mm; sourceTree = "<group>"; };
		6B74403725BA71B60051F2A1 /* ACRImageProperties.h */ = {isa = PBXFileReference; fileEncoding = 4; lastKnownFileType = sourcecode.c.h; path = ACRImageProperties.h; sourceTree = "<group>"; };
		6B74403825BA71B60051F2A1 /* ACRImageProperties.mm */ = {isa = PBXFileReference; fileEncoding = 4; lastKnownFileType = sourcecode.cpp.objcpp; path = ACRImageProperties.mm; sourceTree = "<group>"; };
		6B7B1A8D20B4D2AA00260731 /* Media.cpp */ = {isa = PBXFileReference; fileEncoding = 4; lastKnownFileType = sourcecode.cpp.cpp; name = Media.cpp; path = ../../../../shared/cpp/ObjectModel/Media.cpp; sourceTree = "<group>"; };
		6B7B1A8E20B4D2AA00260731 /* MediaSource.cpp */ = {isa = PBXFileReference; fileEncoding = 4; lastKnownFileType = sourcecode.cpp.cpp; name = MediaSource.cpp; path = ../../../../shared/cpp/ObjectModel/MediaSource.cpp; sourceTree = "<group>"; };
		6B7B1A8F20B4D2AA00260731 /* MediaSource.h */ = {isa = PBXFileReference; fileEncoding = 4; lastKnownFileType = sourcecode.c.h; name = MediaSource.h; path = ../../../../shared/cpp/ObjectModel/MediaSource.h; sourceTree = "<group>"; };
		6B7B1A9020B4D2AB00260731 /* Media.h */ = {isa = PBXFileReference; fileEncoding = 4; lastKnownFileType = sourcecode.c.h; name = Media.h; path = ../../../../shared/cpp/ObjectModel/Media.h; sourceTree = "<group>"; };
		6B7B1A9520BE2CBB00260731 /* ACRUIImageView.mm */ = {isa = PBXFileReference; fileEncoding = 4; lastKnownFileType = sourcecode.cpp.objcpp; path = ACRUIImageView.mm; sourceTree = "<group>"; };
		6B7B1A9620BE2CBC00260731 /* ACRUIImageView.h */ = {isa = PBXFileReference; fileEncoding = 4; lastKnownFileType = sourcecode.c.h; path = ACRUIImageView.h; sourceTree = "<group>"; };
		6B8C76422641D8D6009548FA /* InternalId.h */ = {isa = PBXFileReference; fileEncoding = 4; lastKnownFileType = sourcecode.c.h; name = InternalId.h; path = ../../../../shared/cpp/ObjectModel/InternalId.h; sourceTree = "<group>"; };
		6B8C764A26449B07009548FA /* TableColumnDefinition.cpp */ = {isa = PBXFileReference; fileEncoding = 4; lastKnownFileType = sourcecode.cpp.cpp; name = TableColumnDefinition.cpp; path = ../../../../shared/cpp/ObjectModel/TableColumnDefinition.cpp; sourceTree = "<group>"; };
		6B8C764B26449B07009548FA /* Table.h */ = {isa = PBXFileReference; fileEncoding = 4; lastKnownFileType = sourcecode.c.h; name = Table.h; path = ../../../../shared/cpp/ObjectModel/Table.h; sourceTree = "<group>"; };
		6B8C764C26449B08009548FA /* TableCell.cpp */ = {isa = PBXFileReference; fileEncoding = 4; lastKnownFileType = sourcecode.cpp.cpp; name = TableCell.cpp; path = ../../../../shared/cpp/ObjectModel/TableCell.cpp; sourceTree = "<group>"; };
		6B8C764D26449B08009548FA /* TableColumnDefinition.h */ = {isa = PBXFileReference; fileEncoding = 4; lastKnownFileType = sourcecode.c.h; name = TableColumnDefinition.h; path = ../../../../shared/cpp/ObjectModel/TableColumnDefinition.h; sourceTree = "<group>"; };
		6B8C764E26449B08009548FA /* Table.cpp */ = {isa = PBXFileReference; fileEncoding = 4; lastKnownFileType = sourcecode.cpp.cpp; name = Table.cpp; path = ../../../../shared/cpp/ObjectModel/Table.cpp; sourceTree = "<group>"; };
		6B8C764F26449B08009548FA /* TableRow.h */ = {isa = PBXFileReference; fileEncoding = 4; lastKnownFileType = sourcecode.c.h; name = TableRow.h; path = ../../../../shared/cpp/ObjectModel/TableRow.h; sourceTree = "<group>"; };
		6B8C765026449B08009548FA /* TableRow.cpp */ = {isa = PBXFileReference; fileEncoding = 4; lastKnownFileType = sourcecode.cpp.cpp; name = TableRow.cpp; path = ../../../../shared/cpp/ObjectModel/TableRow.cpp; sourceTree = "<group>"; };
		6B8C765126449B08009548FA /* TableCell.h */ = {isa = PBXFileReference; fileEncoding = 4; lastKnownFileType = sourcecode.c.h; name = TableCell.h; path = ../../../../shared/cpp/ObjectModel/TableCell.h; sourceTree = "<group>"; };
		6B8C766226461E97009548FA /* ACOBundle.m */ = {isa = PBXFileReference; fileEncoding = 4; lastKnownFileType = sourcecode.c.objc; path = ACOBundle.m; sourceTree = "<group>"; };
		6B8C766326461E98009548FA /* ACRInputTableView.m */ = {isa = PBXFileReference; fileEncoding = 4; lastKnownFileType = sourcecode.c.objc; path = ACRInputTableView.m; sourceTree = "<group>"; };
		6B8C766426461E98009548FA /* ACOBundle.h */ = {isa = PBXFileReference; fileEncoding = 4; lastKnownFileType = sourcecode.c.h; path = ACOBundle.h; sourceTree = "<group>"; };
		6B8C766926461F1A009548FA /* ACRButtonExpandable.xib */ = {isa = PBXFileReference; fileEncoding = 4; lastKnownFileType = file.xib; path = ACRButtonExpandable.xib; sourceTree = "<group>"; };
		6B8C766A26461F1A009548FA /* ACRTextTelelphoneField.xib */ = {isa = PBXFileReference; fileEncoding = 4; lastKnownFileType = file.xib; path = ACRTextTelelphoneField.xib; sourceTree = "<group>"; };
		6B8C766B26461F1A009548FA /* ACRButton.xib */ = {isa = PBXFileReference; fileEncoding = 4; lastKnownFileType = file.xib; path = ACRButton.xib; sourceTree = "<group>"; };
		6B8C766D26461F1A009548FA /* checked-checkbox-24.png */ = {isa = PBXFileReference; lastKnownFileType = image.png; path = "checked-checkbox-24.png"; sourceTree = "<group>"; };
		6B8C766E26461F1A009548FA /* checked.png */ = {isa = PBXFileReference; lastKnownFileType = image.png; path = checked.png; sourceTree = "<group>"; };
		6B8C766F26461F1A009548FA /* unchecked-checkbox-24.png */ = {isa = PBXFileReference; lastKnownFileType = image.png; path = "unchecked-checkbox-24.png"; sourceTree = "<group>"; };
		6B8C767026461F1A009548FA /* unchecked.png */ = {isa = PBXFileReference; lastKnownFileType = image.png; path = unchecked.png; sourceTree = "<group>"; };
		6B8C767126461F1A009548FA /* ACRCellForCompactMode.xib */ = {isa = PBXFileReference; fileEncoding = 4; lastKnownFileType = file.xib; path = ACRCellForCompactMode.xib; sourceTree = "<group>"; };
		6B8C767226461F1A009548FA /* ACRTextEmailField.xib */ = {isa = PBXFileReference; fileEncoding = 4; lastKnownFileType = file.xib; path = ACRTextEmailField.xib; sourceTree = "<group>"; };
		6B8C767326461F1A009548FA /* ACRLabelView.xib */ = {isa = PBXFileReference; fileEncoding = 4; lastKnownFileType = file.xib; path = ACRLabelView.xib; sourceTree = "<group>"; };
		6B8C767426461F1A009548FA /* ACRChoiceSetCellCompactChecked.xib */ = {isa = PBXFileReference; fileEncoding = 4; lastKnownFileType = file.xib; path = ACRChoiceSetCellCompactChecked.xib; sourceTree = "<group>"; };
		6B8C767526461F1A009548FA /* ACRPickerView.xib */ = {isa = PBXFileReference; fileEncoding = 4; lastKnownFileType = file.xib; path = ACRPickerView.xib; sourceTree = "<group>"; };
		6B8C767626461F1A009548FA /* ACRChoiceSetCellChecked.xib */ = {isa = PBXFileReference; fileEncoding = 4; lastKnownFileType = file.xib; path = ACRChoiceSetCellChecked.xib; sourceTree = "<group>"; };
		6B8C767726461F1A009548FA /* ACRTextUrlField.xib */ = {isa = PBXFileReference; fileEncoding = 4; lastKnownFileType = file.xib; path = ACRTextUrlField.xib; sourceTree = "<group>"; };
		6B8C767826461F1A009548FA /* ACRInputTableView.xib */ = {isa = PBXFileReference; fileEncoding = 4; lastKnownFileType = file.xib; path = ACRInputTableView.xib; sourceTree = "<group>"; };
		6B8C767926461F1A009548FA /* ACRDateTextField.xib */ = {isa = PBXFileReference; fileEncoding = 4; lastKnownFileType = file.xib; path = ACRDateTextField.xib; sourceTree = "<group>"; };
		6B8C767A26461F1A009548FA /* ACRToggleInputView.xib */ = {isa = PBXFileReference; fileEncoding = 4; lastKnownFileType = file.xib; path = ACRToggleInputView.xib; sourceTree = "<group>"; };
		6B8C767B26461F1A009548FA /* ACRTextField.xib */ = {isa = PBXFileReference; fileEncoding = 4; lastKnownFileType = file.xib; path = ACRTextField.xib; sourceTree = "<group>"; };
		6B8C767C26461F1A009548FA /* ACRQuickActionView.xib */ = {isa = PBXFileReference; fileEncoding = 4; lastKnownFileType = file.xib; path = ACRQuickActionView.xib; sourceTree = "<group>"; };
		6B8C767D26461F1A009548FA /* ACRDatePicker.xib */ = {isa = PBXFileReference; fileEncoding = 4; lastKnownFileType = file.xib; path = ACRDatePicker.xib; sourceTree = "<group>"; };
		6B8C767E26461F1A009548FA /* ACRInputLabelView.xib */ = {isa = PBXFileReference; fileEncoding = 4; lastKnownFileType = file.xib; path = ACRInputLabelView.xib; sourceTree = "<group>"; };
		6B8C767F26461F1A009548FA /* ACRChoiceSetCellCompactUnchecked.xib */ = {isa = PBXFileReference; fileEncoding = 4; lastKnownFileType = file.xib; path = ACRChoiceSetCellCompactUnchecked.xib; sourceTree = "<group>"; };
		6B8C768026461F1A009548FA /* ACRQuickActionMultilineView.xib */ = {isa = PBXFileReference; fileEncoding = 4; lastKnownFileType = file.xib; path = ACRQuickActionMultilineView.xib; sourceTree = "<group>"; };
		6B8C768126461F1A009548FA /* ACRChoiceSetCellUnchecked.xib */ = {isa = PBXFileReference; fileEncoding = 4; lastKnownFileType = file.xib; path = ACRChoiceSetCellUnchecked.xib; sourceTree = "<group>"; };
		6B8C769A26462249009548FA /* ACRTextNumberField.xib */ = {isa = PBXFileReference; fileEncoding = 4; lastKnownFileType = file.xib; path = ACRTextNumberField.xib; sourceTree = "<group>"; };
		6B92A7E32677DC8B00CAE3BF /* ACRChoiceSetCompactStyleView.mm */ = {isa = PBXFileReference; fileEncoding = 4; lastKnownFileType = sourcecode.cpp.objcpp; path = ACRChoiceSetCompactStyleView.mm; sourceTree = "<group>"; };
		6B92A7E52677DFAB00CAE3BF /* ACRChoiceSetCompactStyleView.h */ = {isa = PBXFileReference; fileEncoding = 4; lastKnownFileType = sourcecode.c.h; path = ACRChoiceSetCompactStyleView.h; sourceTree = "<group>"; };
		6B92A7F02679750C00CAE3BF /* chevronup.svg */ = {isa = PBXFileReference; fileEncoding = 4; lastKnownFileType = text; path = chevronup.svg; sourceTree = "<group>"; };
		6B92A7F12679750D00CAE3BF /* chevrondown.svg */ = {isa = PBXFileReference; fileEncoding = 4; lastKnownFileType = text; path = chevrondown.svg; sourceTree = "<group>"; };
		6B94F2DB24C7997D00E2B310 /* ACRTextInputHandler.h */ = {isa = PBXFileReference; fileEncoding = 4; lastKnownFileType = sourcecode.c.h; path = ACRTextInputHandler.h; sourceTree = "<group>"; };
		6B94F2DC24C7997D00E2B310 /* ACRTextInputHandler.mm */ = {isa = PBXFileReference; fileEncoding = 4; lastKnownFileType = sourcecode.cpp.objcpp; path = ACRTextInputHandler.mm; sourceTree = "<group>"; };
		6B9AB30E20DD82A2005C8E15 /* ACRTextView.h */ = {isa = PBXFileReference; fileEncoding = 4; lastKnownFileType = sourcecode.c.h; path = ACRTextView.h; sourceTree = "<group>"; };
		6B9AB30F20DD82A2005C8E15 /* ACRTextView.mm */ = {isa = PBXFileReference; fileEncoding = 4; lastKnownFileType = sourcecode.cpp.objcpp; path = ACRTextView.mm; sourceTree = "<group>"; };
		6B9BDF7120E1BD0E00F13155 /* ACRToggleInputDataSource.mm */ = {isa = PBXFileReference; fileEncoding = 4; lastKnownFileType = sourcecode.cpp.objcpp; path = ACRToggleInputDataSource.mm; sourceTree = "<group>"; };
		6B9BDF7D20F40D0F00F13155 /* ACOResourceResolvers.mm */ = {isa = PBXFileReference; fileEncoding = 4; lastKnownFileType = sourcecode.cpp.objcpp; path = ACOResourceResolvers.mm; sourceTree = "<group>"; };
		6B9BDF7E20F40D1000F13155 /* ACOResourceResolvers.h */ = {isa = PBXFileReference; fileEncoding = 4; lastKnownFileType = sourcecode.c.h; path = ACOResourceResolvers.h; sourceTree = "<group>"; };
		6B9BDFC920F6BF5D00F13155 /* ACOIResourceResolver.h */ = {isa = PBXFileReference; fileEncoding = 4; lastKnownFileType = sourcecode.c.h; path = ACOIResourceResolver.h; sourceTree = "<group>"; };
		6B9D650721095C7A00BB5C7B /* ACOMediaEvent.h */ = {isa = PBXFileReference; fileEncoding = 4; lastKnownFileType = sourcecode.c.h; path = ACOMediaEvent.h; sourceTree = "<group>"; };
		6B9D650821095C7A00BB5C7B /* ACOMediaEvent.mm */ = {isa = PBXFileReference; fileEncoding = 4; lastKnownFileType = sourcecode.cpp.objcpp; path = ACOMediaEvent.mm; sourceTree = "<group>"; };
		6B9D650C21095CBE00BB5C7B /* ACRMediaTarget.h */ = {isa = PBXFileReference; fileEncoding = 4; lastKnownFileType = sourcecode.c.h; path = ACRMediaTarget.h; sourceTree = "<group>"; };
		6B9D650D21095CBE00BB5C7B /* ACRMediaTarget.mm */ = {isa = PBXFileReference; fileEncoding = 4; lastKnownFileType = sourcecode.cpp.objcpp; path = ACRMediaTarget.mm; sourceTree = "<group>"; };
		6BAC0F2B228E2D7200E42DEB /* RichTextElementProperties.h */ = {isa = PBXFileReference; fileEncoding = 4; lastKnownFileType = sourcecode.c.h; name = RichTextElementProperties.h; path = ../../../../shared/cpp/ObjectModel/RichTextElementProperties.h; sourceTree = "<group>"; };
		6BAC0F2C228E2D7300E42DEB /* RichTextElementProperties.cpp */ = {isa = PBXFileReference; fileEncoding = 4; lastKnownFileType = sourcecode.cpp.cpp; name = RichTextElementProperties.cpp; path = ../../../../shared/cpp/ObjectModel/RichTextElementProperties.cpp; sourceTree = "<group>"; };
		6BB211FA20FF9FE9009EA1BA /* ACRActionSetRenderer.mm */ = {isa = PBXFileReference; fileEncoding = 4; lastKnownFileType = sourcecode.cpp.objcpp; path = ACRActionSetRenderer.mm; sourceTree = "<group>"; };
		6BB211FB20FF9FEA009EA1BA /* ACRActionSetRenderer.h */ = {isa = PBXFileReference; fileEncoding = 4; lastKnownFileType = sourcecode.c.h; path = ACRActionSetRenderer.h; sourceTree = "<group>"; };
		6BB211FE20FFF9C0009EA1BA /* ACRIMedia.h */ = {isa = PBXFileReference; fileEncoding = 4; lastKnownFileType = sourcecode.c.h; path = ACRIMedia.h; sourceTree = "<group>"; };
		6BB2120F210013AA009EA1BA /* AVKit.framework */ = {isa = PBXFileReference; lastKnownFileType = wrapper.framework; name = AVKit.framework; path = System/Library/Frameworks/AVKit.framework; sourceTree = SDKROOT; };
		6BB2121721001596009EA1BA /* AVFoundation.framework */ = {isa = PBXFileReference; lastKnownFileType = wrapper.framework; name = AVFoundation.framework; path = System/Library/Frameworks/AVFoundation.framework; sourceTree = SDKROOT; };
		6BBE841623CD184D00ECA586 /* ACREnums.h */ = {isa = PBXFileReference; fileEncoding = 4; lastKnownFileType = sourcecode.c.h; path = ACREnums.h; sourceTree = "<group>"; };
		6BBE841823CD184D00ECA586 /* ACOWarning.h */ = {isa = PBXFileReference; fileEncoding = 4; lastKnownFileType = sourcecode.c.h; path = ACOWarning.h; sourceTree = "<group>"; };
		6BBE841E23CE60E300ECA586 /* ACRMediaRenderer.h */ = {isa = PBXFileReference; fileEncoding = 4; lastKnownFileType = sourcecode.c.h; path = ACRMediaRenderer.h; sourceTree = "<group>"; };
		6BC30F6D21E56CF900B9FAAE /* UtiliOS.mm */ = {isa = PBXFileReference; fileEncoding = 4; lastKnownFileType = sourcecode.cpp.objcpp; path = UtiliOS.mm; sourceTree = "<group>"; };
		6BC30F7521E5750A00B9FAAE /* EnumMagic.h */ = {isa = PBXFileReference; fileEncoding = 4; lastKnownFileType = sourcecode.c.h; name = EnumMagic.h; path = ../../../../shared/cpp/ObjectModel/EnumMagic.h; sourceTree = "<group>"; };
		6BC30F7721E6E49E00B9FAAE /* ACRCustomActionRenderer.mm */ = {isa = PBXFileReference; fileEncoding = 4; lastKnownFileType = sourcecode.cpp.objcpp; path = ACRCustomActionRenderer.mm; sourceTree = "<group>"; };
		6BC30F7821E6E49E00B9FAAE /* ACRCustomActionRenderer.h */ = {isa = PBXFileReference; fileEncoding = 4; lastKnownFileType = sourcecode.c.h; path = ACRCustomActionRenderer.h; sourceTree = "<group>"; };
		6BCE4B202108EB4D00021A62 /* ACRAVPlayerViewHoldingUIView.h */ = {isa = PBXFileReference; fileEncoding = 4; lastKnownFileType = sourcecode.c.h; path = ACRAVPlayerViewHoldingUIView.h; sourceTree = "<group>"; };
		6BCE4B212108EB4E00021A62 /* ACRAVPlayerViewHoldingUIView.mm */ = {isa = PBXFileReference; fileEncoding = 4; lastKnownFileType = sourcecode.cpp.objcpp; path = ACRAVPlayerViewHoldingUIView.mm; sourceTree = "<group>"; };
		6BCE4B242108FA7C00021A62 /* ACRMediaRenderer.mm */ = {isa = PBXFileReference; fileEncoding = 4; lastKnownFileType = sourcecode.cpp.objcpp; path = ACRMediaRenderer.mm; sourceTree = "<group>"; };
		6BCE4B262108FA9300021A62 /* ACRTapGestureRecognizerFactory.mm */ = {isa = PBXFileReference; fileEncoding = 4; lastKnownFileType = sourcecode.cpp.objcpp; path = ACRTapGestureRecognizerFactory.mm; sourceTree = "<group>"; };
		6BCE4B282108FBD800021A62 /* ACRTapGestureRecognizerFactory.h */ = {isa = PBXFileReference; fileEncoding = 4; lastKnownFileType = sourcecode.c.h; path = ACRTapGestureRecognizerFactory.h; sourceTree = "<group>"; };
		6BD025EB254784660009B019 /* ACOInputResults.h */ = {isa = PBXFileReference; fileEncoding = 4; lastKnownFileType = sourcecode.c.h; path = ACOInputResults.h; sourceTree = "<group>"; };
		6BD025EC254784670009B019 /* ACOInputResults.mm */ = {isa = PBXFileReference; fileEncoding = 4; lastKnownFileType = sourcecode.cpp.objcpp; path = ACOInputResults.mm; sourceTree = "<group>"; };
		6BD859F826F2CA7B0086F5BA /* ACOFillerSpaceManager.h */ = {isa = PBXFileReference; fileEncoding = 4; lastKnownFileType = sourcecode.c.h; path = ACOFillerSpaceManager.h; sourceTree = "<group>"; };
		6BD859F926F2CA7B0086F5BA /* ACOFillerSpaceManager.mm */ = {isa = PBXFileReference; fileEncoding = 4; lastKnownFileType = sourcecode.cpp.objcpp; path = ACOFillerSpaceManager.mm; sourceTree = "<group>"; };
		6BDE5C3826FEA7C9003A1DDB /* ACRAggregateTarget.h */ = {isa = PBXFileReference; fileEncoding = 4; lastKnownFileType = sourcecode.c.h; path = ACRAggregateTarget.h; sourceTree = "<group>"; };
		6BDE5C3926FEA7DB003A1DDB /* ACROverflowTarget.mm */ = {isa = PBXFileReference; fileEncoding = 4; lastKnownFileType = sourcecode.cpp.objcpp; path = ACROverflowTarget.mm; sourceTree = "<group>"; };
		6BDE5C3A26FEA7DB003A1DDB /* ACROverflowTarget.h */ = {isa = PBXFileReference; fileEncoding = 4; lastKnownFileType = sourcecode.c.h; path = ACROverflowTarget.h; sourceTree = "<group>"; };
		6BDE5C3B26FEA7DB003A1DDB /* ACRBaseTarget.mm */ = {isa = PBXFileReference; fileEncoding = 4; lastKnownFileType = sourcecode.cpp.objcpp; path = ACRBaseTarget.mm; sourceTree = "<group>"; };
		6BDE5C3C26FEA7DB003A1DDB /* ACRBaseTarget.h */ = {isa = PBXFileReference; fileEncoding = 4; lastKnownFileType = sourcecode.c.h; path = ACRBaseTarget.h; sourceTree = "<group>"; };
		6BDE5C3E26FEA7DB003A1DDB /* ACRShowCardTarget.mm */ = {isa = PBXFileReference; fileEncoding = 4; lastKnownFileType = sourcecode.cpp.objcpp; path = ACRShowCardTarget.mm; sourceTree = "<group>"; };
		6BDE5C3F26FEA7DC003A1DDB /* ACRAggregateTarget.mm */ = {isa = PBXFileReference; fileEncoding = 4; lastKnownFileType = sourcecode.cpp.objcpp; path = ACRAggregateTarget.mm; sourceTree = "<group>"; };
		6BE6C7A426E17132009E9171 /* ColumnSet.VerticalStretch.json */ = {isa = PBXFileReference; fileEncoding = 4; lastKnownFileType = text.json; name = ColumnSet.VerticalStretch.json; path = ../../../../../../samples/v1.1/Tests/ColumnSet.VerticalStretch.json; sourceTree = "<group>"; };
		6BE6C7AE26E2C969009E9171 /* ACRCustomRenderers.h */ = {isa = PBXFileReference; lastKnownFileType = sourcecode.c.h; path = ACRCustomRenderers.h; sourceTree = "<group>"; };
		6BE6C7AF26E2C9A3009E9171 /* ACRCustomRenderers.mm */ = {isa = PBXFileReference; lastKnownFileType = sourcecode.cpp.objcpp; path = ACRCustomRenderers.mm; sourceTree = "<group>"; };
		6BE6C7B126E2DF29009E9171 /* Container.VerticalContentAlignment2.json */ = {isa = PBXFileReference; fileEncoding = 4; lastKnownFileType = text.json; path = Container.VerticalContentAlignment2.json; sourceTree = "<group>"; };
		6BE6C7B526E2E140009E9171 /* Column.VerticalAlignment.json */ = {isa = PBXFileReference; fileEncoding = 4; lastKnownFileType = text.json; path = Column.VerticalAlignment.json; sourceTree = "<group>"; };
		6BE6C7B726E2E30A009E9171 /* Container.VerticalContentAlignment.json */ = {isa = PBXFileReference; fileEncoding = 4; lastKnownFileType = text.json; path = Container.VerticalContentAlignment.json; sourceTree = "<group>"; };
		6BE6C7B826E2E30A009E9171 /* ColumnSet.Image.VerticalStretch.json */ = {isa = PBXFileReference; fileEncoding = 4; lastKnownFileType = text.json; path = ColumnSet.Image.VerticalStretch.json; sourceTree = "<group>"; };
		6BE6C7B926E2E30A009E9171 /* ColumnSet.FactSet.VerticalStretch.json */ = {isa = PBXFileReference; fileEncoding = 4; lastKnownFileType = text.json; path = ColumnSet.FactSet.VerticalStretch.json; sourceTree = "<group>"; };
		6BE6C7BD26E2E4EC009E9171 /* ColumnSet.VerticalStretch.json */ = {isa = PBXFileReference; fileEncoding = 4; lastKnownFileType = text.json; path = ColumnSet.VerticalStretch.json; sourceTree = "<group>"; };
		6BE6C7BF26E2ECEA009E9171 /* ADCMockResolver.m */ = {isa = PBXFileReference; fileEncoding = 4; lastKnownFileType = sourcecode.c.objc; path = ADCMockResolver.m; sourceTree = "<group>"; };
		6BE6C7C026E2ECEA009E9171 /* ADCMockResolver.h */ = {isa = PBXFileReference; fileEncoding = 4; lastKnownFileType = sourcecode.c.h; path = ADCMockResolver.h; sourceTree = "<group>"; };
		6BE6C7C226E2F07C009E9171 /* sample.json */ = {isa = PBXFileReference; fileEncoding = 4; lastKnownFileType = text.json; name = sample.json; path = ../../../ADCIOSVisualizer/resources/sample.json; sourceTree = "<group>"; };
		6BE6C7C426E7CDCF009E9171 /* ColumnSet.Input.ChoiceSet.VerticalStretch.json */ = {isa = PBXFileReference; fileEncoding = 4; lastKnownFileType = text.json; path = ColumnSet.Input.ChoiceSet.VerticalStretch.json; sourceTree = "<group>"; };
		6BE8DFD3249C4C1B005EFE66 /* ACRToggleInputView.mm */ = {isa = PBXFileReference; lastKnownFileType = sourcecode.cpp.objcpp; path = ACRToggleInputView.mm; sourceTree = "<group>"; };
		6BE8DFD5249C5126005EFE66 /* ACRToggleInputView.h */ = {isa = PBXFileReference; lastKnownFileType = sourcecode.c.h; path = ACRToggleInputView.h; sourceTree = "<group>"; };
		6BF430752190DDCA0068E432 /* ACRQuickReplyView.h */ = {isa = PBXFileReference; fileEncoding = 4; lastKnownFileType = sourcecode.c.h; path = ACRQuickReplyView.h; sourceTree = "<group>"; };
		6BF430762190DDCA0068E432 /* ACRQuickReplyView.mm */ = {isa = PBXFileReference; fileEncoding = 4; lastKnownFileType = sourcecode.cpp.objcpp; path = ACRQuickReplyView.mm; sourceTree = "<group>"; };
		6BF4307D219129600068E432 /* ACRQuickReplyMultilineView.h */ = {isa = PBXFileReference; fileEncoding = 4; lastKnownFileType = sourcecode.c.h; path = ACRQuickReplyMultilineView.h; sourceTree = "<group>"; };
		6BF4307E219129600068E432 /* ACRQuickReplyMultilineView.mm */ = {isa = PBXFileReference; fileEncoding = 4; lastKnownFileType = sourcecode.cpp.objcpp; path = ACRQuickReplyMultilineView.mm; sourceTree = "<group>"; };
		6BFCA13A264F54B000195CA7 /* ACRTableRow.h */ = {isa = PBXFileReference; fileEncoding = 4; lastKnownFileType = sourcecode.c.h; path = ACRTableRow.h; sourceTree = "<group>"; };
		6BFCA13B264F54B100195CA7 /* ACRTableView.h */ = {isa = PBXFileReference; fileEncoding = 4; lastKnownFileType = sourcecode.c.h; path = ACRTableView.h; sourceTree = "<group>"; };
		6BFCA13C264F54B200195CA7 /* ACRTableRow.mm */ = {isa = PBXFileReference; fileEncoding = 4; lastKnownFileType = sourcecode.cpp.objcpp; path = ACRTableRow.mm; sourceTree = "<group>"; };
		6BFCA13D264F54B300195CA7 /* ACRTableView.mm */ = {isa = PBXFileReference; fileEncoding = 4; lastKnownFileType = sourcecode.cpp.objcpp; path = ACRTableView.mm; sourceTree = "<group>"; };
		6BFCA13F264F54B500195CA7 /* ACRTableCellView.mm */ = {isa = PBXFileReference; fileEncoding = 4; lastKnownFileType = sourcecode.cpp.objcpp; path = ACRTableCellView.mm; sourceTree = "<group>"; };
		6BFCA1462653270200195CA7 /* ACRTableCellRenderer.h */ = {isa = PBXFileReference; fileEncoding = 4; lastKnownFileType = sourcecode.c.h; path = ACRTableCellRenderer.h; sourceTree = "<group>"; };
		6BFCA1472653270200195CA7 /* ACRTableCellRenderer.mm */ = {isa = PBXFileReference; fileEncoding = 4; lastKnownFileType = sourcecode.cpp.objcpp; path = ACRTableCellRenderer.mm; sourceTree = "<group>"; };
		6BFCA14A265452E000195CA7 /* ACRTableRenderer.h */ = {isa = PBXFileReference; fileEncoding = 4; lastKnownFileType = sourcecode.c.h; path = ACRTableRenderer.h; sourceTree = "<group>"; };
		6BFCA14B265452E100195CA7 /* ACRTableRenderer.mm */ = {isa = PBXFileReference; fileEncoding = 4; lastKnownFileType = sourcecode.cpp.objcpp; path = ACRTableRenderer.mm; sourceTree = "<group>"; };
		6BFF23DD2714C0EF00183C59 /* ACOBaseCardElementPrivate.h */ = {isa = PBXFileReference; fileEncoding = 4; lastKnownFileType = sourcecode.c.h; name = ACOBaseCardElementPrivate.h; path = PrivateHeaders/ACOBaseCardElementPrivate.h; sourceTree = "<group>"; };
		6BFF23DE2714C0EF00183C59 /* ACRInputLabelViewPrivate.h */ = {isa = PBXFileReference; fileEncoding = 4; lastKnownFileType = sourcecode.c.h; name = ACRInputLabelViewPrivate.h; path = PrivateHeaders/ACRInputLabelViewPrivate.h; sourceTree = "<group>"; };
		6BFF23DF2714C0F000183C59 /* ACRViewPrivate.h */ = {isa = PBXFileReference; fileEncoding = 4; lastKnownFileType = sourcecode.c.h; name = ACRViewPrivate.h; path = PrivateHeaders/ACRViewPrivate.h; sourceTree = "<group>"; };
		6BFF23E02714C0F000183C59 /* ACOAuthenticationPrivate.h */ = {isa = PBXFileReference; fileEncoding = 4; lastKnownFileType = sourcecode.c.h; name = ACOAuthenticationPrivate.h; path = PrivateHeaders/ACOAuthenticationPrivate.h; sourceTree = "<group>"; };
		6BFF23E12714C0F000183C59 /* ACORemoteResourceInformationPrivate.h */ = {isa = PBXFileReference; fileEncoding = 4; lastKnownFileType = sourcecode.c.h; name = ACORemoteResourceInformationPrivate.h; path = PrivateHeaders/ACORemoteResourceInformationPrivate.h; sourceTree = "<group>"; };
		6BFF23E22714C0F000183C59 /* ACOHostConfigPrivate.h */ = {isa = PBXFileReference; fileEncoding = 4; lastKnownFileType = sourcecode.c.h; name = ACOHostConfigPrivate.h; path = PrivateHeaders/ACOHostConfigPrivate.h; sourceTree = "<group>"; };
		6BFF23E32714C0F000183C59 /* ACOParseContextPrivate.h */ = {isa = PBXFileReference; fileEncoding = 4; lastKnownFileType = sourcecode.c.h; name = ACOParseContextPrivate.h; path = PrivateHeaders/ACOParseContextPrivate.h; sourceTree = "<group>"; };
		6BFF23E42714C0F000183C59 /* ACOAdaptiveCardPrivate.h */ = {isa = PBXFileReference; fileEncoding = 4; lastKnownFileType = sourcecode.c.h; name = ACOAdaptiveCardPrivate.h; path = PrivateHeaders/ACOAdaptiveCardPrivate.h; sourceTree = "<group>"; };
		6BFF23E52714C0F000183C59 /* ACRRendererPrivate.h */ = {isa = PBXFileReference; fileEncoding = 4; lastKnownFileType = sourcecode.c.h; name = ACRRendererPrivate.h; path = PrivateHeaders/ACRRendererPrivate.h; sourceTree = "<group>"; };
		6BFF23E62714C0F000183C59 /* ACRRegistrationPrivate.h */ = {isa = PBXFileReference; fileEncoding = 4; lastKnownFileType = sourcecode.c.h; name = ACRRegistrationPrivate.h; path = PrivateHeaders/ACRRegistrationPrivate.h; sourceTree = "<group>"; };
		6BFF23E72714C0F000183C59 /* ACRParseWarningPrivate.h */ = {isa = PBXFileReference; fileEncoding = 4; lastKnownFileType = sourcecode.c.h; name = ACRParseWarningPrivate.h; path = PrivateHeaders/ACRParseWarningPrivate.h; sourceTree = "<group>"; };
		6BFF23E82714C0F000183C59 /* ACORefreshPrivate.h */ = {isa = PBXFileReference; fileEncoding = 4; lastKnownFileType = sourcecode.c.h; name = ACORefreshPrivate.h; path = PrivateHeaders/ACORefreshPrivate.h; sourceTree = "<group>"; };
		6BFF23E92714C0F000183C59 /* ACOBaseActionElementPrivate.h */ = {isa = PBXFileReference; fileEncoding = 4; lastKnownFileType = sourcecode.c.h; name = ACOBaseActionElementPrivate.h; path = PrivateHeaders/ACOBaseActionElementPrivate.h; sourceTree = "<group>"; };
		6BFF23EA2714C0F000183C59 /* ACOTokenExchangeResourcePrivate.h */ = {isa = PBXFileReference; fileEncoding = 4; lastKnownFileType = sourcecode.c.h; name = ACOTokenExchangeResourcePrivate.h; path = PrivateHeaders/ACOTokenExchangeResourcePrivate.h; sourceTree = "<group>"; };
		6BFF23EB2714C0F000183C59 /* ACOMediaEventPrivate.h */ = {isa = PBXFileReference; fileEncoding = 4; lastKnownFileType = sourcecode.c.h; name = ACOMediaEventPrivate.h; path = PrivateHeaders/ACOMediaEventPrivate.h; sourceTree = "<group>"; };
		6BFF23EC2714C0F000183C59 /* ACOAuthCardButtonPrivate.h */ = {isa = PBXFileReference; fileEncoding = 4; lastKnownFileType = sourcecode.c.h; name = ACOAuthCardButtonPrivate.h; path = PrivateHeaders/ACOAuthCardButtonPrivate.h; sourceTree = "<group>"; };
		6BFF23ED2714C0F000183C59 /* ACOActionOverflowPrivate.h */ = {isa = PBXFileReference; fileEncoding = 4; lastKnownFileType = sourcecode.c.h; name = ACOActionOverflowPrivate.h; path = PrivateHeaders/ACOActionOverflowPrivate.h; sourceTree = "<group>"; };
		6BFF23FF2714CA7600183C59 /* ACRChoiceSetViewDataSource.h */ = {isa = PBXFileReference; fileEncoding = 4; lastKnownFileType = sourcecode.c.h; name = ACRChoiceSetViewDataSource.h; path = PrivateHeaders/ACRChoiceSetViewDataSource.h; sourceTree = "<group>"; };
		6BFF24012714DE3600183C59 /* ACRChoiceSetViewDataSourceCompactStyle.h */ = {isa = PBXFileReference; fileEncoding = 4; lastKnownFileType = sourcecode.c.h; name = ACRChoiceSetViewDataSourceCompactStyle.h; path = PrivateHeaders/ACRChoiceSetViewDataSourceCompactStyle.h; sourceTree = "<group>"; };
		6BFF24032714E1BD00183C59 /* ACRDateTextField.h */ = {isa = PBXFileReference; fileEncoding = 4; lastKnownFileType = sourcecode.c.h; name = ACRDateTextField.h; path = PrivateHeaders/ACRDateTextField.h; sourceTree = "<group>"; };
		6BFF24052714E26900183C59 /* ACRToggleInputDataSource.h */ = {isa = PBXFileReference; fileEncoding = 4; lastKnownFileType = sourcecode.c.h; name = ACRToggleInputDataSource.h; path = PrivateHeaders/ACRToggleInputDataSource.h; sourceTree = "<group>"; };
		6BFF24072714E30B00183C59 /* ACRShowCardTarget.h */ = {isa = PBXFileReference; fileEncoding = 4; lastKnownFileType = sourcecode.c.h; name = ACRShowCardTarget.h; path = PrivateHeaders/ACRShowCardTarget.h; sourceTree = "<group>"; };
		6BFF24092714E33000183C59 /* ACRToggleVisibilityTarget.h */ = {isa = PBXFileReference; fileEncoding = 4; lastKnownFileType = sourcecode.c.h; name = ACRToggleVisibilityTarget.h; path = PrivateHeaders/ACRToggleVisibilityTarget.h; sourceTree = "<group>"; };
		6BFF240B2714E3D100183C59 /* ACRSeparator.h */ = {isa = PBXFileReference; fileEncoding = 4; lastKnownFileType = sourcecode.c.h; name = ACRSeparator.h; path = PrivateHeaders/ACRSeparator.h; sourceTree = "<group>"; };
		6BFF240D2714E42800183C59 /* ACRTableCellView.h */ = {isa = PBXFileReference; fileEncoding = 4; lastKnownFileType = sourcecode.c.h; name = ACRTableCellView.h; path = PrivateHeaders/ACRTableCellView.h; sourceTree = "<group>"; };
		6BFF240F2714E46300183C59 /* ACRImageSetUICollectionView.h */ = {isa = PBXFileReference; fileEncoding = 4; lastKnownFileType = sourcecode.c.h; name = ACRImageSetUICollectionView.h; path = PrivateHeaders/ACRImageSetUICollectionView.h; sourceTree = "<group>"; };
		6BFF24112714E99C00183C59 /* ACRTargetBuilderDirector.h */ = {isa = PBXFileReference; fileEncoding = 4; lastKnownFileType = sourcecode.c.h; name = ACRTargetBuilderDirector.h; path = PrivateHeaders/ACRTargetBuilderDirector.h; sourceTree = "<group>"; };
		6BFF24132714EF2200183C59 /* UtiliOS.h */ = {isa = PBXFileReference; fileEncoding = 4; lastKnownFileType = sourcecode.c.h; name = UtiliOS.h; path = PrivateHeaders/UtiliOS.h; sourceTree = "<group>"; };
		6BFF24152714FA1D00183C59 /* AdaptiveCards.h */ = {isa = PBXFileReference; fileEncoding = 4; lastKnownFileType = sourcecode.c.h; path = AdaptiveCards.h; sourceTree = "<group>"; };
		6BFF99B925FFF53D0028069F /* AuthCardButton.h */ = {isa = PBXFileReference; fileEncoding = 4; lastKnownFileType = sourcecode.c.h; name = AuthCardButton.h; path = ../../../../shared/cpp/ObjectModel/AuthCardButton.h; sourceTree = "<group>"; };
		6BFF99BA25FFF53D0028069F /* ExecuteAction.h */ = {isa = PBXFileReference; fileEncoding = 4; lastKnownFileType = sourcecode.c.h; name = ExecuteAction.h; path = ../../../../shared/cpp/ObjectModel/ExecuteAction.h; sourceTree = "<group>"; };
		6BFF99BB25FFF53D0028069F /* AuthCardButton.cpp */ = {isa = PBXFileReference; fileEncoding = 4; lastKnownFileType = sourcecode.cpp.cpp; name = AuthCardButton.cpp; path = ../../../../shared/cpp/ObjectModel/AuthCardButton.cpp; sourceTree = "<group>"; };
		6BFF99BC25FFF53D0028069F /* TokenExchangeResource.h */ = {isa = PBXFileReference; fileEncoding = 4; lastKnownFileType = sourcecode.c.h; name = TokenExchangeResource.h; path = ../../../../shared/cpp/ObjectModel/TokenExchangeResource.h; sourceTree = "<group>"; };
		6BFF99BD25FFF53D0028069F /* Authentication.h */ = {isa = PBXFileReference; fileEncoding = 4; lastKnownFileType = sourcecode.c.h; name = Authentication.h; path = ../../../../shared/cpp/ObjectModel/Authentication.h; sourceTree = "<group>"; };
		6BFF99BE25FFF53D0028069F /* ExecuteAction.cpp */ = {isa = PBXFileReference; fileEncoding = 4; lastKnownFileType = sourcecode.cpp.cpp; name = ExecuteAction.cpp; path = ../../../../shared/cpp/ObjectModel/ExecuteAction.cpp; sourceTree = "<group>"; };
		6BFF99BF25FFF53D0028069F /* Refresh.cpp */ = {isa = PBXFileReference; fileEncoding = 4; lastKnownFileType = sourcecode.cpp.cpp; name = Refresh.cpp; path = ../../../../shared/cpp/ObjectModel/Refresh.cpp; sourceTree = "<group>"; };
		6BFF99C025FFF53D0028069F /* Refresh.h */ = {isa = PBXFileReference; fileEncoding = 4; lastKnownFileType = sourcecode.c.h; name = Refresh.h; path = ../../../../shared/cpp/ObjectModel/Refresh.h; sourceTree = "<group>"; };
		6BFF99C125FFF53D0028069F /* TokenExchangeResource.cpp */ = {isa = PBXFileReference; fileEncoding = 4; lastKnownFileType = sourcecode.cpp.cpp; name = TokenExchangeResource.cpp; path = ../../../../shared/cpp/ObjectModel/TokenExchangeResource.cpp; sourceTree = "<group>"; };
		6BFF99C225FFF53D0028069F /* Authentication.cpp */ = {isa = PBXFileReference; fileEncoding = 4; lastKnownFileType = sourcecode.cpp.cpp; name = Authentication.cpp; path = ../../../../shared/cpp/ObjectModel/Authentication.cpp; sourceTree = "<group>"; };
		6BFF99DD260012380028069F /* ACORefresh.h */ = {isa = PBXFileReference; fileEncoding = 4; lastKnownFileType = sourcecode.c.h; path = ACORefresh.h; sourceTree = "<group>"; };
		6BFF99DE260012380028069F /* ACORefresh.mm */ = {isa = PBXFileReference; fileEncoding = 4; lastKnownFileType = sourcecode.cpp.objcpp; path = ACORefresh.mm; sourceTree = "<group>"; };
		6BFF99EA2600387A0028069F /* ACOTokenExchangeResource.h */ = {isa = PBXFileReference; fileEncoding = 4; lastKnownFileType = sourcecode.c.h; path = ACOTokenExchangeResource.h; sourceTree = "<group>"; };
		6BFF99EB2600387A0028069F /* ACOTokenExchangeResource.mm */ = {isa = PBXFileReference; fileEncoding = 4; lastKnownFileType = sourcecode.cpp.objcpp; path = ACOTokenExchangeResource.mm; sourceTree = "<group>"; };
		6BFF99F826003EBA0028069F /* ACOAutoCardButton.mm */ = {isa = PBXFileReference; fileEncoding = 4; lastKnownFileType = sourcecode.cpp.objcpp; path = ACOAutoCardButton.mm; sourceTree = "<group>"; };
		6BFF99F926003EBA0028069F /* ACOAuthCardButton.h */ = {isa = PBXFileReference; fileEncoding = 4; lastKnownFileType = sourcecode.c.h; path = ACOAuthCardButton.h; sourceTree = "<group>"; };
		6BFF9A0026004C580028069F /* ACOAuthentication.h */ = {isa = PBXFileReference; fileEncoding = 4; lastKnownFileType = sourcecode.c.h; path = ACOAuthentication.h; sourceTree = "<group>"; };
		6BFF9A0226004C580028069F /* ACOAuthentication.mm */ = {isa = PBXFileReference; fileEncoding = 4; lastKnownFileType = sourcecode.cpp.objcpp; path = ACOAuthentication.mm; sourceTree = "<group>"; };
		709889F4E83C1064F49E7DDC /* Pods-AdaptiveCardsTests.release.xcconfig */ = {isa = PBXFileReference; includeInIndex = 1; lastKnownFileType = text.xcconfig; name = "Pods-AdaptiveCardsTests.release.xcconfig"; path = "Target Support Files/Pods-AdaptiveCardsTests/Pods-AdaptiveCardsTests.release.xcconfig"; sourceTree = "<group>"; };
		75D7DB0E51EC8A155E83E2D0 /* Pods-ADCIOSVisualizer-AdaptiveCardsTests.debug.xcconfig */ = {isa = PBXFileReference; includeInIndex = 1; lastKnownFileType = text.xcconfig; name = "Pods-ADCIOSVisualizer-AdaptiveCardsTests.debug.xcconfig"; path = "Target Support Files/Pods-ADCIOSVisualizer-AdaptiveCardsTests/Pods-ADCIOSVisualizer-AdaptiveCardsTests.debug.xcconfig"; sourceTree = "<group>"; };
		7749A56FE5104914C2BA9D02 /* Pods-AdaptiveCardsTests-AdaptiveCards.release.xcconfig */ = {isa = PBXFileReference; includeInIndex = 1; lastKnownFileType = text.xcconfig; name = "Pods-AdaptiveCardsTests-AdaptiveCards.release.xcconfig"; path = "Target Support Files/Pods-AdaptiveCardsTests-AdaptiveCards/Pods-AdaptiveCardsTests-AdaptiveCards.release.xcconfig"; sourceTree = "<group>"; };
		777DD1173C03E3F4EC695141 /* Pods-AdaptiveCards.debug.xcconfig */ = {isa = PBXFileReference; includeInIndex = 1; lastKnownFileType = text.xcconfig; name = "Pods-AdaptiveCards.debug.xcconfig"; path = "Target Support Files/Pods-AdaptiveCards/Pods-AdaptiveCards.debug.xcconfig"; sourceTree = "<group>"; };
		7DC49373563AE22454C070D6 /* Pods-Fluent-AdaptiveCards.debug.xcconfig */ = {isa = PBXFileReference; includeInIndex = 1; lastKnownFileType = text.xcconfig; name = "Pods-Fluent-AdaptiveCards.debug.xcconfig"; path = "Target Support Files/Pods-Fluent-AdaptiveCards/Pods-Fluent-AdaptiveCards.debug.xcconfig"; sourceTree = "<group>"; };
		7ECFB63E219A3940004727A9 /* ParseContext.cpp */ = {isa = PBXFileReference; fileEncoding = 4; lastKnownFileType = sourcecode.cpp.cpp; name = ParseContext.cpp; path = ../../../../shared/cpp/ObjectModel/ParseContext.cpp; sourceTree = "<group>"; };
		7ECFB63F219A3940004727A9 /* ParseContext.h */ = {isa = PBXFileReference; fileEncoding = 4; lastKnownFileType = sourcecode.c.h; name = ParseContext.h; path = ../../../../shared/cpp/ObjectModel/ParseContext.h; sourceTree = "<group>"; };
		7EDC0F65213878E800077A13 /* SemanticVersion.h */ = {isa = PBXFileReference; fileEncoding = 4; lastKnownFileType = sourcecode.c.h; name = SemanticVersion.h; path = ../../../../shared/cpp/ObjectModel/SemanticVersion.h; sourceTree = "<group>"; };
		7EDC0F66213878E800077A13 /* SemanticVersion.cpp */ = {isa = PBXFileReference; fileEncoding = 4; lastKnownFileType = sourcecode.cpp.cpp; name = SemanticVersion.cpp; path = ../../../../shared/cpp/ObjectModel/SemanticVersion.cpp; sourceTree = "<group>"; };
		7EF8879B21F14CDD00BAFF02 /* BackgroundImage.h */ = {isa = PBXFileReference; fileEncoding = 4; lastKnownFileType = sourcecode.c.h; name = BackgroundImage.h; path = ../../../../shared/cpp/ObjectModel/BackgroundImage.h; sourceTree = "<group>"; };
		7EF8879C21F14CDD00BAFF02 /* BackgroundImage.cpp */ = {isa = PBXFileReference; fileEncoding = 4; lastKnownFileType = sourcecode.cpp.cpp; name = BackgroundImage.cpp; path = ../../../../shared/cpp/ObjectModel/BackgroundImage.cpp; sourceTree = "<group>"; };
		8404BA8C226697800091A0AD /* FeatureRegistration.h */ = {isa = PBXFileReference; fileEncoding = 4; lastKnownFileType = sourcecode.c.h; name = FeatureRegistration.h; path = ../../../../shared/cpp/ObjectModel/FeatureRegistration.h; sourceTree = "<group>"; };
		8404BA8D226697800091A0AD /* FeatureRegistration.cpp */ = {isa = PBXFileReference; fileEncoding = 4; lastKnownFileType = sourcecode.cpp.cpp; name = FeatureRegistration.cpp; path = ../../../../shared/cpp/ObjectModel/FeatureRegistration.cpp; sourceTree = "<group>"; };
		84AE295327FFA26F00D01B82 /* ContentSource.cpp */ = {isa = PBXFileReference; fileEncoding = 4; lastKnownFileType = sourcecode.cpp.cpp; name = ContentSource.cpp; path = ../../../../shared/cpp/ObjectModel/ContentSource.cpp; sourceTree = "<group>"; };
		84AE295427FFA26F00D01B82 /* CMakeLists.txt */ = {isa = PBXFileReference; fileEncoding = 4; lastKnownFileType = text; name = CMakeLists.txt; path = ../../../../shared/cpp/ObjectModel/CMakeLists.txt; sourceTree = "<group>"; };
		84AE295527FFA26F00D01B82 /* ContentSource.h */ = {isa = PBXFileReference; fileEncoding = 4; lastKnownFileType = sourcecode.c.h; name = ContentSource.h; path = ../../../../shared/cpp/ObjectModel/ContentSource.h; sourceTree = "<group>"; };
		84AE295627FFA26F00D01B82 /* CaptionSource.h */ = {isa = PBXFileReference; fileEncoding = 4; lastKnownFileType = sourcecode.c.h; name = CaptionSource.h; path = ../../../../shared/cpp/ObjectModel/CaptionSource.h; sourceTree = "<group>"; };
		84AE295727FFA26F00D01B82 /* CaptionSource.cpp */ = {isa = PBXFileReference; fileEncoding = 4; lastKnownFileType = sourcecode.cpp.cpp; name = CaptionSource.cpp; path = ../../../../shared/cpp/ObjectModel/CaptionSource.cpp; sourceTree = "<group>"; };
		9240A5BA903EB4E235296A01 /* Pods-AdaptiveCards.apprelease.xcconfig */ = {isa = PBXFileReference; includeInIndex = 1; lastKnownFileType = text.xcconfig; name = "Pods-AdaptiveCards.apprelease.xcconfig"; path = "Target Support Files/Pods-AdaptiveCards/Pods-AdaptiveCards.apprelease.xcconfig"; sourceTree = "<group>"; };
		92C9540BDB87B09349BF0018 /* Pods-AdaptiveCards-AdaptiveCardsTests.release.xcconfig */ = {isa = PBXFileReference; includeInIndex = 1; lastKnownFileType = text.xcconfig; name = "Pods-AdaptiveCards-AdaptiveCardsTests.release.xcconfig"; path = "Target Support Files/Pods-AdaptiveCards-AdaptiveCardsTests/Pods-AdaptiveCards-AdaptiveCardsTests.release.xcconfig"; sourceTree = "<group>"; };
		C1BFE0C10A542B2DABBE89DC /* Pods-AdaptiveCardsTests.debug.xcconfig */ = {isa = PBXFileReference; includeInIndex = 1; lastKnownFileType = text.xcconfig; name = "Pods-AdaptiveCardsTests.debug.xcconfig"; path = "Target Support Files/Pods-AdaptiveCardsTests/Pods-AdaptiveCardsTests.debug.xcconfig"; sourceTree = "<group>"; };
		C8DEDF37220CDEB00001AAED /* ActionSet.cpp */ = {isa = PBXFileReference; fileEncoding = 4; lastKnownFileType = sourcecode.cpp.cpp; name = ActionSet.cpp; path = ../../../../shared/cpp/ObjectModel/ActionSet.cpp; sourceTree = "<group>"; };
		C8DEDF38220CDEB00001AAED /* ActionSet.h */ = {isa = PBXFileReference; fileEncoding = 4; lastKnownFileType = sourcecode.c.h; name = ActionSet.h; path = ../../../../shared/cpp/ObjectModel/ActionSet.h; sourceTree = "<group>"; };
		CA1218C221C4509300152EA8 /* ToggleVisibilityTarget.h */ = {isa = PBXFileReference; fileEncoding = 4; lastKnownFileType = sourcecode.c.h; name = ToggleVisibilityTarget.h; path = ../../../../shared/cpp/ObjectModel/ToggleVisibilityTarget.h; sourceTree = "<group>"; };
		CA1218C321C4509300152EA8 /* ToggleVisibilityAction.h */ = {isa = PBXFileReference; fileEncoding = 4; lastKnownFileType = sourcecode.c.h; name = ToggleVisibilityAction.h; path = ../../../../shared/cpp/ObjectModel/ToggleVisibilityAction.h; sourceTree = "<group>"; };
		CA1218C421C4509400152EA8 /* ToggleVisibilityTarget.cpp */ = {isa = PBXFileReference; fileEncoding = 4; lastKnownFileType = sourcecode.cpp.cpp; name = ToggleVisibilityTarget.cpp; path = ../../../../shared/cpp/ObjectModel/ToggleVisibilityTarget.cpp; sourceTree = "<group>"; };
		CA1218C521C4509400152EA8 /* ToggleVisibilityAction.cpp */ = {isa = PBXFileReference; fileEncoding = 4; lastKnownFileType = sourcecode.cpp.cpp; name = ToggleVisibilityAction.cpp; path = ../../../../shared/cpp/ObjectModel/ToggleVisibilityAction.cpp; sourceTree = "<group>"; };
		CFB971FF2941C079008E3795 /* ChoicesData.h */ = {isa = PBXFileReference; fileEncoding = 4; lastKnownFileType = sourcecode.c.h; name = ChoicesData.h; path = ../../../../shared/cpp/ObjectModel/ChoicesData.h; sourceTree = "<group>"; };
		CFB972002941C079008E3795 /* ChoicesData.cpp */ = {isa = PBXFileReference; fileEncoding = 4; lastKnownFileType = sourcecode.cpp.cpp; name = ChoicesData.cpp; path = ../../../../shared/cpp/ObjectModel/ChoicesData.cpp; sourceTree = "<group>"; };
		CFF954CD29819AA800F321C3 /* ACOTypeaheadDebouncer.h */ = {isa = PBXFileReference; lastKnownFileType = sourcecode.c.h; path = ACOTypeaheadDebouncer.h; sourceTree = "<group>"; };
		CFF954CE29819ABD00F321C3 /* ACOTypeaheadDebouncer.mm */ = {isa = PBXFileReference; lastKnownFileType = sourcecode.cpp.objcpp; path = ACOTypeaheadDebouncer.mm; sourceTree = "<group>"; };
		CFF954D129819B3C00F321C3 /* ACOTypeaheadDynamicChoicesService.h */ = {isa = PBXFileReference; lastKnownFileType = sourcecode.c.h; path = ACOTypeaheadDynamicChoicesService.h; sourceTree = "<group>"; };
		CFF954D229819B4A00F321C3 /* ACOTypeaheadDynamicChoicesService.mm */ = {isa = PBXFileReference; lastKnownFileType = sourcecode.cpp.objcpp; path = ACOTypeaheadDynamicChoicesService.mm; sourceTree = "<group>"; };
		CFF954D429819C1200F321C3 /* ACOTypeaheadSearchHandler.h */ = {isa = PBXFileReference; lastKnownFileType = sourcecode.c.h; path = ACOTypeaheadSearchHandler.h; sourceTree = "<group>"; };
		CFF954D62981AF5800F321C3 /* ACRChoiceSetFilteredStyleView.mm */ = {isa = PBXFileReference; lastKnownFileType = sourcecode.cpp.objcpp; path = ACRChoiceSetFilteredStyleView.mm; sourceTree = "<group>"; };
		CFF954D72981AF5800F321C3 /* ACRChoiceSetFilteredStyleView.h */ = {isa = PBXFileReference; lastKnownFileType = sourcecode.c.h; path = ACRChoiceSetFilteredStyleView.h; sourceTree = "<group>"; };
		CFF954DA2981B2A700F321C3 /* ACRTypeaheadSearchParameters.mm */ = {isa = PBXFileReference; lastKnownFileType = sourcecode.cpp.objcpp; path = ACRTypeaheadSearchParameters.mm; sourceTree = "<group>"; };
		CFF954DB2981B2A700F321C3 /* ACRTypeaheadSearchParameters.h */ = {isa = PBXFileReference; lastKnownFileType = sourcecode.c.h; path = ACRTypeaheadSearchParameters.h; sourceTree = "<group>"; };
		CFF954DE2981B62000F321C3 /* ACRTypeaheadSearchViewController.mm */ = {isa = PBXFileReference; lastKnownFileType = sourcecode.cpp.objcpp; path = ACRTypeaheadSearchViewController.mm; sourceTree = "<group>"; };
		CFF95C062982E30E00F321C3 /* ACRTypeaheadSearchParametersTests.mm */ = {isa = PBXFileReference; lastKnownFileType = sourcecode.cpp.objcpp; path = ACRTypeaheadSearchParametersTests.mm; sourceTree = "<group>"; };
		CFF95C082982E34300F321C3 /* ACRChoiceSetFilteredStyleViewTests.mm */ = {isa = PBXFileReference; explicitFileType = sourcecode.cpp.objcpp; path = ACRChoiceSetFilteredStyleViewTests.mm; sourceTree = "<group>"; };
		CFF95C0A2982E38500F321C3 /* ACRChoiceSetCompactStyleViewTests.mm */ = {isa = PBXFileReference; explicitFileType = sourcecode.cpp.objcpp; path = ACRChoiceSetCompactStyleViewTests.mm; sourceTree = "<group>"; };
		CFF95C0C2982E3C900F321C3 /* ACOTypeaheadDynamicChoicesServiceTests.mm */ = {isa = PBXFileReference; explicitFileType = sourcecode.cpp.objcpp; path = ACOTypeaheadDynamicChoicesServiceTests.mm; sourceTree = "<group>"; };
		CFF95C0E2982E4EC00F321C3 /* ACOTypeaheadDebouncerTests.mm */ = {isa = PBXFileReference; explicitFileType = sourcecode.cpp.objcpp; path = ACOTypeaheadDebouncerTests.mm; sourceTree = "<group>"; };
		E3DBB3CD3C02321AED9AEF65 /* Pods_AdaptiveCards_AdaptiveCardsTests.framework */ = {isa = PBXFileReference; explicitFileType = wrapper.framework; includeInIndex = 0; path = Pods_AdaptiveCards_AdaptiveCardsTests.framework; sourceTree = BUILT_PRODUCTS_DIR; };
		ED131801E4C2E2B662925ABF /* Pods-AdaptiveCards-AdaptiveCardsTests.apprelease.xcconfig */ = {isa = PBXFileReference; includeInIndex = 1; lastKnownFileType = text.xcconfig; name = "Pods-AdaptiveCards-AdaptiveCardsTests.apprelease.xcconfig"; path = "Target Support Files/Pods-AdaptiveCards-AdaptiveCardsTests/Pods-AdaptiveCards-AdaptiveCardsTests.apprelease.xcconfig"; sourceTree = "<group>"; };
		F401A8761F0DB69B006D7AF2 /* ACRImageSetUICollectionView.mm */ = {isa = PBXFileReference; fileEncoding = 4; lastKnownFileType = sourcecode.cpp.objcpp; path = ACRImageSetUICollectionView.mm; sourceTree = "<group>"; };
		F401A8791F0DCBC8006D7AF2 /* ACRImageSetRenderer.h */ = {isa = PBXFileReference; fileEncoding = 4; lastKnownFileType = sourcecode.c.h; path = ACRImageSetRenderer.h; sourceTree = "<group>"; };
		F401A87A1F0DCBC8006D7AF2 /* ACRImageSetRenderer.mm */ = {isa = PBXFileReference; fileEncoding = 4; lastKnownFileType = sourcecode.cpp.objcpp; path = ACRImageSetRenderer.mm; sourceTree = "<group>"; };
		F401A87D1F1045CA006D7AF2 /* ACRContentHoldingUIView.h */ = {isa = PBXFileReference; fileEncoding = 4; lastKnownFileType = sourcecode.c.h; path = ACRContentHoldingUIView.h; sourceTree = "<group>"; };
		F401A87E1F1045CA006D7AF2 /* ACRContentHoldingUIView.mm */ = {isa = PBXFileReference; fileEncoding = 4; lastKnownFileType = sourcecode.cpp.objcpp; path = ACRContentHoldingUIView.mm; sourceTree = "<group>"; };
		F4071C731FCCBAEE00AF4FEA /* ElementParserRegistration.h */ = {isa = PBXFileReference; fileEncoding = 4; lastKnownFileType = sourcecode.c.h; name = ElementParserRegistration.h; path = ../../../../shared/cpp/ObjectModel/ElementParserRegistration.h; sourceTree = "<group>"; };
		F4071C741FCCBAEF00AF4FEA /* ActionParserRegistration.h */ = {isa = PBXFileReference; fileEncoding = 4; lastKnownFileType = sourcecode.c.h; name = ActionParserRegistration.h; path = ../../../../shared/cpp/ObjectModel/ActionParserRegistration.h; sourceTree = "<group>"; };
		F4071C761FCCBAEF00AF4FEA /* json-forwards.h */ = {isa = PBXFileReference; fileEncoding = 4; lastKnownFileType = sourcecode.c.h; path = "json-forwards.h"; sourceTree = "<group>"; };
		F4071C771FCCBAEF00AF4FEA /* json.h */ = {isa = PBXFileReference; fileEncoding = 4; lastKnownFileType = sourcecode.c.h; path = json.h; sourceTree = "<group>"; };
		F4071C781FCCBAEF00AF4FEA /* ActionParserRegistration.cpp */ = {isa = PBXFileReference; fileEncoding = 4; lastKnownFileType = sourcecode.cpp.cpp; name = ActionParserRegistration.cpp; path = ../../../../shared/cpp/ObjectModel/ActionParserRegistration.cpp; sourceTree = "<group>"; };
		F4071C791FCCBAEF00AF4FEA /* ElementParserRegistration.cpp */ = {isa = PBXFileReference; fileEncoding = 4; lastKnownFileType = sourcecode.cpp.cpp; name = ElementParserRegistration.cpp; path = ../../../../shared/cpp/ObjectModel/ElementParserRegistration.cpp; sourceTree = "<group>"; };
		F423C0B51EE1FBA900905679 /* AdaptiveCards.framework */ = {isa = PBXFileReference; explicitFileType = wrapper.framework; includeInIndex = 0; path = AdaptiveCards.framework; sourceTree = BUILT_PRODUCTS_DIR; };
		F423C0B91EE1FBAA00905679 /* Info.plist */ = {isa = PBXFileReference; lastKnownFileType = text.plist.xml; path = Info.plist; sourceTree = "<group>"; };
		F423C0BE1EE1FBAA00905679 /* AdaptiveCardsTests.xctest */ = {isa = PBXFileReference; explicitFileType = wrapper.cfbundle; includeInIndex = 0; path = AdaptiveCardsTests.xctest; sourceTree = BUILT_PRODUCTS_DIR; };
		F42741061EF8624F00399FBB /* ACRIBaseCardElementRenderer.h */ = {isa = PBXFileReference; fileEncoding = 4; lastKnownFileType = sourcecode.c.h; path = ACRIBaseCardElementRenderer.h; sourceTree = "<group>"; };
		F42741081EF864A900399FBB /* ACRBaseCardElementRenderer.h */ = {isa = PBXFileReference; fileEncoding = 4; lastKnownFileType = sourcecode.c.h; path = ACRBaseCardElementRenderer.h; sourceTree = "<group>"; };
		F42741091EF864A900399FBB /* ACRBaseCardElementRenderer.mm */ = {isa = PBXFileReference; fileEncoding = 4; lastKnownFileType = sourcecode.cpp.objcpp; path = ACRBaseCardElementRenderer.mm; sourceTree = "<group>"; };
		F42741101EF873A600399FBB /* ACRImageRenderer.h */ = {isa = PBXFileReference; fileEncoding = 4; lastKnownFileType = sourcecode.c.h; path = ACRImageRenderer.h; sourceTree = "<group>"; };
		F42741111EF873A600399FBB /* ACRImageRenderer.mm */ = {isa = PBXFileReference; fileEncoding = 4; lastKnownFileType = sourcecode.cpp.objcpp; path = ACRImageRenderer.mm; sourceTree = "<group>"; };
		F42741141EF895AB00399FBB /* ACRTextBlockRenderer.h */ = {isa = PBXFileReference; fileEncoding = 4; lastKnownFileType = sourcecode.c.h; path = ACRTextBlockRenderer.h; sourceTree = "<group>"; };
		F42741151EF895AB00399FBB /* ACRTextBlockRenderer.mm */ = {isa = PBXFileReference; fileEncoding = 4; lastKnownFileType = sourcecode.cpp.objcpp; path = ACRTextBlockRenderer.mm; sourceTree = "<group>"; };
		F427411A1EF8A25200399FBB /* ACRRegistration.h */ = {isa = PBXFileReference; fileEncoding = 4; lastKnownFileType = sourcecode.c.h; path = ACRRegistration.h; sourceTree = "<group>"; };
		F427411B1EF8A25200399FBB /* ACRRegistration.mm */ = {isa = PBXFileReference; fileEncoding = 4; lastKnownFileType = sourcecode.cpp.objcpp; path = ACRRegistration.mm; sourceTree = "<group>"; };
		F427411E1EF9DB8000399FBB /* ACRContainerRenderer.h */ = {isa = PBXFileReference; fileEncoding = 4; lastKnownFileType = sourcecode.c.h; path = ACRContainerRenderer.h; sourceTree = "<group>"; };
		F427411F1EF9DB8000399FBB /* ACRContainerRenderer.mm */ = {isa = PBXFileReference; fileEncoding = 4; lastKnownFileType = sourcecode.cpp.objcpp; path = ACRContainerRenderer.mm; sourceTree = "<group>"; };
		F42741221EFB274C00399FBB /* ACRColumnRenderer.h */ = {isa = PBXFileReference; fileEncoding = 4; lastKnownFileType = sourcecode.c.h; path = ACRColumnRenderer.h; sourceTree = "<group>"; };
		F42741231EFB274C00399FBB /* ACRColumnRenderer.mm */ = {isa = PBXFileReference; fileEncoding = 4; lastKnownFileType = sourcecode.cpp.objcpp; path = ACRColumnRenderer.mm; sourceTree = "<group>"; };
		F42741261EFB374A00399FBB /* ACRColumnSetRenderer.h */ = {isa = PBXFileReference; fileEncoding = 4; lastKnownFileType = sourcecode.c.h; path = ACRColumnSetRenderer.h; sourceTree = "<group>"; };
		F42741271EFB374A00399FBB /* ACRColumnSetRenderer.mm */ = {isa = PBXFileReference; fileEncoding = 4; lastKnownFileType = sourcecode.cpp.objcpp; path = ACRColumnSetRenderer.mm; sourceTree = "<group>"; };
		F42979361F31438900E89914 /* ACRIBaseInputHandler.h */ = {isa = PBXFileReference; fileEncoding = 4; lastKnownFileType = sourcecode.c.h; path = ACRIBaseInputHandler.h; sourceTree = "<group>"; };
		F42979381F31458800E89914 /* ACRActionSubmitRenderer.h */ = {isa = PBXFileReference; fileEncoding = 4; lastKnownFileType = sourcecode.c.h; path = ACRActionSubmitRenderer.h; sourceTree = "<group>"; };
		F42979391F31458800E89914 /* ACRActionSubmitRenderer.mm */ = {isa = PBXFileReference; fileEncoding = 4; lastKnownFileType = sourcecode.cpp.objcpp; path = ACRActionSubmitRenderer.mm; sourceTree = "<group>"; };
		F429793C1F3155EF00E89914 /* ACRTextField.h */ = {isa = PBXFileReference; fileEncoding = 4; lastKnownFileType = sourcecode.c.h; path = ACRTextField.h; sourceTree = "<group>"; };
		F429793D1F3155EF00E89914 /* ACRTextField.mm */ = {isa = PBXFileReference; fileEncoding = 4; lastKnownFileType = sourcecode.cpp.objcpp; path = ACRTextField.mm; sourceTree = "<group>"; };
		F42979401F322C3E00E89914 /* ACRErrors.h */ = {isa = PBXFileReference; fileEncoding = 4; lastKnownFileType = sourcecode.c.h; path = ACRErrors.h; sourceTree = "<group>"; };
		F42979411F322C3E00E89914 /* ACRErrors.mm */ = {isa = PBXFileReference; fileEncoding = 4; lastKnownFileType = sourcecode.cpp.objcpp; path = ACRErrors.mm; sourceTree = "<group>"; };
		F42979441F322C9000E89914 /* ACRNumericTextField.mm */ = {isa = PBXFileReference; fileEncoding = 4; lastKnownFileType = sourcecode.cpp.objcpp; path = ACRNumericTextField.mm; sourceTree = "<group>"; };
		F42979451F322C9000E89914 /* ACRNumericTextField.h */ = {isa = PBXFileReference; fileEncoding = 4; lastKnownFileType = sourcecode.c.h; path = ACRNumericTextField.h; sourceTree = "<group>"; };
		F429794C1F32684900E89914 /* ACRDateTextField.mm */ = {isa = PBXFileReference; fileEncoding = 4; lastKnownFileType = sourcecode.cpp.objcpp; path = ACRDateTextField.mm; sourceTree = "<group>"; };
		F42E516B1FEC383E008F9642 /* MarkDownParsedResult.h */ = {isa = PBXFileReference; fileEncoding = 4; lastKnownFileType = sourcecode.c.h; name = MarkDownParsedResult.h; path = ../../../../shared/cpp/ObjectModel/MarkDownParsedResult.h; sourceTree = "<group>"; };
		F42E516C1FEC383E008F9642 /* MarkDownBlockParser.cpp */ = {isa = PBXFileReference; fileEncoding = 4; lastKnownFileType = sourcecode.cpp.cpp; name = MarkDownBlockParser.cpp; path = ../../../../shared/cpp/ObjectModel/MarkDownBlockParser.cpp; sourceTree = "<group>"; };
		F42E516D1FEC383F008F9642 /* MarkDownHtmlGenerator.h */ = {isa = PBXFileReference; fileEncoding = 4; lastKnownFileType = sourcecode.c.h; name = MarkDownHtmlGenerator.h; path = ../../../../shared/cpp/ObjectModel/MarkDownHtmlGenerator.h; sourceTree = "<group>"; };
		F42E516E1FEC383F008F9642 /* MarkDownParsedResult.cpp */ = {isa = PBXFileReference; fileEncoding = 4; lastKnownFileType = sourcecode.cpp.cpp; name = MarkDownParsedResult.cpp; path = ../../../../shared/cpp/ObjectModel/MarkDownParsedResult.cpp; sourceTree = "<group>"; };
		F42E516F1FEC383F008F9642 /* MarkDownBlockParser.h */ = {isa = PBXFileReference; fileEncoding = 4; lastKnownFileType = sourcecode.c.h; name = MarkDownBlockParser.h; path = ../../../../shared/cpp/ObjectModel/MarkDownBlockParser.h; sourceTree = "<group>"; };
		F42E51701FEC383F008F9642 /* MarkDownHtmlGenerator.cpp */ = {isa = PBXFileReference; fileEncoding = 4; lastKnownFileType = sourcecode.cpp.cpp; name = MarkDownHtmlGenerator.cpp; path = ../../../../shared/cpp/ObjectModel/MarkDownHtmlGenerator.cpp; sourceTree = "<group>"; };
		F42E51711FEC383F008F9642 /* MarkDownParser.h */ = {isa = PBXFileReference; fileEncoding = 4; lastKnownFileType = sourcecode.c.h; name = MarkDownParser.h; path = ../../../../shared/cpp/ObjectModel/MarkDownParser.h; sourceTree = "<group>"; };
		F42E51721FEC3840008F9642 /* MarkDownParser.cpp */ = {isa = PBXFileReference; fileEncoding = 4; lastKnownFileType = sourcecode.cpp.cpp; name = MarkDownParser.cpp; path = ../../../../shared/cpp/ObjectModel/MarkDownParser.cpp; sourceTree = "<group>"; };
		F431103D1F357487001AAE30 /* ACRInputTableView.h */ = {isa = PBXFileReference; fileEncoding = 4; lastKnownFileType = sourcecode.c.h; path = ACRInputTableView.h; sourceTree = "<group>"; };
		F431103F1F357487001AAE30 /* ACOHostConfig.h */ = {isa = PBXFileReference; fileEncoding = 4; lastKnownFileType = sourcecode.c.h; path = ACOHostConfig.h; sourceTree = "<group>"; };
		F43110401F357487001AAE30 /* ACOHostConfig.mm */ = {isa = PBXFileReference; fileEncoding = 4; lastKnownFileType = sourcecode.cpp.objcpp; path = ACOHostConfig.mm; sourceTree = "<group>"; };
		F43660761F0706D800EBA868 /* SharedAdaptiveCard.cpp */ = {isa = PBXFileReference; fileEncoding = 4; lastKnownFileType = sourcecode.cpp.cpp; name = SharedAdaptiveCard.cpp; path = ../../../../shared/cpp/ObjectModel/SharedAdaptiveCard.cpp; sourceTree = "<group>"; };
		F43660771F0706D800EBA868 /* SharedAdaptiveCard.h */ = {isa = PBXFileReference; fileEncoding = 4; lastKnownFileType = sourcecode.c.h; name = SharedAdaptiveCard.h; path = ../../../../shared/cpp/ObjectModel/SharedAdaptiveCard.h; sourceTree = "<group>"; };
		F43A940E1F1D60E30001920B /* ACRFactSetRenderer.h */ = {isa = PBXFileReference; fileEncoding = 4; lastKnownFileType = sourcecode.c.h; path = ACRFactSetRenderer.h; sourceTree = "<group>"; };
		F43A940F1F1D60E30001920B /* ACRFactSetRenderer.mm */ = {isa = PBXFileReference; fileEncoding = 4; lastKnownFileType = sourcecode.cpp.objcpp; path = ACRFactSetRenderer.mm; sourceTree = "<group>"; };
		F43A94121F1EED6D0001920B /* ACRInputRenderer.h */ = {isa = PBXFileReference; fileEncoding = 4; lastKnownFileType = sourcecode.c.h; path = ACRInputRenderer.h; sourceTree = "<group>"; };
		F43A94131F1EED6D0001920B /* ACRInputRenderer.mm */ = {isa = PBXFileReference; fileEncoding = 4; lastKnownFileType = sourcecode.cpp.objcpp; path = ACRInputRenderer.mm; sourceTree = "<group>"; };
		F43A94161F20502D0001920B /* ACRInputToggleRenderer.h */ = {isa = PBXFileReference; fileEncoding = 4; lastKnownFileType = sourcecode.c.h; path = ACRInputToggleRenderer.h; sourceTree = "<group>"; };
		F43A94171F20502D0001920B /* ACRInputToggleRenderer.mm */ = {isa = PBXFileReference; fileEncoding = 4; lastKnownFileType = sourcecode.cpp.objcpp; path = ACRInputToggleRenderer.mm; sourceTree = "<group>"; };
		F44872BD1EE2261F00FCAFAE /* AdaptiveCardParseException.cpp */ = {isa = PBXFileReference; fileEncoding = 4; lastKnownFileType = sourcecode.cpp.cpp; name = AdaptiveCardParseException.cpp; path = ../../../../shared/cpp/ObjectModel/AdaptiveCardParseException.cpp; sourceTree = "<group>"; };
		F44872BE1EE2261F00FCAFAE /* AdaptiveCardParseException.h */ = {isa = PBXFileReference; fileEncoding = 4; lastKnownFileType = sourcecode.c.h; name = AdaptiveCardParseException.h; path = ../../../../shared/cpp/ObjectModel/AdaptiveCardParseException.h; sourceTree = "<group>"; };
		F44872BF1EE2261F00FCAFAE /* BaseActionElement.cpp */ = {isa = PBXFileReference; fileEncoding = 4; lastKnownFileType = sourcecode.cpp.cpp; name = BaseActionElement.cpp; path = ../../../../shared/cpp/ObjectModel/BaseActionElement.cpp; sourceTree = "<group>"; };
		F44872C01EE2261F00FCAFAE /* BaseActionElement.h */ = {isa = PBXFileReference; fileEncoding = 4; lastKnownFileType = sourcecode.c.h; name = BaseActionElement.h; path = ../../../../shared/cpp/ObjectModel/BaseActionElement.h; sourceTree = "<group>"; };
		F44872C11EE2261F00FCAFAE /* BaseCardElement.cpp */ = {isa = PBXFileReference; fileEncoding = 4; lastKnownFileType = sourcecode.cpp.cpp; name = BaseCardElement.cpp; path = ../../../../shared/cpp/ObjectModel/BaseCardElement.cpp; sourceTree = "<group>"; };
		F44872C21EE2261F00FCAFAE /* BaseCardElement.h */ = {isa = PBXFileReference; fileEncoding = 4; lastKnownFileType = sourcecode.c.h; name = BaseCardElement.h; path = ../../../../shared/cpp/ObjectModel/BaseCardElement.h; sourceTree = "<group>"; };
		F44872C31EE2261F00FCAFAE /* BaseInputElement.cpp */ = {isa = PBXFileReference; fileEncoding = 4; lastKnownFileType = sourcecode.cpp.cpp; name = BaseInputElement.cpp; path = ../../../../shared/cpp/ObjectModel/BaseInputElement.cpp; sourceTree = "<group>"; };
		F44872C41EE2261F00FCAFAE /* BaseInputElement.h */ = {isa = PBXFileReference; fileEncoding = 4; lastKnownFileType = sourcecode.c.h; name = BaseInputElement.h; path = ../../../../shared/cpp/ObjectModel/BaseInputElement.h; sourceTree = "<group>"; };
		F44872C51EE2261F00FCAFAE /* ChoiceInput.cpp */ = {isa = PBXFileReference; fileEncoding = 4; lastKnownFileType = sourcecode.cpp.cpp; name = ChoiceInput.cpp; path = ../../../../shared/cpp/ObjectModel/ChoiceInput.cpp; sourceTree = "<group>"; };
		F44872C61EE2261F00FCAFAE /* ChoiceInput.h */ = {isa = PBXFileReference; fileEncoding = 4; lastKnownFileType = sourcecode.c.h; name = ChoiceInput.h; path = ../../../../shared/cpp/ObjectModel/ChoiceInput.h; sourceTree = "<group>"; };
		F44872C71EE2261F00FCAFAE /* ChoiceSetInput.cpp */ = {isa = PBXFileReference; fileEncoding = 4; lastKnownFileType = sourcecode.cpp.cpp; name = ChoiceSetInput.cpp; path = ../../../../shared/cpp/ObjectModel/ChoiceSetInput.cpp; sourceTree = "<group>"; };
		F44872C81EE2261F00FCAFAE /* ChoiceSetInput.h */ = {isa = PBXFileReference; fileEncoding = 4; lastKnownFileType = sourcecode.c.h; name = ChoiceSetInput.h; path = ../../../../shared/cpp/ObjectModel/ChoiceSetInput.h; sourceTree = "<group>"; };
		F44872C91EE2261F00FCAFAE /* Column.cpp */ = {isa = PBXFileReference; fileEncoding = 4; lastKnownFileType = sourcecode.cpp.cpp; name = Column.cpp; path = ../../../../shared/cpp/ObjectModel/Column.cpp; sourceTree = "<group>"; };
		F44872CA1EE2261F00FCAFAE /* Column.h */ = {isa = PBXFileReference; fileEncoding = 4; lastKnownFileType = sourcecode.c.h; name = Column.h; path = ../../../../shared/cpp/ObjectModel/Column.h; sourceTree = "<group>"; };
		F44872CB1EE2261F00FCAFAE /* ColumnSet.cpp */ = {isa = PBXFileReference; fileEncoding = 4; lastKnownFileType = sourcecode.cpp.cpp; name = ColumnSet.cpp; path = ../../../../shared/cpp/ObjectModel/ColumnSet.cpp; sourceTree = "<group>"; };
		F44872CC1EE2261F00FCAFAE /* ColumnSet.h */ = {isa = PBXFileReference; fileEncoding = 4; lastKnownFileType = sourcecode.c.h; name = ColumnSet.h; path = ../../../../shared/cpp/ObjectModel/ColumnSet.h; sourceTree = "<group>"; };
		F44872CD1EE2261F00FCAFAE /* Container.cpp */ = {isa = PBXFileReference; fileEncoding = 4; lastKnownFileType = sourcecode.cpp.cpp; name = Container.cpp; path = ../../../../shared/cpp/ObjectModel/Container.cpp; sourceTree = "<group>"; };
		F44872CE1EE2261F00FCAFAE /* Container.h */ = {isa = PBXFileReference; fileEncoding = 4; lastKnownFileType = sourcecode.c.h; name = Container.h; path = ../../../../shared/cpp/ObjectModel/Container.h; sourceTree = "<group>"; };
		F44872CF1EE2261F00FCAFAE /* DateInput.cpp */ = {isa = PBXFileReference; fileEncoding = 4; lastKnownFileType = sourcecode.cpp.cpp; name = DateInput.cpp; path = ../../../../shared/cpp/ObjectModel/DateInput.cpp; sourceTree = "<group>"; };
		F44872D01EE2261F00FCAFAE /* DateInput.h */ = {isa = PBXFileReference; fileEncoding = 4; lastKnownFileType = sourcecode.c.h; name = DateInput.h; path = ../../../../shared/cpp/ObjectModel/DateInput.h; sourceTree = "<group>"; };
		F44872D11EE2261F00FCAFAE /* Enums.cpp */ = {isa = PBXFileReference; fileEncoding = 4; lastKnownFileType = sourcecode.cpp.cpp; name = Enums.cpp; path = ../../../../shared/cpp/ObjectModel/Enums.cpp; sourceTree = "<group>"; };
		F44872D21EE2261F00FCAFAE /* Enums.h */ = {isa = PBXFileReference; explicitFileType = sourcecode.c.h; fileEncoding = 4; name = Enums.h; path = ../../../../shared/cpp/ObjectModel/Enums.h; sourceTree = "<group>"; };
		F44872D31EE2261F00FCAFAE /* Fact.cpp */ = {isa = PBXFileReference; fileEncoding = 4; lastKnownFileType = sourcecode.cpp.cpp; name = Fact.cpp; path = ../../../../shared/cpp/ObjectModel/Fact.cpp; sourceTree = "<group>"; };
		F44872D41EE2261F00FCAFAE /* Fact.h */ = {isa = PBXFileReference; fileEncoding = 4; lastKnownFileType = sourcecode.c.h; name = Fact.h; path = ../../../../shared/cpp/ObjectModel/Fact.h; sourceTree = "<group>"; };
		F44872D51EE2261F00FCAFAE /* FactSet.cpp */ = {isa = PBXFileReference; fileEncoding = 4; lastKnownFileType = sourcecode.cpp.cpp; name = FactSet.cpp; path = ../../../../shared/cpp/ObjectModel/FactSet.cpp; sourceTree = "<group>"; };
		F44872D61EE2261F00FCAFAE /* FactSet.h */ = {isa = PBXFileReference; fileEncoding = 4; lastKnownFileType = sourcecode.c.h; name = FactSet.h; path = ../../../../shared/cpp/ObjectModel/FactSet.h; sourceTree = "<group>"; };
		F44872D71EE2261F00FCAFAE /* HostConfig.h */ = {isa = PBXFileReference; fileEncoding = 4; lastKnownFileType = sourcecode.c.h; name = HostConfig.h; path = ../../../../shared/cpp/ObjectModel/HostConfig.h; sourceTree = "<group>"; };
		F44872DA1EE2261F00FCAFAE /* Image.cpp */ = {isa = PBXFileReference; fileEncoding = 4; lastKnownFileType = sourcecode.cpp.cpp; name = Image.cpp; path = ../../../../shared/cpp/ObjectModel/Image.cpp; sourceTree = "<group>"; };
		F44872DB1EE2261F00FCAFAE /* Image.h */ = {isa = PBXFileReference; fileEncoding = 4; lastKnownFileType = sourcecode.c.h; name = Image.h; path = ../../../../shared/cpp/ObjectModel/Image.h; sourceTree = "<group>"; };
		F44872DC1EE2261F00FCAFAE /* ImageSet.cpp */ = {isa = PBXFileReference; fileEncoding = 4; lastKnownFileType = sourcecode.cpp.cpp; name = ImageSet.cpp; path = ../../../../shared/cpp/ObjectModel/ImageSet.cpp; sourceTree = "<group>"; };
		F44872DD1EE2261F00FCAFAE /* ImageSet.h */ = {isa = PBXFileReference; fileEncoding = 4; lastKnownFileType = sourcecode.c.h; name = ImageSet.h; path = ../../../../shared/cpp/ObjectModel/ImageSet.h; sourceTree = "<group>"; };
		F44872DF1EE2261F00FCAFAE /* jsoncpp.cpp */ = {isa = PBXFileReference; fileEncoding = 4; lastKnownFileType = sourcecode.cpp.cpp; name = jsoncpp.cpp; path = ../../../../shared/cpp/ObjectModel/jsoncpp.cpp; sourceTree = "<group>"; };
		F44872E01EE2261F00FCAFAE /* NumberInput.cpp */ = {isa = PBXFileReference; fileEncoding = 4; lastKnownFileType = sourcecode.cpp.cpp; name = NumberInput.cpp; path = ../../../../shared/cpp/ObjectModel/NumberInput.cpp; sourceTree = "<group>"; };
		F44872E11EE2261F00FCAFAE /* NumberInput.h */ = {isa = PBXFileReference; fileEncoding = 4; lastKnownFileType = sourcecode.c.h; name = NumberInput.h; path = ../../../../shared/cpp/ObjectModel/NumberInput.h; sourceTree = "<group>"; };
		F44872E21EE2261F00FCAFAE /* OpenUrlAction.cpp */ = {isa = PBXFileReference; fileEncoding = 4; lastKnownFileType = sourcecode.cpp.cpp; name = OpenUrlAction.cpp; path = ../../../../shared/cpp/ObjectModel/OpenUrlAction.cpp; sourceTree = "<group>"; };
		F44872E31EE2261F00FCAFAE /* OpenUrlAction.h */ = {isa = PBXFileReference; fileEncoding = 4; lastKnownFileType = sourcecode.c.h; name = OpenUrlAction.h; path = ../../../../shared/cpp/ObjectModel/OpenUrlAction.h; sourceTree = "<group>"; };
		F44872E41EE2261F00FCAFAE /* ParseUtil.cpp */ = {isa = PBXFileReference; fileEncoding = 4; lastKnownFileType = sourcecode.cpp.cpp; name = ParseUtil.cpp; path = ../../../../shared/cpp/ObjectModel/ParseUtil.cpp; sourceTree = "<group>"; };
		F44872E51EE2261F00FCAFAE /* ParseUtil.h */ = {isa = PBXFileReference; fileEncoding = 4; lastKnownFileType = sourcecode.c.h; name = ParseUtil.h; path = ../../../../shared/cpp/ObjectModel/ParseUtil.h; sourceTree = "<group>"; };
		F44872E61EE2261F00FCAFAE /* pch.h */ = {isa = PBXFileReference; fileEncoding = 4; lastKnownFileType = sourcecode.c.h; name = pch.h; path = ../../../../shared/cpp/ObjectModel/pch.h; sourceTree = "<group>"; };
		F44872E71EE2261F00FCAFAE /* ShowCardAction.cpp */ = {isa = PBXFileReference; fileEncoding = 4; lastKnownFileType = sourcecode.cpp.cpp; name = ShowCardAction.cpp; path = ../../../../shared/cpp/ObjectModel/ShowCardAction.cpp; sourceTree = "<group>"; };
		F44872E81EE2261F00FCAFAE /* ShowCardAction.h */ = {isa = PBXFileReference; fileEncoding = 4; lastKnownFileType = sourcecode.c.h; name = ShowCardAction.h; path = ../../../../shared/cpp/ObjectModel/ShowCardAction.h; sourceTree = "<group>"; };
		F44872E91EE2261F00FCAFAE /* SubmitAction.cpp */ = {isa = PBXFileReference; fileEncoding = 4; lastKnownFileType = sourcecode.cpp.cpp; name = SubmitAction.cpp; path = ../../../../shared/cpp/ObjectModel/SubmitAction.cpp; sourceTree = "<group>"; };
		F44872EA1EE2261F00FCAFAE /* SubmitAction.h */ = {isa = PBXFileReference; fileEncoding = 4; lastKnownFileType = sourcecode.c.h; name = SubmitAction.h; path = ../../../../shared/cpp/ObjectModel/SubmitAction.h; sourceTree = "<group>"; };
		F44872EB1EE2261F00FCAFAE /* TextBlock.cpp */ = {isa = PBXFileReference; fileEncoding = 4; lastKnownFileType = sourcecode.cpp.cpp; name = TextBlock.cpp; path = ../../../../shared/cpp/ObjectModel/TextBlock.cpp; sourceTree = "<group>"; };
		F44872EC1EE2261F00FCAFAE /* TextBlock.h */ = {isa = PBXFileReference; fileEncoding = 4; lastKnownFileType = sourcecode.c.h; name = TextBlock.h; path = ../../../../shared/cpp/ObjectModel/TextBlock.h; sourceTree = "<group>"; };
		F44872ED1EE2261F00FCAFAE /* TextInput.cpp */ = {isa = PBXFileReference; fileEncoding = 4; lastKnownFileType = sourcecode.cpp.cpp; name = TextInput.cpp; path = ../../../../shared/cpp/ObjectModel/TextInput.cpp; sourceTree = "<group>"; };
		F44872EE1EE2261F00FCAFAE /* TextInput.h */ = {isa = PBXFileReference; fileEncoding = 4; lastKnownFileType = sourcecode.c.h; name = TextInput.h; path = ../../../../shared/cpp/ObjectModel/TextInput.h; sourceTree = "<group>"; };
		F44872EF1EE2261F00FCAFAE /* TimeInput.cpp */ = {isa = PBXFileReference; fileEncoding = 4; lastKnownFileType = sourcecode.cpp.cpp; name = TimeInput.cpp; path = ../../../../shared/cpp/ObjectModel/TimeInput.cpp; sourceTree = "<group>"; };
		F44872F01EE2261F00FCAFAE /* TimeInput.h */ = {isa = PBXFileReference; fileEncoding = 4; lastKnownFileType = sourcecode.c.h; name = TimeInput.h; path = ../../../../shared/cpp/ObjectModel/TimeInput.h; sourceTree = "<group>"; };
		F44872F11EE2261F00FCAFAE /* ToggleInput.cpp */ = {isa = PBXFileReference; fileEncoding = 4; lastKnownFileType = sourcecode.cpp.cpp; name = ToggleInput.cpp; path = ../../../../shared/cpp/ObjectModel/ToggleInput.cpp; sourceTree = "<group>"; };
		F44872F21EE2261F00FCAFAE /* ToggleInput.h */ = {isa = PBXFileReference; fileEncoding = 4; lastKnownFileType = sourcecode.c.h; name = ToggleInput.h; path = ../../../../shared/cpp/ObjectModel/ToggleInput.h; sourceTree = "<group>"; };
		F452CD571F68CD6F005394B2 /* HostConfig.cpp */ = {isa = PBXFileReference; fileEncoding = 4; lastKnownFileType = sourcecode.cpp.cpp; name = HostConfig.cpp; path = ../../../../shared/cpp/ObjectModel/HostConfig.cpp; sourceTree = "<group>"; };
		F45A071A1EF4BC44007C6503 /* Foundation.framework */ = {isa = PBXFileReference; lastKnownFileType = wrapper.framework; name = Foundation.framework; path = System/Library/Frameworks/Foundation.framework; sourceTree = SDKROOT; };
		F45A071C1EF4BCC3007C6503 /* CoreGraphics.framework */ = {isa = PBXFileReference; lastKnownFileType = wrapper.framework; name = CoreGraphics.framework; path = System/Library/Frameworks/CoreGraphics.framework; sourceTree = SDKROOT; };
		F45A071E1EF4BD67007C6503 /* UIKit.framework */ = {isa = PBXFileReference; lastKnownFileType = wrapper.framework; name = UIKit.framework; path = System/Library/Frameworks/UIKit.framework; sourceTree = SDKROOT; };
		F495FC082022A18F0093D4DE /* ACRChoiceSetViewDataSource.mm */ = {isa = PBXFileReference; fileEncoding = 4; lastKnownFileType = sourcecode.cpp.objcpp; path = ACRChoiceSetViewDataSource.mm; sourceTree = "<group>"; };
		F495FC0C2022AC920093D4DE /* ACRChoiceSetViewDataSourceCompactStyle.mm */ = {isa = PBXFileReference; fileEncoding = 4; lastKnownFileType = sourcecode.cpp.objcpp; path = ACRChoiceSetViewDataSourceCompactStyle.mm; sourceTree = "<group>"; };
		F4960C022051FE8000780566 /* ACRView.h */ = {isa = PBXFileReference; fileEncoding = 4; lastKnownFileType = sourcecode.c.h; path = ACRView.h; sourceTree = "<group>"; };
		F4960C032051FE8100780566 /* ACRView.mm */ = {isa = PBXFileReference; fileEncoding = 4; lastKnownFileType = sourcecode.cpp.objcpp; path = ACRView.mm; sourceTree = "<group>"; };
		F496834E1F6CA24600DF0D3A /* ACRRenderer.h */ = {isa = PBXFileReference; fileEncoding = 4; lastKnownFileType = sourcecode.c.h; path = ACRRenderer.h; sourceTree = "<group>"; };
		F496834F1F6CA24600DF0D3A /* ACRRenderer.mm */ = {isa = PBXFileReference; fileEncoding = 4; lastKnownFileType = sourcecode.cpp.objcpp; path = ACRRenderer.mm; sourceTree = "<group>"; };
		F49683501F6CA24600DF0D3A /* ACRRenderResult.h */ = {isa = PBXFileReference; fileEncoding = 4; lastKnownFileType = sourcecode.c.h; path = ACRRenderResult.h; sourceTree = "<group>"; };
		F49683511F6CA24600DF0D3A /* ACRRenderResult.mm */ = {isa = PBXFileReference; fileEncoding = 4; lastKnownFileType = sourcecode.cpp.objcpp; path = ACRRenderResult.mm; sourceTree = "<group>"; };
		F4C1F5D31F2187900018CB78 /* ACRInputDateRenderer.h */ = {isa = PBXFileReference; fileEncoding = 4; lastKnownFileType = sourcecode.c.h; path = ACRInputDateRenderer.h; sourceTree = "<group>"; };
		F4C1F5D41F2187900018CB78 /* ACRInputDateRenderer.mm */ = {isa = PBXFileReference; fileEncoding = 4; lastKnownFileType = sourcecode.cpp.objcpp; path = ACRInputDateRenderer.mm; sourceTree = "<group>"; };
		F4C1F5D71F218ABC0018CB78 /* ACRInputTimeRenderer.h */ = {isa = PBXFileReference; fileEncoding = 4; lastKnownFileType = sourcecode.c.h; path = ACRInputTimeRenderer.h; sourceTree = "<group>"; };
		F4C1F5D81F218ABC0018CB78 /* ACRInputTimeRenderer.mm */ = {isa = PBXFileReference; fileEncoding = 4; lastKnownFileType = sourcecode.cpp.objcpp; path = ACRInputTimeRenderer.mm; sourceTree = "<group>"; };
		F4C1F5DB1F218F920018CB78 /* ACRInputNumberRenderer.h */ = {isa = PBXFileReference; fileEncoding = 4; lastKnownFileType = sourcecode.c.h; path = ACRInputNumberRenderer.h; sourceTree = "<group>"; };
		F4C1F5DC1F218F920018CB78 /* ACRInputNumberRenderer.mm */ = {isa = PBXFileReference; fileEncoding = 4; lastKnownFileType = sourcecode.cpp.objcpp; path = ACRInputNumberRenderer.mm; sourceTree = "<group>"; };
		F4C1F5E31F2A62190018CB78 /* ACRActionOpenURLRenderer.mm */ = {isa = PBXFileReference; fileEncoding = 4; lastKnownFileType = sourcecode.cpp.objcpp; path = ACRActionOpenURLRenderer.mm; sourceTree = "<group>"; };
		F4C1F5E51F2ABB0E0018CB78 /* ACRActionOpenURLRenderer.h */ = {isa = PBXFileReference; fileEncoding = 4; lastKnownFileType = sourcecode.c.h; path = ACRActionOpenURLRenderer.h; sourceTree = "<group>"; };
		F4C1F5E71F2ABB3C0018CB78 /* ACRIBaseActionElementRenderer.h */ = {isa = PBXFileReference; fileEncoding = 4; lastKnownFileType = sourcecode.c.h; path = ACRIBaseActionElementRenderer.h; sourceTree = "<group>"; };
		F4C1F5E91F2ABD6B0018CB78 /* ACRBaseActionElementRenderer.h */ = {isa = PBXFileReference; fileEncoding = 4; lastKnownFileType = sourcecode.c.h; path = ACRBaseActionElementRenderer.h; sourceTree = "<group>"; };
		F4C1F5EA1F2ABD6B0018CB78 /* ACRBaseActionElementRenderer.mm */ = {isa = PBXFileReference; fileEncoding = 4; lastKnownFileType = sourcecode.cpp.objcpp; path = ACRBaseActionElementRenderer.mm; sourceTree = "<group>"; };
		F4C1F5ED1F2BB2810018CB78 /* ACRIContentHoldingView.h */ = {isa = PBXFileReference; fileEncoding = 4; lastKnownFileType = sourcecode.c.h; path = ACRIContentHoldingView.h; sourceTree = "<group>"; };
		F4C1F5EF1F2BC6840018CB78 /* ACRButton.h */ = {isa = PBXFileReference; fileEncoding = 4; lastKnownFileType = sourcecode.c.h; path = ACRButton.h; sourceTree = "<group>"; };
		F4C1F5F01F2BC6840018CB78 /* ACRButton.mm */ = {isa = PBXFileReference; fileEncoding = 4; lastKnownFileType = sourcecode.cpp.objcpp; path = ACRButton.mm; sourceTree = "<group>"; };
		F4C1F5FD1F2C235E0018CB78 /* ACRActionShowCardRenderer.mm */ = {isa = PBXFileReference; fileEncoding = 4; lastKnownFileType = sourcecode.cpp.objcpp; path = ACRActionShowCardRenderer.mm; sourceTree = "<group>"; };
		F4C1F5FF1F2C23FD0018CB78 /* ACRActionShowCardRenderer.h */ = {isa = PBXFileReference; fileEncoding = 4; lastKnownFileType = sourcecode.c.h; path = ACRActionShowCardRenderer.h; sourceTree = "<group>"; };
		F4CA749E2016B3B8002041DF /* ACRTapGestureRecognizerEventHandler.mm */ = {isa = PBXFileReference; fileEncoding = 4; lastKnownFileType = sourcecode.cpp.objcpp; path = ACRTapGestureRecognizerEventHandler.mm; sourceTree = "<group>"; };
		F4CA749F2016B3B9002041DF /* ACRTapGestureRecognizerEventHandler.h */ = {isa = PBXFileReference; fileEncoding = 4; lastKnownFileType = sourcecode.c.h; path = ACRTapGestureRecognizerEventHandler.h; sourceTree = "<group>"; };
		F4CA74A320181B52002041DF /* QuartzCore.framework */ = {isa = PBXFileReference; lastKnownFileType = wrapper.framework; name = QuartzCore.framework; path = System/Library/Frameworks/QuartzCore.framework; sourceTree = SDKROOT; };
		F4CAE7791F7325DF00545555 /* Separator.cpp */ = {isa = PBXFileReference; fileEncoding = 4; lastKnownFileType = sourcecode.cpp.cpp; name = Separator.cpp; path = ../../../../shared/cpp/ObjectModel/Separator.cpp; sourceTree = "<group>"; };
		F4CAE77A1F7325DF00545555 /* Separator.h */ = {isa = PBXFileReference; fileEncoding = 4; lastKnownFileType = sourcecode.c.h; name = Separator.h; path = ../../../../shared/cpp/ObjectModel/Separator.h; sourceTree = "<group>"; };
		F4CAE77F1F75AB9000545555 /* ACOAdaptiveCard.h */ = {isa = PBXFileReference; fileEncoding = 4; lastKnownFileType = sourcecode.c.h; path = ACOAdaptiveCard.h; sourceTree = "<group>"; };
		F4CAE7801F75AB9000545555 /* ACOAdaptiveCard.mm */ = {isa = PBXFileReference; fileEncoding = 4; lastKnownFileType = sourcecode.cpp.objcpp; path = ACOAdaptiveCard.mm; sourceTree = "<group>"; };
		F4D06947205B27E9003645E4 /* ACRViewController.mm */ = {isa = PBXFileReference; fileEncoding = 4; lastKnownFileType = sourcecode.cpp.objcpp; path = ACRViewController.mm; sourceTree = "<group>"; };
		F4D06948205B27E9003645E4 /* ACRViewController.h */ = {isa = PBXFileReference; fileEncoding = 4; lastKnownFileType = sourcecode.c.h; path = ACRViewController.h; sourceTree = "<group>"; };
		F4D33EA41F06F41B00941E44 /* ACRSeparator.mm */ = {isa = PBXFileReference; fileEncoding = 4; lastKnownFileType = sourcecode.cpp.objcpp; path = ACRSeparator.mm; sourceTree = "<group>"; };
		F4D4020D1F7DAC2C00D0356B /* ACOAdaptiveCardParseResult.h */ = {isa = PBXFileReference; fileEncoding = 4; lastKnownFileType = sourcecode.c.h; path = ACOAdaptiveCardParseResult.h; sourceTree = "<group>"; };
		F4D4020E1F7DAC2C00D0356B /* ACOAdaptiveCardParseResult.mm */ = {isa = PBXFileReference; fileEncoding = 4; lastKnownFileType = sourcecode.cpp.objcpp; path = ACOAdaptiveCardParseResult.mm; sourceTree = "<group>"; };
		F4D4020F1F7DAC2C00D0356B /* ACOHostConfigParseResult.h */ = {isa = PBXFileReference; fileEncoding = 4; lastKnownFileType = sourcecode.c.h; path = ACOHostConfigParseResult.h; sourceTree = "<group>"; };
		F4D402101F7DAC2C00D0356B /* ACOHostConfigParseResult.mm */ = {isa = PBXFileReference; fileEncoding = 4; lastKnownFileType = sourcecode.cpp.objcpp; path = ACOHostConfigParseResult.mm; sourceTree = "<group>"; };
		F4F2556B1F98246000A80D39 /* ACOBaseActionElement.h */ = {isa = PBXFileReference; fileEncoding = 4; lastKnownFileType = sourcecode.c.h; path = ACOBaseActionElement.h; sourceTree = "<group>"; };
		F4F2556E1F98247600A80D39 /* ACOBaseActionElement.mm */ = {isa = PBXFileReference; fileEncoding = 4; lastKnownFileType = sourcecode.cpp.objcpp; path = ACOBaseActionElement.mm; sourceTree = "<group>"; };
		F4F44B6A203FA8EF00A2F24C /* ACRUILabel.h */ = {isa = PBXFileReference; lastKnownFileType = sourcecode.c.h; path = ACRUILabel.h; sourceTree = "<group>"; };
		F4F44B6D203FAF9300A2F24C /* ACRUILabel.mm */ = {isa = PBXFileReference; lastKnownFileType = sourcecode.cpp.objcpp; path = ACRUILabel.mm; sourceTree = "<group>"; };
		F4F44B7620478C5B00A2F24C /* DateTimePreparsedToken.h */ = {isa = PBXFileReference; fileEncoding = 4; lastKnownFileType = sourcecode.c.h; name = DateTimePreparsedToken.h; path = ../../../../shared/cpp/ObjectModel/DateTimePreparsedToken.h; sourceTree = "<group>"; };
		F4F44B7720478C5B00A2F24C /* DateTimePreparser.h */ = {isa = PBXFileReference; fileEncoding = 4; lastKnownFileType = sourcecode.c.h; name = DateTimePreparser.h; path = ../../../../shared/cpp/ObjectModel/DateTimePreparser.h; sourceTree = "<group>"; };
		F4F44B7820478C5C00A2F24C /* DateTimePreparsedToken.cpp */ = {isa = PBXFileReference; fileEncoding = 4; lastKnownFileType = sourcecode.cpp.cpp; name = DateTimePreparsedToken.cpp; path = ../../../../shared/cpp/ObjectModel/DateTimePreparsedToken.cpp; sourceTree = "<group>"; };
		F4F44B7920478C5C00A2F24C /* DateTimePreparser.cpp */ = {isa = PBXFileReference; fileEncoding = 4; lastKnownFileType = sourcecode.cpp.cpp; name = DateTimePreparser.cpp; path = ../../../../shared/cpp/ObjectModel/DateTimePreparser.cpp; sourceTree = "<group>"; };
		F4F44B7E20478C6F00A2F24C /* Util.h */ = {isa = PBXFileReference; fileEncoding = 4; lastKnownFileType = sourcecode.c.h; name = Util.h; path = ../../../../shared/cpp/ObjectModel/Util.h; sourceTree = "<group>"; };
		F4F44B7F20478C6F00A2F24C /* Util.cpp */ = {isa = PBXFileReference; fileEncoding = 4; lastKnownFileType = sourcecode.cpp.cpp; name = Util.cpp; path = ../../../../shared/cpp/ObjectModel/Util.cpp; sourceTree = "<group>"; };
		F4F44B882048F82F00A2F24C /* ACOBaseCardElement.mm */ = {isa = PBXFileReference; fileEncoding = 4; lastKnownFileType = sourcecode.cpp.objcpp; path = ACOBaseCardElement.mm; sourceTree = "<group>"; };
		F4F44B8A2048F83F00A2F24C /* ACOBaseCardElement.h */ = {isa = PBXFileReference; fileEncoding = 4; lastKnownFileType = sourcecode.c.h; path = ACOBaseCardElement.h; sourceTree = "<group>"; };
		F4F44B9E204CED2300A2F24C /* ACRCustomRenderer.mm */ = {isa = PBXFileReference; fileEncoding = 4; lastKnownFileType = sourcecode.cpp.objcpp; path = ACRCustomRenderer.mm; sourceTree = "<group>"; };
		F4F44B9F204CED2300A2F24C /* ACRCustomRenderer.h */ = {isa = PBXFileReference; fileEncoding = 4; lastKnownFileType = sourcecode.c.h; path = ACRCustomRenderer.h; sourceTree = "<group>"; };
		F4F6BA27204E107F003741B6 /* UnknownElement.h */ = {isa = PBXFileReference; fileEncoding = 4; lastKnownFileType = sourcecode.c.h; name = UnknownElement.h; path = ../../../../shared/cpp/ObjectModel/UnknownElement.h; sourceTree = "<group>"; };
		F4F6BA28204E107F003741B6 /* UnknownElement.cpp */ = {isa = PBXFileReference; fileEncoding = 4; lastKnownFileType = sourcecode.cpp.cpp; name = UnknownElement.cpp; path = ../../../../shared/cpp/ObjectModel/UnknownElement.cpp; sourceTree = "<group>"; };
		F4F6BA2B204F18D7003741B6 /* ParseResult.cpp */ = {isa = PBXFileReference; fileEncoding = 4; lastKnownFileType = sourcecode.cpp.cpp; name = ParseResult.cpp; path = ../../../../shared/cpp/ObjectModel/ParseResult.cpp; sourceTree = "<group>"; };
		F4F6BA2C204F18D8003741B6 /* AdaptiveCardParseWarning.h */ = {isa = PBXFileReference; fileEncoding = 4; lastKnownFileType = sourcecode.c.h; name = AdaptiveCardParseWarning.h; path = ../../../../shared/cpp/ObjectModel/AdaptiveCardParseWarning.h; sourceTree = "<group>"; };
		F4F6BA2D204F18D8003741B6 /* ParseResult.h */ = {isa = PBXFileReference; fileEncoding = 4; lastKnownFileType = sourcecode.c.h; name = ParseResult.h; path = ../../../../shared/cpp/ObjectModel/ParseResult.h; sourceTree = "<group>"; };
		F4F6BA2E204F18D8003741B6 /* AdaptiveCardParseWarning.cpp */ = {isa = PBXFileReference; fileEncoding = 4; lastKnownFileType = sourcecode.cpp.cpp; name = AdaptiveCardParseWarning.cpp; path = ../../../../shared/cpp/ObjectModel/AdaptiveCardParseWarning.cpp; sourceTree = "<group>"; };
		F4F6BA33204F200E003741B6 /* ACRParseWarning.mm */ = {isa = PBXFileReference; fileEncoding = 4; lastKnownFileType = sourcecode.cpp.objcpp; path = ACRParseWarning.mm; sourceTree = "<group>"; };
		F4F6BA34204F200E003741B6 /* ACRParseWarning.h */ = {isa = PBXFileReference; fileEncoding = 4; lastKnownFileType = sourcecode.c.h; path = ACRParseWarning.h; sourceTree = "<group>"; };
		F4FE45641F196E7B0071D9E5 /* ACRColumnView.h */ = {isa = PBXFileReference; fileEncoding = 4; lastKnownFileType = sourcecode.c.h; path = ACRColumnView.h; sourceTree = "<group>"; };
		F4FE45651F196E7B0071D9E5 /* ACRColumnView.mm */ = {isa = PBXFileReference; fileEncoding = 4; lastKnownFileType = sourcecode.cpp.objcpp; path = ACRColumnView.mm; sourceTree = "<group>"; };
		F4FE45681F196F3D0071D9E5 /* ACRContentStackView.h */ = {isa = PBXFileReference; fileEncoding = 4; lastKnownFileType = sourcecode.c.h; path = ACRContentStackView.h; sourceTree = "<group>"; };
		F4FE45691F196F3D0071D9E5 /* ACRContentStackView.mm */ = {isa = PBXFileReference; fileEncoding = 4; lastKnownFileType = sourcecode.cpp.objcpp; path = ACRContentStackView.mm; sourceTree = "<group>"; };
		F4FE456C1F1985200071D9E5 /* ACRColumnSetView.h */ = {isa = PBXFileReference; fileEncoding = 4; lastKnownFileType = sourcecode.c.h; path = ACRColumnSetView.h; sourceTree = "<group>"; };
		F4FE456D1F1985200071D9E5 /* ACRColumnSetView.mm */ = {isa = PBXFileReference; fileEncoding = 4; lastKnownFileType = sourcecode.cpp.objcpp; path = ACRColumnSetView.mm; sourceTree = "<group>"; };
		F974C5342800B8E000C1B3C7 /* CaptionSource.cpp */ = {isa = PBXFileReference; fileEncoding = 4; lastKnownFileType = sourcecode.cpp.cpp; name = CaptionSource.cpp; path = ../../../../shared/cpp/ObjectModel/CaptionSource.cpp; sourceTree = "<group>"; };
		F974C5352800B8E000C1B3C7 /* CaptionSource.h */ = {isa = PBXFileReference; fileEncoding = 4; lastKnownFileType = sourcecode.c.h; name = CaptionSource.h; path = ../../../../shared/cpp/ObjectModel/CaptionSource.h; sourceTree = "<group>"; };
		F974C5382800B8EA00C1B3C7 /* ContentSource.cpp */ = {isa = PBXFileReference; fileEncoding = 4; lastKnownFileType = sourcecode.cpp.cpp; name = ContentSource.cpp; path = ../../../../shared/cpp/ObjectModel/ContentSource.cpp; sourceTree = "<group>"; };
		F974C5392800B8EA00C1B3C7 /* ContentSource.h */ = {isa = PBXFileReference; fileEncoding = 4; lastKnownFileType = sourcecode.c.h; name = ContentSource.h; path = ../../../../shared/cpp/ObjectModel/ContentSource.h; sourceTree = "<group>"; };
		F9A9E54F26FE9FA000D13410 /* CollectionCoreElement.cpp */ = {isa = PBXFileReference; fileEncoding = 4; lastKnownFileType = sourcecode.cpp.cpp; name = CollectionCoreElement.cpp; path = ../../../../shared/cpp/ObjectModel/CollectionCoreElement.cpp; sourceTree = "<group>"; };
		F9A9E55026FE9FA000D13410 /* CollectionCoreElement.h */ = {isa = PBXFileReference; fileEncoding = 4; lastKnownFileType = sourcecode.c.h; name = CollectionCoreElement.h; path = ../../../../shared/cpp/ObjectModel/CollectionCoreElement.h; sourceTree = "<group>"; };
		F9A9E55326FE9FE400D13410 /* StyledCollectionElement.cpp */ = {isa = PBXFileReference; fileEncoding = 4; lastKnownFileType = sourcecode.cpp.cpp; name = StyledCollectionElement.cpp; path = ../../../../shared/cpp/ObjectModel/StyledCollectionElement.cpp; sourceTree = "<group>"; };
		F9A9E55426FE9FE400D13410 /* StyledCollectionElement.h */ = {isa = PBXFileReference; fileEncoding = 4; lastKnownFileType = sourcecode.c.h; name = StyledCollectionElement.h; path = ../../../../shared/cpp/ObjectModel/StyledCollectionElement.h; sourceTree = "<group>"; };
/* End PBXFileReference section */

/* Begin PBXFrameworksBuildPhase section */
		F423C0B11EE1FBA900905679 /* Frameworks */ = {
			isa = PBXFrameworksBuildPhase;
			buildActionMask = 2147483647;
			files = (
				6B421CC121015EDD002F401A /* CoreGraphics.framework in Frameworks */,
				6B421CC02101503E002F401A /* QuartzCore.framework in Frameworks */,
				6BB21219210015A7009EA1BA /* AVKit.framework in Frameworks */,
				6BB2121821001596009EA1BA /* AVFoundation.framework in Frameworks */,
				F45A071F1EF4BD67007C6503 /* UIKit.framework in Frameworks */,
				DD278A02932F65F8BDD1EA5D /* Pods_AdaptiveCards.framework in Frameworks */,
			);
			runOnlyForDeploymentPostprocessing = 0;
		};
		F423C0BB1EE1FBAA00905679 /* Frameworks */ = {
			isa = PBXFrameworksBuildPhase;
			buildActionMask = 2147483647;
			files = (
				6B124CA826D050DB007E9641 /* CoreGraphics.framework in Frameworks */,
				6B124C8E26B4B3CD007E9641 /* UIKit.framework in Frameworks */,
				F423C0BF1EE1FBAA00905679 /* AdaptiveCards.framework in Frameworks */,
				EC367F912F6036B68C5BBFDB /* Pods_AdaptiveCards_AdaptiveCardsTests.framework in Frameworks */,
			);
			runOnlyForDeploymentPostprocessing = 0;
		};
/* End PBXFrameworksBuildPhase section */

/* Begin PBXGroup section */
		1779FD9986EE958A93BD0A28 /* Pods */ = {
			isa = PBXGroup;
			children = (
				777DD1173C03E3F4EC695141 /* Pods-AdaptiveCards.debug.xcconfig */,
				4B0881019D2B9BA6009F1B94 /* Pods-AdaptiveCards.release.xcconfig */,
				C1BFE0C10A542B2DABBE89DC /* Pods-AdaptiveCardsTests.debug.xcconfig */,
				709889F4E83C1064F49E7DDC /* Pods-AdaptiveCardsTests.release.xcconfig */,
				3F3FBD57C361267D351D4B65 /* Pods-AdaptiveCards-AdaptiveCardsTests.debug.xcconfig */,
				92C9540BDB87B09349BF0018 /* Pods-AdaptiveCards-AdaptiveCardsTests.release.xcconfig */,
				7DC49373563AE22454C070D6 /* Pods-Fluent-AdaptiveCards.debug.xcconfig */,
				27CC4CEB2C16B73E2987EB85 /* Pods-Fluent-AdaptiveCards.release.xcconfig */,
				0E46B8FBE57A09301765F779 /* Pods-Fluent-AdaptiveCardsTests.debug.xcconfig */,
				270B2D4F8E11C644BA95F36D /* Pods-Fluent-AdaptiveCardsTests.release.xcconfig */,
				0FFDCEA85BBFF936BE8D0383 /* Pods-AdaptiveCardsTests-AdaptiveCards.debug.xcconfig */,
				7749A56FE5104914C2BA9D02 /* Pods-AdaptiveCardsTests-AdaptiveCards.release.xcconfig */,
				75D7DB0E51EC8A155E83E2D0 /* Pods-ADCIOSVisualizer-AdaptiveCardsTests.debug.xcconfig */,
				45580A4A0B0DE521608DDA3A /* Pods-ADCIOSVisualizer-AdaptiveCardsTests.release.xcconfig */,
				9240A5BA903EB4E235296A01 /* Pods-AdaptiveCards.apprelease.xcconfig */,
				ED131801E4C2E2B662925ABF /* Pods-AdaptiveCards-AdaptiveCardsTests.apprelease.xcconfig */,
			);
			name = Pods;
			path = ../Pods;
			sourceTree = "<group>";
		};
		6B124C9226B8AE3B007E9641 /* Mocks */ = {
			isa = PBXGroup;
			children = (
				6BE6C7C026E2ECEA009E9171 /* ADCMockResolver.h */,
				6BE6C7BF26E2ECEA009E9171 /* ADCMockResolver.m */,
				6B124C8F26B8AC37007E9641 /* ACRMockViews.mm */,
				6B124C9126B8AC58007E9641 /* ACRMockViews.h */,
				6B124C9326B8AE59007E9641 /* MockContext.h */,
				6B124C9426B8AE72007E9641 /* MockContext.mm */,
			);
			path = Mocks;
			sourceTree = "<group>";
		};
		6B124C9626B9F519007E9641 /* Columns */ = {
			isa = PBXGroup;
			children = (
				6BD859F826F2CA7B0086F5BA /* ACOFillerSpaceManager.h */,
				6BD859F926F2CA7B0086F5BA /* ACOFillerSpaceManager.mm */,
				6B124C9926B9F6B1007E9641 /* ACOVisibilityManager.h */,
				6B124C9A26B9F7AD007E9641 /* ACOVisibilityManager.mm */,
				F42741221EFB274C00399FBB /* ACRColumnRenderer.h */,
				F42741231EFB274C00399FBB /* ACRColumnRenderer.mm */,
			);
			name = Columns;
			sourceTree = "<group>";
		};
		6B124C9E26BA0D49007E9641 /* Action.ToggleVisibility */ = {
			isa = PBXGroup;
			children = (
				6BFF24092714E33000183C59 /* ACRToggleVisibilityTarget.h */,
				6B616C3E21CB1878003E29CE /* ACRToggleVisibilityTarget.mm */,
				6B616C4121CB20D1003E29CE /* ACRActionToggleVisibilityRenderer.h */,
				6B616C4221CB20D1003E29CE /* ACRActionToggleVisibilityRenderer.mm */,
			);
			name = Action.ToggleVisibility;
			sourceTree = "<group>";
		};
		6B70ABA425797B720095D925 /* InputRenderers */ = {
			isa = PBXGroup;
			children = (
				6B6840F61F25EC2D008A933F /* ACRInputChoiceSetRenderer.h */,
				6B6840F71F25EC2D008A933F /* ACRInputChoiceSetRenderer.mm */,
				F4C1F5D31F2187900018CB78 /* ACRInputDateRenderer.h */,
				F4C1F5D41F2187900018CB78 /* ACRInputDateRenderer.mm */,
				F4C1F5DB1F218F920018CB78 /* ACRInputNumberRenderer.h */,
				F4C1F5DC1F218F920018CB78 /* ACRInputNumberRenderer.mm */,
				F43A94121F1EED6D0001920B /* ACRInputRenderer.h */,
				F43A94131F1EED6D0001920B /* ACRInputRenderer.mm */,
				F4C1F5D71F218ABC0018CB78 /* ACRInputTimeRenderer.h */,
				F4C1F5D81F218ABC0018CB78 /* ACRInputTimeRenderer.mm */,
				F43A94161F20502D0001920B /* ACRInputToggleRenderer.h */,
				F43A94171F20502D0001920B /* ACRInputToggleRenderer.mm */,
			);
			name = InputRenderers;
			sourceTree = "<group>";
		};
		6B8C766826461F1A009548FA /* Resources */ = {
			isa = PBXGroup;
			children = (
				6B8C769A26462249009548FA /* ACRTextNumberField.xib */,
				6B8C766B26461F1A009548FA /* ACRButton.xib */,
				6B8C766926461F1A009548FA /* ACRButtonExpandable.xib */,
				6B8C767126461F1A009548FA /* ACRCellForCompactMode.xib */,
				6B8C767626461F1A009548FA /* ACRChoiceSetCellChecked.xib */,
				6B8C767426461F1A009548FA /* ACRChoiceSetCellCompactChecked.xib */,
				6B8C767F26461F1A009548FA /* ACRChoiceSetCellCompactUnchecked.xib */,
				6B8C768126461F1A009548FA /* ACRChoiceSetCellUnchecked.xib */,
				6B8C767D26461F1A009548FA /* ACRDatePicker.xib */,
				6B8C767926461F1A009548FA /* ACRDateTextField.xib */,
				6B8C767E26461F1A009548FA /* ACRInputLabelView.xib */,
				6B8C767826461F1A009548FA /* ACRInputTableView.xib */,
				6B8C767326461F1A009548FA /* ACRLabelView.xib */,
				6B8C767526461F1A009548FA /* ACRPickerView.xib */,
				6B8C768026461F1A009548FA /* ACRQuickActionMultilineView.xib */,
				6B8C767C26461F1A009548FA /* ACRQuickActionView.xib */,
				6B8C767226461F1A009548FA /* ACRTextEmailField.xib */,
				6B8C767B26461F1A009548FA /* ACRTextField.xib */,
				6B8C766A26461F1A009548FA /* ACRTextTelelphoneField.xib */,
				6B8C767726461F1A009548FA /* ACRTextUrlField.xib */,
				6B8C767A26461F1A009548FA /* ACRToggleInputView.xib */,
				6B8C766C26461F1A009548FA /* Images */,
				6B3A231B2755A3EF00764971 /* Localizable.strings */,
			);
			path = Resources;
			sourceTree = "<group>";
		};
		6B8C766C26461F1A009548FA /* Images */ = {
			isa = PBXGroup;
			children = (
				6B92A7F12679750D00CAE3BF /* chevrondown.svg */,
				6B92A7F02679750C00CAE3BF /* chevronup.svg */,
				6B8C766D26461F1A009548FA /* checked-checkbox-24.png */,
				6B8C766E26461F1A009548FA /* checked.png */,
				6B8C766F26461F1A009548FA /* unchecked-checkbox-24.png */,
				6B8C767026461F1A009548FA /* unchecked.png */,
			);
			path = Images;
			sourceTree = "<group>";
		};
		6B92A71B266FE84F00CAE3BF /* Utilities */ = {
			isa = PBXGroup;
			children = (
				F4CAE77F1F75AB9000545555 /* ACOAdaptiveCard.h */,
				F4CAE7801F75AB9000545555 /* ACOAdaptiveCard.mm */,
				F4D4020D1F7DAC2C00D0356B /* ACOAdaptiveCardParseResult.h */,
				F4D4020E1F7DAC2C00D0356B /* ACOAdaptiveCardParseResult.mm */,
				6BFF23E42714C0F000183C59 /* ACOAdaptiveCardPrivate.h */,
				6BFF23E92714C0F000183C59 /* ACOBaseActionElementPrivate.h */,
				F4F44B8A2048F83F00A2F24C /* ACOBaseCardElement.h */,
				F4F44B882048F82F00A2F24C /* ACOBaseCardElement.mm */,
				6BFF23DD2714C0EF00183C59 /* ACOBaseCardElementPrivate.h */,
				6B8C766426461E98009548FA /* ACOBundle.h */,
				6B8C766226461E97009548FA /* ACOBundle.m */,
				6B25D3E126138E3600A47AFB /* ACOEnums.h */,
				F431103F1F357487001AAE30 /* ACOHostConfig.h */,
				F43110401F357487001AAE30 /* ACOHostConfig.mm */,
				F4D4020F1F7DAC2C00D0356B /* ACOHostConfigParseResult.h */,
				F4D402101F7DAC2C00D0356B /* ACOHostConfigParseResult.mm */,
				6BFF23E22714C0F000183C59 /* ACOHostConfigPrivate.h */,
				6B9BDFC920F6BF5D00F13155 /* ACOIResourceResolver.h */,
				6B5D240A212C89E70010EB07 /* ACORemoteResourceInformation.h */,
				6B5D240B212C89E70010EB07 /* ACORemoteResourceInformation.mm */,
				6BFF23E12714C0F000183C59 /* ACORemoteResourceInformationPrivate.h */,
				6B25D3E92613D83700A47AFB /* ACORenderContext.h */,
				6B25D3EA2613D83700A47AFB /* ACORenderContext.mm */,
				6B9BDF7E20F40D1000F13155 /* ACOResourceResolvers.h */,
				6B9BDF7D20F40D0F00F13155 /* ACOResourceResolvers.mm */,
				6BBE841823CD184D00ECA586 /* ACOWarning.h */,
				6B5BA8BE2707BBD000719853 /* ACOWarning.mm */,
				6B1147D01F32E53A008846EC /* ACRActionDelegate.h */,
				6BBE841623CD184D00ECA586 /* ACREnums.h */,
				F42979401F322C3E00E89914 /* ACRErrors.h */,
				F42979411F322C3E00E89914 /* ACRErrors.mm */,
				F4F6BA34204F200E003741B6 /* ACRParseWarning.h */,
				F4F6BA33204F200E003741B6 /* ACRParseWarning.mm */,
				6BFF23E72714C0F000183C59 /* ACRParseWarningPrivate.h */,
				F427411A1EF8A25200399FBB /* ACRRegistration.h */,
				F427411B1EF8A25200399FBB /* ACRRegistration.mm */,
				6BFF23E62714C0F000183C59 /* ACRRegistrationPrivate.h */,
				F496834E1F6CA24600DF0D3A /* ACRRenderer.h */,
				F496834F1F6CA24600DF0D3A /* ACRRenderer.mm */,
				6BFF23E52714C0F000183C59 /* ACRRendererPrivate.h */,
				F49683501F6CA24600DF0D3A /* ACRRenderResult.h */,
				F49683511F6CA24600DF0D3A /* ACRRenderResult.mm */,
				F4960C022051FE8000780566 /* ACRView.h */,
				F4960C032051FE8100780566 /* ACRView.mm */,
				F4D06948205B27E9003645E4 /* ACRViewController.h */,
				F4D06947205B27E9003645E4 /* ACRViewController.mm */,
				6BFF23DF2714C0F000183C59 /* ACRViewPrivate.h */,
				6BFF24132714EF2200183C59 /* UtiliOS.h */,
				6BC30F6D21E56CF900B9FAAE /* UtiliOS.mm */,
			);
			name = Utilities;
			sourceTree = "<group>";
		};
		6B92A7E72679227C00CAE3BF /* CompactStyleChoiceSet */ = {
			isa = PBXGroup;
			children = (
				6B92A7E32677DC8B00CAE3BF /* ACRChoiceSetCompactStyleView.mm */,
				6B92A7E52677DFAB00CAE3BF /* ACRChoiceSetCompactStyleView.h */,
			);
			name = CompactStyleChoiceSet;
			sourceTree = "<group>";
		};
		6BB2120621000024009EA1BA /* Media */ = {
			isa = PBXGroup;
			children = (
				6B9D650721095C7A00BB5C7B /* ACOMediaEvent.h */,
				6B9D650821095C7A00BB5C7B /* ACOMediaEvent.mm */,
				6BFF23EB2714C0F000183C59 /* ACOMediaEventPrivate.h */,
				6BB211FE20FFF9C0009EA1BA /* ACRIMedia.h */,
				6BBE841E23CE60E300ECA586 /* ACRMediaRenderer.h */,
				6BCE4B242108FA7C00021A62 /* ACRMediaRenderer.mm */,
				6B9D650C21095CBE00BB5C7B /* ACRMediaTarget.h */,
				6B9D650D21095CBE00BB5C7B /* ACRMediaTarget.mm */,
			);
			name = Media;
			sourceTree = "<group>";
		};
		6BDE5C4A26FEAB52003A1DDB /* Targets */ = {
			isa = PBXGroup;
			children = (
				6BDE5C3826FEA7C9003A1DDB /* ACRAggregateTarget.h */,
				6BDE5C3F26FEA7DC003A1DDB /* ACRAggregateTarget.mm */,
				6BDE5C3C26FEA7DB003A1DDB /* ACRBaseTarget.h */,
				6BDE5C3B26FEA7DB003A1DDB /* ACRBaseTarget.mm */,
				6BDE5C3A26FEA7DB003A1DDB /* ACROverflowTarget.h */,
				6BDE5C3926FEA7DB003A1DDB /* ACROverflowTarget.mm */,
				6BFF24072714E30B00183C59 /* ACRShowCardTarget.h */,
				6BDE5C3E26FEA7DB003A1DDB /* ACRShowCardTarget.mm */,
			);
			name = Targets;
			sourceTree = "<group>";
		};
		6BE6C79426E1560A009E9171 /* Helpers */ = {
			isa = PBXGroup;
			children = (
				6BE6C7AE26E2C969009E9171 /* ACRCustomRenderers.h */,
				6BE6C7AF26E2C9A3009E9171 /* ACRCustomRenderers.mm */,
			);
			path = Helpers;
			sourceTree = "<group>";
		};
		6BE6C79F26E17077009E9171 /* TestFiles */ = {
			isa = PBXGroup;
			children = (
				6B654C742708168D00DF6A5F /* Action.ToggleVisibilityExhaustive.json */,
				6BE6C7B526E2E140009E9171 /* Column.VerticalAlignment.json */,
				6BE6C7B926E2E30A009E9171 /* ColumnSet.FactSet.VerticalStretch.json */,
				6BE6C7B826E2E30A009E9171 /* ColumnSet.Image.VerticalStretch.json */,
				6BE6C7C426E7CDCF009E9171 /* ColumnSet.Input.ChoiceSet.VerticalStretch.json */,
				6BE6C7BD26E2E4EC009E9171 /* ColumnSet.VerticalStretch.json */,
				6BE6C7A426E17132009E9171 /* ColumnSet.VerticalStretch.json */,
				6BE6C7B726E2E30A009E9171 /* Container.VerticalContentAlignment.json */,
				6BE6C7B126E2DF29009E9171 /* Container.VerticalContentAlignment2.json */,
				6BE6C7C226E2F07C009E9171 /* sample.json */,
			);
			path = TestFiles;
			sourceTree = "<group>";
		};
		6BE6C7C626E7E2A6009E9171 /* ImageSet */ = {
			isa = PBXGroup;
			children = (
				F401A8791F0DCBC8006D7AF2 /* ACRImageSetRenderer.h */,
				F401A87A1F0DCBC8006D7AF2 /* ACRImageSetRenderer.mm */,
				6BFF240F2714E46300183C59 /* ACRImageSetUICollectionView.h */,
				F401A8761F0DB69B006D7AF2 /* ACRImageSetUICollectionView.mm */,
			);
			name = ImageSet;
			sourceTree = "<group>";
		};
		6BFCA139264F548600195CA7 /* Table */ = {
			isa = PBXGroup;
			children = (
				6BFCA14A265452E000195CA7 /* ACRTableRenderer.h */,
				6BFCA14B265452E100195CA7 /* ACRTableRenderer.mm */,
				6BFCA1462653270200195CA7 /* ACRTableCellRenderer.h */,
				6BFCA1472653270200195CA7 /* ACRTableCellRenderer.mm */,
				6BFF240D2714E42800183C59 /* ACRTableCellView.h */,
				6BFCA13F264F54B500195CA7 /* ACRTableCellView.mm */,
				6BFCA13A264F54B000195CA7 /* ACRTableRow.h */,
				6BFCA13C264F54B200195CA7 /* ACRTableRow.mm */,
				6BFCA13B264F54B100195CA7 /* ACRTableView.h */,
				6BFCA13D264F54B300195CA7 /* ACRTableView.mm */,
			);
			name = Table;
			sourceTree = "<group>";
		};
		6BFF99DC2600121A0028069F /* Action.Execute */ = {
			isa = PBXGroup;
			children = (
				6BFF99F926003EBA0028069F /* ACOAuthCardButton.h */,
				6BFF23EC2714C0F000183C59 /* ACOAuthCardButtonPrivate.h */,
				6BFF9A0026004C580028069F /* ACOAuthentication.h */,
				6BFF9A0226004C580028069F /* ACOAuthentication.mm */,
				6BFF23E02714C0F000183C59 /* ACOAuthenticationPrivate.h */,
				6BFF99F826003EBA0028069F /* ACOAutoCardButton.mm */,
				6BFF99DD260012380028069F /* ACORefresh.h */,
				6BFF99DE260012380028069F /* ACORefresh.mm */,
				6BFF23E82714C0F000183C59 /* ACORefreshPrivate.h */,
				6BFF99EA2600387A0028069F /* ACOTokenExchangeResource.h */,
				6BFF99EB2600387A0028069F /* ACOTokenExchangeResource.mm */,
				6BFF23EA2714C0F000183C59 /* ACOTokenExchangeResourcePrivate.h */,
				6B377282260193FF0024E527 /* ACRActionExecuteRenderer.h */,
				6B377283260194000024E527 /* ACRActionExecuteRenderer.mm */,
			);
			name = Action.Execute;
			sourceTree = "<group>";
		};
		CFF954CC29819A6B00F321C3 /* DynamicTypeahead */ = {
			isa = PBXGroup;
			children = (
				6B00E1152A3A58B30079D8A6 /* ACRTypeaheadSearchViewControllerPrivate.h */,
				CFF954D429819C1200F321C3 /* ACOTypeaheadSearchHandler.h */,
				CFF954CD29819AA800F321C3 /* ACOTypeaheadDebouncer.h */,
				CFF954CE29819ABD00F321C3 /* ACOTypeaheadDebouncer.mm */,
				CFF954D129819B3C00F321C3 /* ACOTypeaheadDynamicChoicesService.h */,
				CFF954D229819B4A00F321C3 /* ACOTypeaheadDynamicChoicesService.mm */,
				CFF954DB2981B2A700F321C3 /* ACRTypeaheadSearchParameters.h */,
				CFF954DA2981B2A700F321C3 /* ACRTypeaheadSearchParameters.mm */,
				CFF954D72981AF5800F321C3 /* ACRChoiceSetFilteredStyleView.h */,
				CFF954D62981AF5800F321C3 /* ACRChoiceSetFilteredStyleView.mm */,
				CFF954DE2981B62000F321C3 /* ACRTypeaheadSearchViewController.mm */,
			);
			name = DynamicTypeahead;
			sourceTree = "<group>";
		};
		CFF95C052982E2CB00F321C3 /* DynamicTypeahead */ = {
			isa = PBXGroup;
			children = (
				CFF95C062982E30E00F321C3 /* ACRTypeaheadSearchParametersTests.mm */,
				CFF95C082982E34300F321C3 /* ACRChoiceSetFilteredStyleViewTests.mm */,
				CFF95C0A2982E38500F321C3 /* ACRChoiceSetCompactStyleViewTests.mm */,
				CFF95C0C2982E3C900F321C3 /* ACOTypeaheadDynamicChoicesServiceTests.mm */,
				CFF95C0E2982E4EC00F321C3 /* ACOTypeaheadDebouncerTests.mm */,
			);
			path = DynamicTypeahead;
			sourceTree = "<group>";
		};
		F4071C751FCCBAEF00AF4FEA /* json */ = {
			isa = PBXGroup;
			children = (
				F4071C761FCCBAEF00AF4FEA /* json-forwards.h */,
				F4071C771FCCBAEF00AF4FEA /* json.h */,
			);
			name = json;
			path = ../../../../shared/cpp/ObjectModel/json;
			sourceTree = "<group>";
		};
		F423C0AB1EE1FBA900905679 = {
			isa = PBXGroup;
			children = (
				F423C0B71EE1FBA900905679 /* AdaptiveCards */,
				F423C0C21EE1FBAA00905679 /* AdaptiveCardsTests */,
				F45A07191EF4BC44007C6503 /* Frameworks */,
				F423C0B61EE1FBA900905679 /* Products */,
				1779FD9986EE958A93BD0A28 /* Pods */,
			);
			sourceTree = "<group>";
		};
		F423C0B61EE1FBA900905679 /* Products */ = {
			isa = PBXGroup;
			children = (
				F423C0B51EE1FBA900905679 /* AdaptiveCards.framework */,
				F423C0BE1EE1FBAA00905679 /* AdaptiveCardsTests.xctest */,
			);
			name = Products;
			sourceTree = "<group>";
		};
		F423C0B71EE1FBA900905679 /* AdaptiveCards */ = {
			isa = PBXGroup;
			children = (
				F42979331F30079D00E89914 /* Actions */,
				6BFF24152714FA1D00183C59 /* AdaptiveCards.h */,
				F423C0B91EE1FBAA00905679 /* Info.plist */,
				F42979321F30074900E89914 /* Inputs */,
				F42979351F3007DF00E89914 /* Layouts */,
				F42979341F3007C500E89914 /* ReadOnlyObjects */,
				6B8C766826461F1A009548FA /* Resources */,
				F423C0D71EE1FF2F00905679 /* SharedLib */,
				6B92A71B266FE84F00CAE3BF /* Utilities */,
			);
			path = AdaptiveCards;
			sourceTree = "<group>";
		};
		F423C0C21EE1FBAA00905679 /* AdaptiveCardsTests */ = {
			isa = PBXGroup;
			children = (
				CFF95C052982E2CB00F321C3 /* DynamicTypeahead */,
				6B4C05BE27864B0800882387 /* ACRImagePropertiesTests.mm */,
				6B124C8B26B4AA07007E9641 /* AdaptiveCardsActionsTest.mm */,
				6B124C9726B9F5FC007E9641 /* AdaptiveCardsColumnTests.mm */,
				30D56DE8268298B300D6E418 /* AdaptiveCardsTests.mm */,
				30D56DEE2682AB9C00D6E418 /* AdaptiveCardsTextBlockTests.mm */,
				6B124CA326D04CA9007E9641 /* AdaptiveCardsUtiliOSTest.mm */,
				6BE6C79426E1560A009E9171 /* Helpers */,
				6B124C9226B8AE3B007E9641 /* Mocks */,
				6BE6C79F26E17077009E9171 /* TestFiles */,
			);
			path = AdaptiveCardsTests;
			sourceTree = "<group>";
		};
		F423C0D71EE1FF2F00905679 /* SharedLib */ = {
			isa = PBXGroup;
			children = (
				CFB972002941C079008E3795 /* ChoicesData.cpp */,
				CFB971FF2941C079008E3795 /* ChoicesData.h */,
				84AE295727FFA26F00D01B82 /* CaptionSource.cpp */,
				84AE295627FFA26F00D01B82 /* CaptionSource.h */,
				84AE295427FFA26F00D01B82 /* CMakeLists.txt */,
				84AE295327FFA26F00D01B82 /* ContentSource.cpp */,
				84AE295527FFA26F00D01B82 /* ContentSource.h */,
				F4071C781FCCBAEF00AF4FEA /* ActionParserRegistration.cpp */,
				F4071C741FCCBAEF00AF4FEA /* ActionParserRegistration.h */,
				C8DEDF37220CDEB00001AAED /* ActionSet.cpp */,
				C8DEDF38220CDEB00001AAED /* ActionSet.h */,
				300ECB61219A12D100371DC5 /* AdaptiveBase64Util.cpp */,
				300ECB62219A12D100371DC5 /* AdaptiveBase64Util.h */,
				F44872BD1EE2261F00FCAFAE /* AdaptiveCardParseException.cpp */,
				F44872BE1EE2261F00FCAFAE /* AdaptiveCardParseException.h */,
				F4F6BA2E204F18D8003741B6 /* AdaptiveCardParseWarning.cpp */,
				F4F6BA2C204F18D8003741B6 /* AdaptiveCardParseWarning.h */,
				6BFF99BB25FFF53D0028069F /* AuthCardButton.cpp */,
				F974C5342800B8E000C1B3C7 /* CaptionSource.cpp */,
				F974C5352800B8E000C1B3C7 /* CaptionSource.h */,
				6BFF99B925FFF53D0028069F /* AuthCardButton.h */,
				6BFF99C225FFF53D0028069F /* Authentication.cpp */,
				6BFF99BD25FFF53D0028069F /* Authentication.h */,
				7EF8879C21F14CDD00BAFF02 /* BackgroundImage.cpp */,
				7EF8879B21F14CDD00BAFF02 /* BackgroundImage.h */,
				F44872BF1EE2261F00FCAFAE /* BaseActionElement.cpp */,
				F974C5382800B8EA00C1B3C7 /* ContentSource.cpp */,
				F974C5392800B8EA00C1B3C7 /* ContentSource.h */,
				F44872C01EE2261F00FCAFAE /* BaseActionElement.h */,
				F44872C11EE2261F00FCAFAE /* BaseCardElement.cpp */,
				F44872C21EE2261F00FCAFAE /* BaseCardElement.h */,
				6B224275220BAC8A000ACDA1 /* BaseElement.cpp */,
				6B224276220BAC8B000ACDA1 /* BaseElement.h */,
				F44872C31EE2261F00FCAFAE /* BaseInputElement.cpp */,
				F44872C41EE2261F00FCAFAE /* BaseInputElement.h */,
				F44872C51EE2261F00FCAFAE /* ChoiceInput.cpp */,
				F44872C61EE2261F00FCAFAE /* ChoiceInput.h */,
				F44872C71EE2261F00FCAFAE /* ChoiceSetInput.cpp */,
				F44872C81EE2261F00FCAFAE /* ChoiceSetInput.h */,
				F9A9E54F26FE9FA000D13410 /* CollectionCoreElement.cpp */,
				F9A9E55026FE9FA000D13410 /* CollectionCoreElement.h */,
				F44872C91EE2261F00FCAFAE /* Column.cpp */,
				F44872CA1EE2261F00FCAFAE /* Column.h */,
				F44872CB1EE2261F00FCAFAE /* ColumnSet.cpp */,
				F44872CC1EE2261F00FCAFAE /* ColumnSet.h */,
				F44872CD1EE2261F00FCAFAE /* Container.cpp */,
				F44872CE1EE2261F00FCAFAE /* Container.h */,
				F44872CF1EE2261F00FCAFAE /* DateInput.cpp */,
				F44872D01EE2261F00FCAFAE /* DateInput.h */,
				F4F44B7820478C5C00A2F24C /* DateTimePreparsedToken.cpp */,
				F4F44B7620478C5B00A2F24C /* DateTimePreparsedToken.h */,
				F4F44B7920478C5C00A2F24C /* DateTimePreparser.cpp */,
				F4F44B7720478C5B00A2F24C /* DateTimePreparser.h */,
				F4071C791FCCBAEF00AF4FEA /* ElementParserRegistration.cpp */,
				F4071C731FCCBAEE00AF4FEA /* ElementParserRegistration.h */,
				6BC30F7521E5750A00B9FAAE /* EnumMagic.h */,
				F44872D11EE2261F00FCAFAE /* Enums.cpp */,
				F44872D21EE2261F00FCAFAE /* Enums.h */,
				6BFF99BE25FFF53D0028069F /* ExecuteAction.cpp */,
				6BFF99BA25FFF53D0028069F /* ExecuteAction.h */,
				F44872D31EE2261F00FCAFAE /* Fact.cpp */,
				F44872D41EE2261F00FCAFAE /* Fact.h */,
				F44872D51EE2261F00FCAFAE /* FactSet.cpp */,
				F44872D61EE2261F00FCAFAE /* FactSet.h */,
				8404BA8D226697800091A0AD /* FeatureRegistration.cpp */,
				8404BA8C226697800091A0AD /* FeatureRegistration.h */,
				F452CD571F68CD6F005394B2 /* HostConfig.cpp */,
				F44872D71EE2261F00FCAFAE /* HostConfig.h */,
				F44872DA1EE2261F00FCAFAE /* Image.cpp */,
				F44872DB1EE2261F00FCAFAE /* Image.h */,
				463C3C062BD8DB1F00A95C4E /* Icon.cpp */,
				463C3C0A2BD8DCC000A95C4E /* Icon.h */,
				F44872DC1EE2261F00FCAFAE /* ImageSet.cpp */,
				F44872DD1EE2261F00FCAFAE /* ImageSet.h */,
				6B2242B322334492000ACDA1 /* Inline.cpp */,
				6B2242AB22334451000ACDA1 /* Inline.h */,
				6B8C76422641D8D6009548FA /* InternalId.h */,
				F4071C751FCCBAEF00AF4FEA /* json */,
				F44872DF1EE2261F00FCAFAE /* jsoncpp.cpp */,
				F42E516C1FEC383E008F9642 /* MarkDownBlockParser.cpp */,
				F42E516F1FEC383F008F9642 /* MarkDownBlockParser.h */,
				F42E51701FEC383F008F9642 /* MarkDownHtmlGenerator.cpp */,
				F42E516D1FEC383F008F9642 /* MarkDownHtmlGenerator.h */,
				F42E516E1FEC383F008F9642 /* MarkDownParsedResult.cpp */,
				F42E516B1FEC383E008F9642 /* MarkDownParsedResult.h */,
				F42E51721FEC3840008F9642 /* MarkDownParser.cpp */,
				F42E51711FEC383F008F9642 /* MarkDownParser.h */,
				6B7B1A8D20B4D2AA00260731 /* Media.cpp */,
				6B7B1A9020B4D2AB00260731 /* Media.h */,
				6B7B1A8E20B4D2AA00260731 /* MediaSource.cpp */,
				6B7B1A8F20B4D2AA00260731 /* MediaSource.h */,
				F44872E01EE2261F00FCAFAE /* NumberInput.cpp */,
				F44872E11EE2261F00FCAFAE /* NumberInput.h */,
				F44872E21EE2261F00FCAFAE /* OpenUrlAction.cpp */,
				F44872E31EE2261F00FCAFAE /* OpenUrlAction.h */,
				7ECFB63E219A3940004727A9 /* ParseContext.cpp */,
				7ECFB63F219A3940004727A9 /* ParseContext.h */,
				F4F6BA2B204F18D7003741B6 /* ParseResult.cpp */,
				F4F6BA2D204F18D8003741B6 /* ParseResult.h */,
				F44872E41EE2261F00FCAFAE /* ParseUtil.cpp */,
				F44872E51EE2261F00FCAFAE /* ParseUtil.h */,
				6B224277220BAC8B000ACDA1 /* pch.cpp */,
				F44872E61EE2261F00FCAFAE /* pch.h */,
				6BFF99BF25FFF53D0028069F /* Refresh.cpp */,
				6BFF99C025FFF53D0028069F /* Refresh.h */,
				6B268FE620CF19E100D99C1B /* RemoteResourceInformation.h */,
				6B2242A52233442C000ACDA1 /* RichTextBlock.cpp */,
				6B2242A62233442C000ACDA1 /* RichTextBlock.h */,
				6BAC0F2C228E2D7300E42DEB /* RichTextElementProperties.cpp */,
				6BAC0F2B228E2D7200E42DEB /* RichTextElementProperties.h */,
				7EDC0F66213878E800077A13 /* SemanticVersion.cpp */,
				7EDC0F65213878E800077A13 /* SemanticVersion.h */,
				F4CAE7791F7325DF00545555 /* Separator.cpp */,
				F4CAE77A1F7325DF00545555 /* Separator.h */,
				F43660761F0706D800EBA868 /* SharedAdaptiveCard.cpp */,
				F43660771F0706D800EBA868 /* SharedAdaptiveCard.h */,
				F44872E71EE2261F00FCAFAE /* ShowCardAction.cpp */,
				F44872E81EE2261F00FCAFAE /* ShowCardAction.h */,
				F9A9E55326FE9FE400D13410 /* StyledCollectionElement.cpp */,
				F9A9E55426FE9FE400D13410 /* StyledCollectionElement.h */,
				F44872E91EE2261F00FCAFAE /* SubmitAction.cpp */,
				F44872EA1EE2261F00FCAFAE /* SubmitAction.h */,
				6B8C764E26449B08009548FA /* Table.cpp */,
				6B8C764B26449B07009548FA /* Table.h */,
				6B8C764C26449B08009548FA /* TableCell.cpp */,
				6B8C765126449B08009548FA /* TableCell.h */,
				6B8C764A26449B07009548FA /* TableColumnDefinition.cpp */,
				6B8C764D26449B08009548FA /* TableColumnDefinition.h */,
				6B8C765026449B08009548FA /* TableRow.cpp */,
				6B8C764F26449B08009548FA /* TableRow.h */,
				F44872EB1EE2261F00FCAFAE /* TextBlock.cpp */,
				F44872EC1EE2261F00FCAFAE /* TextBlock.h */,
				6B2242A12233439D000ACDA1 /* TextElementProperties.cpp */,
				6B2242A22233439D000ACDA1 /* TextElementProperties.h */,
				F44872ED1EE2261F00FCAFAE /* TextInput.cpp */,
				F44872EE1EE2261F00FCAFAE /* TextInput.h */,
				6B2242AA22334451000ACDA1 /* TextRun.cpp */,
				6B2242A922334451000ACDA1 /* TextRun.h */,
				F44872EF1EE2261F00FCAFAE /* TimeInput.cpp */,
				F44872F01EE2261F00FCAFAE /* TimeInput.h */,
				F44872F11EE2261F00FCAFAE /* ToggleInput.cpp */,
				F44872F21EE2261F00FCAFAE /* ToggleInput.h */,
				CA1218C521C4509400152EA8 /* ToggleVisibilityAction.cpp */,
				CA1218C321C4509300152EA8 /* ToggleVisibilityAction.h */,
				CA1218C421C4509400152EA8 /* ToggleVisibilityTarget.cpp */,
				CA1218C221C4509300152EA8 /* ToggleVisibilityTarget.h */,
				6BFF99C125FFF53D0028069F /* TokenExchangeResource.cpp */,
				6BFF99BC25FFF53D0028069F /* TokenExchangeResource.h */,
				6B22426C2203BE97000ACDA1 /* UnknownAction.cpp */,
				6B22426B2203BE97000ACDA1 /* UnknownAction.h */,
				F4F6BA28204E107F003741B6 /* UnknownElement.cpp */,
				F4F6BA27204E107F003741B6 /* UnknownElement.h */,
				F4F44B7F20478C6F00A2F24C /* Util.cpp */,
				F4F44B7E20478C6F00A2F24C /* Util.h */,
				46F6F7802BFF1C8200D31C47 /* ValueChangedAction.h */,
				46F6F7822BFF1CB400D31C47 /* ValueChangedAction.cpp */,
			);
			name = SharedLib;
			sourceTree = "<group>";
		};
		F42979321F30074900E89914 /* Inputs */ = {
			isa = PBXGroup;
			children = (
				6BD025EB254784660009B019 /* ACOInputResults.h */,
				6BD025EC254784670009B019 /* ACOInputResults.mm */,
				6BFF23FF2714CA7600183C59 /* ACRChoiceSetViewDataSource.h */,
				F495FC082022A18F0093D4DE /* ACRChoiceSetViewDataSource.mm */,
				6BFF24012714DE3600183C59 /* ACRChoiceSetViewDataSourceCompactStyle.h */,
				F495FC0C2022AC920093D4DE /* ACRChoiceSetViewDataSourceCompactStyle.mm */,
				6BFF24032714E1BD00183C59 /* ACRDateTextField.h */,
				F429794C1F32684900E89914 /* ACRDateTextField.mm */,
				F42979361F31438900E89914 /* ACRIBaseInputHandler.h */,
				6B27CD6424BD52D500C0F90F /* ACRInputLabelView.h */,
				6B27CD6524BD52D600C0F90F /* ACRInputLabelView.mm */,
				6BFF23DE2714C0EF00183C59 /* ACRInputLabelViewPrivate.h */,
				F431103D1F357487001AAE30 /* ACRInputTableView.h */,
				6B8C766326461E98009548FA /* ACRInputTableView.m */,
				F42979451F322C9000E89914 /* ACRNumericTextField.h */,
				F42979441F322C9000E89914 /* ACRNumericTextField.mm */,
				6BF4307D219129600068E432 /* ACRQuickReplyMultilineView.h */,
				6BF4307E219129600068E432 /* ACRQuickReplyMultilineView.mm */,
				6BF430752190DDCA0068E432 /* ACRQuickReplyView.h */,
				6BF430762190DDCA0068E432 /* ACRQuickReplyView.mm */,
				F429793C1F3155EF00E89914 /* ACRTextField.h */,
				F429793D1F3155EF00E89914 /* ACRTextField.mm */,
				6B94F2DB24C7997D00E2B310 /* ACRTextInputHandler.h */,
				6B94F2DC24C7997D00E2B310 /* ACRTextInputHandler.mm */,
				6B9AB30E20DD82A2005C8E15 /* ACRTextView.h */,
				6B9AB30F20DD82A2005C8E15 /* ACRTextView.mm */,
				6BFF24052714E26900183C59 /* ACRToggleInputDataSource.h */,
				6B9BDF7120E1BD0E00F13155 /* ACRToggleInputDataSource.mm */,
				6BE8DFD5249C5126005EFE66 /* ACRToggleInputView.h */,
				6BE8DFD3249C4C1B005EFE66 /* ACRToggleInputView.mm */,
				CFF954CC29819A6B00F321C3 /* DynamicTypeahead */,
				6B92A7E72679227C00CAE3BF /* CompactStyleChoiceSet */,
				6B70ABA425797B720095D925 /* InputRenderers */,
			);
			name = Inputs;
			sourceTree = "<group>";
		};
		F42979331F30079D00E89914 /* Actions */ = {
			isa = PBXGroup;
			children = (
				0D3485EC26180E9900614EB9 /* ACOActionOverflow.h */,
				0D3485F026180F8F00614EB9 /* ACOActionOverflow.mm */,
				6BFF23ED2714C0F000183C59 /* ACOActionOverflowPrivate.h */,
				F4F2556B1F98246000A80D39 /* ACOBaseActionElement.h */,
				F4F2556E1F98247600A80D39 /* ACOBaseActionElement.mm */,
				6B22425B21E80647000ACDA1 /* ACOParseContext.h */,
				6B22425C21E80647000ACDA1 /* ACOParseContext.mm */,
				6BFF23E32714C0F000183C59 /* ACOParseContextPrivate.h */,
				F4C1F5E51F2ABB0E0018CB78 /* ACRActionOpenURLRenderer.h */,
				F4C1F5E31F2A62190018CB78 /* ACRActionOpenURLRenderer.mm */,
				0D45F5A6261731E400EF03C5 /* ACRActionOverflowRenderer.h */,
				0D45F59A2617319D00EF03C5 /* ACRActionOverflowRenderer.mm */,
				6BB211FB20FF9FEA009EA1BA /* ACRActionSetRenderer.h */,
				6BB211FA20FF9FE9009EA1BA /* ACRActionSetRenderer.mm */,
				F4C1F5FF1F2C23FD0018CB78 /* ACRActionShowCardRenderer.h */,
				F4C1F5FD1F2C235E0018CB78 /* ACRActionShowCardRenderer.mm */,
				F42979381F31458800E89914 /* ACRActionSubmitRenderer.h */,
				F42979391F31458800E89914 /* ACRActionSubmitRenderer.mm */,
				F4C1F5E91F2ABD6B0018CB78 /* ACRBaseActionElementRenderer.h */,
				F4C1F5EA1F2ABD6B0018CB78 /* ACRBaseActionElementRenderer.mm */,
				F4C1F5EF1F2BC6840018CB78 /* ACRButton.h */,
				F4C1F5F01F2BC6840018CB78 /* ACRButton.mm */,
				6BC30F7821E6E49E00B9FAAE /* ACRCustomActionRenderer.h */,
				6BC30F7721E6E49E00B9FAAE /* ACRCustomActionRenderer.mm */,
				F4C1F5E71F2ABB3C0018CB78 /* ACRIBaseActionElementRenderer.h */,
				F4CA749F2016B3B9002041DF /* ACRTapGestureRecognizerEventHandler.h */,
				F4CA749E2016B3B8002041DF /* ACRTapGestureRecognizerEventHandler.mm */,
				6BCE4B282108FBD800021A62 /* ACRTapGestureRecognizerFactory.h */,
				6BCE4B262108FA9300021A62 /* ACRTapGestureRecognizerFactory.mm */,
				6B250FB1253F5F8E007FFCFB /* ACRTargetBuilder.h */,
				6BFF24112714E99C00183C59 /* ACRTargetBuilderDirector.h */,
				6B696CD723202B1A00E1D607 /* ACRTargetBuilderDirector.mm */,
				6BFF99DC2600121A0028069F /* Action.Execute */,
				6B124C9E26BA0D49007E9641 /* Action.ToggleVisibility */,
				6BDE5C4A26FEAB52003A1DDB /* Targets */,
			);
			name = Actions;
			sourceTree = "<group>";
		};
		F42979341F3007C500E89914 /* ReadOnlyObjects */ = {
			isa = PBXGroup;
			children = (
				F42741081EF864A900399FBB /* ACRBaseCardElementRenderer.h */,
				F42741091EF864A900399FBB /* ACRBaseCardElementRenderer.mm */,
				F42741261EFB374A00399FBB /* ACRColumnSetRenderer.h */,
				F42741271EFB374A00399FBB /* ACRColumnSetRenderer.mm */,
				F427411E1EF9DB8000399FBB /* ACRContainerRenderer.h */,
				F427411F1EF9DB8000399FBB /* ACRContainerRenderer.mm */,
				F4F44B9F204CED2300A2F24C /* ACRCustomRenderer.h */,
				F4F44B9E204CED2300A2F24C /* ACRCustomRenderer.mm */,
				F43A940E1F1D60E30001920B /* ACRFactSetRenderer.h */,
				F43A940F1F1D60E30001920B /* ACRFactSetRenderer.mm */,
				F42741061EF8624F00399FBB /* ACRIBaseCardElementRenderer.h */,
				6B74403725BA71B60051F2A1 /* ACRImageProperties.h */,
				6B74403825BA71B60051F2A1 /* ACRImageProperties.mm */,
				463C3C0C2BD8F63100A95C4E /* ACRIconRenderer.h */,
				463C4EDE2BDF63E700A95C4E /* ACRSVGIconHoldingView.h */,
				463C4EE02BDF640300A95C4E /* ACRSVGIconHoldingView.mm */,
				463C4EDA2BDB666A00A95C4E /* ACRSVGImageView.h */,
				463C4EDC2BDB66C600A95C4E /* ACRSVGImageView.mm */,
				463C3C0D2BD8F6D100A95C4E /* ACRIconRenderer.mm */,
				F42741101EF873A600399FBB /* ACRImageRenderer.h */,
				F42741111EF873A600399FBB /* ACRImageRenderer.mm */,
				6B096D4C225431D0006CC034 /* ACRRichTextBlockRenderer.h */,
				6B096D4D225431D0006CC034 /* ACRRichTextBlockRenderer.mm */,
				F42741141EF895AB00399FBB /* ACRTextBlockRenderer.h */,
				F42741151EF895AB00399FBB /* ACRTextBlockRenderer.mm */,
				6B7B1A9620BE2CBC00260731 /* ACRUIImageView.h */,
				6B7B1A9520BE2CBB00260731 /* ACRUIImageView.mm */,
				F4F44B6A203FA8EF00A2F24C /* ACRUILabel.h */,
				F4F44B6D203FAF9300A2F24C /* ACRUILabel.mm */,
				6BFCA139264F548600195CA7 /* Table */,
				6B124C9626B9F519007E9641 /* Columns */,
				6BE6C7C626E7E2A6009E9171 /* ImageSet */,
				6BB2120621000024009EA1BA /* Media */,
			);
			name = ReadOnlyObjects;
			sourceTree = "<group>";
		};
		F42979351F3007DF00E89914 /* Layouts */ = {
			isa = PBXGroup;
			children = (
				6BCE4B202108EB4D00021A62 /* ACRAVPlayerViewHoldingUIView.h */,
				6BCE4B212108EB4E00021A62 /* ACRAVPlayerViewHoldingUIView.mm */,
				F4FE456C1F1985200071D9E5 /* ACRColumnSetView.h */,
				F4FE456D1F1985200071D9E5 /* ACRColumnSetView.mm */,
				F4FE45641F196E7B0071D9E5 /* ACRColumnView.h */,
				F4FE45651F196E7B0071D9E5 /* ACRColumnView.mm */,
				6B3787B920CB3E0E00015401 /* ACRContentHoldingUIScrollView.h */,
				6B3787B820CB3E0E00015401 /* ACRContentHoldingUIScrollView.mm */,
				F401A87D1F1045CA006D7AF2 /* ACRContentHoldingUIView.h */,
				F401A87E1F1045CA006D7AF2 /* ACRContentHoldingUIView.mm */,
				F4FE45681F196F3D0071D9E5 /* ACRContentStackView.h */,
				F4FE45691F196F3D0071D9E5 /* ACRContentStackView.mm */,
				F4C1F5ED1F2BB2810018CB78 /* ACRIContentHoldingView.h */,
				6BFF240B2714E3D100183C59 /* ACRSeparator.h */,
				F4D33EA41F06F41B00941E44 /* ACRSeparator.mm */,
			);
			name = Layouts;
			sourceTree = "<group>";
		};
		F45A07191EF4BC44007C6503 /* Frameworks */ = {
			isa = PBXGroup;
			children = (
				6B654C722708153100DF6A5F /* FluentUI.framework */,
				6B182B3026683C73008BFDEA /* FluentUI.framework */,
				6B124CA726D050DB007E9641 /* CoreGraphics.framework */,
				6B124CA526D050C9007E9641 /* Foundation.framework */,
				6B124C8D26B4B3CD007E9641 /* UIKit.framework */,
				6BB2121721001596009EA1BA /* AVFoundation.framework */,
				6BB2120F210013AA009EA1BA /* AVKit.framework */,
				F4CA74A320181B52002041DF /* QuartzCore.framework */,
				F45A071E1EF4BD67007C6503 /* UIKit.framework */,
				F45A071C1EF4BCC3007C6503 /* CoreGraphics.framework */,
				F45A071A1EF4BC44007C6503 /* Foundation.framework */,
				255F5D3143215497D4067E21 /* Pods_AdaptiveCards.framework */,
				E3DBB3CD3C02321AED9AEF65 /* Pods_AdaptiveCards_AdaptiveCardsTests.framework */,
			);
			name = Frameworks;
			sourceTree = "<group>";
		};
/* End PBXGroup section */

/* Begin PBXHeadersBuildPhase section */
		F423C0B21EE1FBA900905679 /* Headers */ = {
			isa = PBXHeadersBuildPhase;
			buildActionMask = 2147483647;
			files = (
				CFF954DD2981B2A700F321C3 /* ACRTypeaheadSearchParameters.h in Headers */,
				6B27CD6624BD52D600C0F90F /* ACRInputLabelView.h in Headers */,
				6BBE841923CD184D00ECA586 /* ACREnums.h in Headers */,
				6BBE841F23CE60E300ECA586 /* ACRMediaRenderer.h in Headers */,
				6B74403925BA71B60051F2A1 /* ACRImageProperties.h in Headers */,
				6BBE841B23CD184D00ECA586 /* ACOWarning.h in Headers */,
				6B2242B022334452000ACDA1 /* Inline.h in Headers */,
				7EDC0F67213878E800077A13 /* SemanticVersion.h in Headers */,
				F4F44B8020478C6F00A2F24C /* Util.h in Headers */,
				8404BA8E226697800091A0AD /* FeatureRegistration.h in Headers */,
				6B224279220BAC8B000ACDA1 /* BaseElement.h in Headers */,
				F448732A1EE2261F00FCAFAE /* ToggleInput.h in Headers */,
				6BC30F7621E5750A00B9FAAE /* EnumMagic.h in Headers */,
				6B3787B720CA00D300015401 /* ACRUILabel.h in Headers */,
				F44873281EE2261F00FCAFAE /* TimeInput.h in Headers */,
				F44873261EE2261F00FCAFAE /* TextInput.h in Headers */,
				F44873221EE2261F00FCAFAE /* SubmitAction.h in Headers */,
				6B00E1162A3A58B30079D8A6 /* ACRTypeaheadSearchViewControllerPrivate.h in Headers */,
				F44873201EE2261F00FCAFAE /* ShowCardAction.h in Headers */,
				7EF8879D21F14CDD00BAFF02 /* BackgroundImage.h in Headers */,
				F448731B1EE2261F00FCAFAE /* OpenUrlAction.h in Headers */,
				84AE295A27FFA26F00D01B82 /* ContentSource.h in Headers */,
				F44873191EE2261F00FCAFAE /* NumberInput.h in Headers */,
				F44873151EE2261F00FCAFAE /* ImageSet.h in Headers */,
				F44873131EE2261F00FCAFAE /* Image.h in Headers */,
				F448730F1EE2261F00FCAFAE /* HostConfig.h in Headers */,
				F448730E1EE2261F00FCAFAE /* FactSet.h in Headers */,
				F448730C1EE2261F00FCAFAE /* Fact.h in Headers */,
				F44873081EE2261F00FCAFAE /* DateInput.h in Headers */,
				F44873061EE2261F00FCAFAE /* Container.h in Headers */,
				F44873041EE2261F00FCAFAE /* ColumnSet.h in Headers */,
				F44873001EE2261F00FCAFAE /* ChoiceSetInput.h in Headers */,
				F44872FE1EE2261F00FCAFAE /* ChoiceInput.h in Headers */,
				F44872FC1EE2261F00FCAFAE /* BaseInputElement.h in Headers */,
				F4071C7A1FCCBAEF00AF4FEA /* ElementParserRegistration.h in Headers */,
				F4071C7B1FCCBAEF00AF4FEA /* ActionParserRegistration.h in Headers */,
				F4F44B7B20478C5C00A2F24C /* DateTimePreparser.h in Headers */,
				F4F44B7A20478C5C00A2F24C /* DateTimePreparsedToken.h in Headers */,
				F4CAE77C1F7325DF00545555 /* Separator.h in Headers */,
				F4F6BA29204E107F003741B6 /* UnknownElement.h in Headers */,
				F9A9E55226FE9FA000D13410 /* CollectionCoreElement.h in Headers */,
				F44873241EE2261F00FCAFAE /* TextBlock.h in Headers */,
				F4F6BA30204F18D8003741B6 /* AdaptiveCardParseWarning.h in Headers */,
				F4F6BA31204F18D8003741B6 /* ParseResult.h in Headers */,
				F448731D1EE2261F00FCAFAE /* ParseUtil.h in Headers */,
				F448731E1EE2261F00FCAFAE /* pch.h in Headers */,
				463C4EDF2BDF63E700A95C4E /* ACRSVGIconHoldingView.h in Headers */,
				F448730A1EE2261F00FCAFAE /* Enums.h in Headers */,
				CFB972012941C07A008E3795 /* ChoicesData.h in Headers */,
				F44872F61EE2261F00FCAFAE /* AdaptiveCardParseException.h in Headers */,
				F44872FA1EE2261F00FCAFAE /* BaseCardElement.h in Headers */,
				F44872F81EE2261F00FCAFAE /* BaseActionElement.h in Headers */,
				F43660791F0706D800EBA868 /* SharedAdaptiveCard.h in Headers */,
				F4960C042051FE8200780566 /* ACRView.h in Headers */,
				F4D0694B205B27EA003645E4 /* ACRViewController.h in Headers */,
				F4FE45661F196E7B0071D9E5 /* ACRColumnView.h in Headers */,
				F4F6BA36204F200F003741B6 /* ACRParseWarning.h in Headers */,
				F4F44B9D204A16BC00A2F24C /* ACRTextBlockRenderer.h in Headers */,
				F4F44B9C204A169D00A2F24C /* ACRErrors.h in Headers */,
				F4F44B9A204A164100A2F24C /* ACRInputToggleRenderer.h in Headers */,
				F4F44B99204A162900A2F24C /* ACRInputTimeRenderer.h in Headers */,
				F4F44B9B204A165F00A2F24C /* ACRIBaseInputHandler.h in Headers */,
				F4F44B93204A155B00A2F24C /* ACRFactSetRenderer.h in Headers */,
				F4F44B96204A15C500A2F24C /* ACRInputChoiceSetRenderer.h in Headers */,
				F4F44B97204A15DF00A2F24C /* ACRInputDateRenderer.h in Headers */,
				F4F44B98204A160B00A2F24C /* ACRInputRenderer.h in Headers */,
				F4F44B95204A159A00A2F24C /* ACRImageSetRenderer.h in Headers */,
				F4F44B90204A14EF00A2F24C /* ACRColumnRenderer.h in Headers */,
				F4F44B92204A153D00A2F24C /* ACRContainerRenderer.h in Headers */,
				F4F44B91204A152100A2F24C /* ACRColumnSetRenderer.h in Headers */,
				F43110431F357487001AAE30 /* ACRInputTableView.h in Headers */,
				F4F44B94204A157B00A2F24C /* ACRImageRenderer.h in Headers */,
				F4F44B8D204A11D000A2F24C /* (null) in Headers */,
				F4F44B8F204A148200A2F24C /* ACOBaseCardElement.h in Headers */,
				F401A87F1F1045CA006D7AF2 /* ACRContentHoldingUIView.h in Headers */,
				F4C1F5DD1F218F920018CB78 /* ACRInputNumberRenderer.h in Headers */,
				F4C1F5EE1F2BB2810018CB78 /* ACRIContentHoldingView.h in Headers */,
				F4FE456A1F196F3D0071D9E5 /* ACRContentStackView.h in Headers */,
				F4D402111F7DAC2C00D0356B /* ACOAdaptiveCardParseResult.h in Headers */,
				F42741071EF8624F00399FBB /* ACRIBaseCardElementRenderer.h in Headers */,
				F4D402131F7DAC2C00D0356B /* ACOHostConfigParseResult.h in Headers */,
				F43110451F357487001AAE30 /* ACOHostConfig.h in Headers */,
				F4F2556C1F98246000A80D39 /* ACOBaseActionElement.h in Headers */,
				F427410A1EF864A900399FBB /* ACRBaseCardElementRenderer.h in Headers */,
				CFF954D52981AED600F321C3 /* ACOTypeaheadSearchHandler.h in Headers */,
				F4CAE7821F75AB9000545555 /* ACOAdaptiveCard.h in Headers */,
				F4C1F6001F2C23FD0018CB78 /* ACRActionShowCardRenderer.h in Headers */,
				F4C1F5E61F2ABB0E0018CB78 /* ACRActionOpenURLRenderer.h in Headers */,
				F429793A1F31458800E89914 /* ACRActionSubmitRenderer.h in Headers */,
				F49683521F6CA24600DF0D3A /* ACRRenderer.h in Headers */,
				F44873021EE2261F00FCAFAE /* Column.h in Headers */,
				F4C1F5F11F2BC6840018CB78 /* ACRButton.h in Headers */,
				F42E51771FEC3840008F9642 /* MarkDownBlockParser.h in Headers */,
				F4FE456E1F1985200071D9E5 /* ACRColumnSetView.h in Headers */,
				F42E51751FEC3840008F9642 /* MarkDownHtmlGenerator.h in Headers */,
				F42E51731FEC3840008F9642 /* MarkDownParsedResult.h in Headers */,
				F42979471F322C9000E89914 /* ACRNumericTextField.h in Headers */,
				F42E51791FEC3840008F9642 /* MarkDownParser.h in Headers */,
				6B268FE720CF19E200D99C1B /* RemoteResourceInformation.h in Headers */,
				F9A9E55626FE9FE400D13410 /* StyledCollectionElement.h in Headers */,
				CA1218C621C4509400152EA8 /* ToggleVisibilityTarget.h in Headers */,
				CA1218C721C4509400152EA8 /* ToggleVisibilityAction.h in Headers */,
				6BAC0F2D228E2D7300E42DEB /* RichTextElementProperties.h in Headers */,
				6B2242AE22334452000ACDA1 /* TextRun.h in Headers */,
				6B22426D2203BE98000ACDA1 /* UnknownAction.h in Headers */,
				F4071C7D1FCCBAEF00AF4FEA /* json.h in Headers */,
				F4071C7C1FCCBAEF00AF4FEA /* json-forwards.h in Headers */,
				6B2242A82233442C000ACDA1 /* RichTextBlock.h in Headers */,
				463C4EDB2BDB666A00A95C4E /* ACRSVGImageView.h in Headers */,
				6B096D4E225431D0006CC034 /* ACRRichTextBlockRenderer.h in Headers */,
				300ECB64219A12D100371DC5 /* AdaptiveBase64Util.h in Headers */,
				6B616C4321CB20D2003E29CE /* ACRActionToggleVisibilityRenderer.h in Headers */,
				F4CA74A12016B3B9002041DF /* ACRTapGestureRecognizerEventHandler.h in Headers */,
				46F6F7812BFF1C8200D31C47 /* ValueChangedAction.h in Headers */,
				6B7B1A9820BE2CBC00260731 /* ACRUIImageView.h in Headers */,
				F429793E1F3155EF00E89914 /* ACRTextField.h in Headers */,
				6B2242A42233439E000ACDA1 /* TextElementProperties.h in Headers */,
				F427411C1EF8A25200399FBB /* ACRRegistration.h in Headers */,
				F49683541F6CA24600DF0D3A /* ACRRenderResult.h in Headers */,
				F4F44BA1204CED2400A2F24C /* ACRCustomRenderer.h in Headers */,
				463C3C0B2BD8DCC000A95C4E /* Icon.h in Headers */,
				6B9AB31020DD82A2005C8E15 /* ACRTextView.h in Headers */,
				6B3787BB20CB3E0E00015401 /* ACRContentHoldingUIScrollView.h in Headers */,
				6B9BDF8020F40D1000F13155 /* ACOResourceResolvers.h in Headers */,
				6BB211FD20FF9FEA009EA1BA /* ACRActionSetRenderer.h in Headers */,
				6B9BDFCA20F6BF5D00F13155 /* ACOIResourceResolver.h in Headers */,
				6B7B1A9420B4D2AB00260731 /* Media.h in Headers */,
				6B22425E21E80647000ACDA1 /* ACOParseContext.h in Headers */,
				6BF4307F219129600068E432 /* ACRQuickReplyMultilineView.h in Headers */,
				6BC30F7A21E6E49E00B9FAAE /* ACRCustomActionRenderer.h in Headers */,
				F4C1F5E81F2ABB3C0018CB78 /* ACRIBaseActionElementRenderer.h in Headers */,
				6BF430772190DDCA0068E432 /* ACRQuickReplyView.h in Headers */,
				C8DEDF3A220CDEB00001AAED /* ActionSet.h in Headers */,
				6BB211FF20FFF9C0009EA1BA /* ACRIMedia.h in Headers */,
				6B7B1A9320B4D2AB00260731 /* MediaSource.h in Headers */,
				7ECFB641219A3940004727A9 /* ParseContext.h in Headers */,
				0D34862D261C606D00614EB9 /* ACOActionOverflow.h in Headers */,
				6BCE4B292108FBD800021A62 /* ACRTapGestureRecognizerFactory.h in Headers */,
				6B9D650A21095C7A00BB5C7B /* ACOMediaEvent.h in Headers */,
				6B5D240D212C89E70010EB07 /* ACORemoteResourceInformation.h in Headers */,
				6B9D650E21095CBF00BB5C7B /* ACRMediaTarget.h in Headers */,
				6BCE4B222108EB4E00021A62 /* ACRAVPlayerViewHoldingUIView.h in Headers */,
				F4C1F5EB1F2ABD6B0018CB78 /* ACRBaseActionElementRenderer.h in Headers */,
				6B1147D11F32E53A008846EC /* ACRActionDelegate.h in Headers */,
				6BFF99C725FFF53E0028069F /* Authentication.h in Headers */,
				6BFF99C325FFF53E0028069F /* AuthCardButton.h in Headers */,
				6BFF99C425FFF53E0028069F /* ExecuteAction.h in Headers */,
				6BFF99C625FFF53E0028069F /* TokenExchangeResource.h in Headers */,
				6BFF99CA25FFF53E0028069F /* Refresh.h in Headers */,
				6BFF9A0326004C580028069F /* ACOAuthentication.h in Headers */,
				6BFF99ED2600387A0028069F /* ACOTokenExchangeResource.h in Headers */,
				6BFF99FC26003EBA0028069F /* ACOAuthCardButton.h in Headers */,
				6BFF99E0260012380028069F /* ACORefresh.h in Headers */,
				F974C5372800B8E100C1B3C7 /* CaptionSource.h in Headers */,
				6B94F2DD24C7997D00E2B310 /* ACRTextInputHandler.h in Headers */,
				6BD025ED254784670009B019 /* ACOInputResults.h in Headers */,
				6BFF24162714FA1D00183C59 /* AdaptiveCards.h in Headers */,
				6BFF23F62714C0F000183C59 /* ACRRendererPrivate.h in Headers */,
				6BFF23F52714C0F000183C59 /* ACOAdaptiveCardPrivate.h in Headers */,
				6BFF24042714E1BD00183C59 /* ACRDateTextField.h in Headers */,
				F974C53B2800B8EA00C1B3C7 /* ContentSource.h in Headers */,
				6BFF23F92714C0F000183C59 /* ACORefreshPrivate.h in Headers */,
				6BFF240C2714E3D100183C59 /* ACRSeparator.h in Headers */,
				6BFF24022714DE3600183C59 /* ACRChoiceSetViewDataSourceCompactStyle.h in Headers */,
				CFF954D92981AF5800F321C3 /* ACRChoiceSetFilteredStyleView.h in Headers */,
				6BFF240A2714E33000183C59 /* ACRToggleVisibilityTarget.h in Headers */,
				6BFF23F22714C0F000183C59 /* ACORemoteResourceInformationPrivate.h in Headers */,
				6BFF23F82714C0F000183C59 /* ACRParseWarningPrivate.h in Headers */,
				6BFF24062714E26900183C59 /* ACRToggleInputDataSource.h in Headers */,
				6B377284260194000024E527 /* ACRActionExecuteRenderer.h in Headers */,
				6B8C765526449B09009548FA /* TableColumnDefinition.h in Headers */,
				6B8C765326449B09009548FA /* Table.h in Headers */,
				6BFCA141264F54B500195CA7 /* ACRTableView.h in Headers */,
				CFF954D029819AC300F321C3 /* ACOTypeaheadDebouncer.h in Headers */,
				6BFF24142714EF2200183C59 /* UtiliOS.h in Headers */,
				6BFF24082714E30B00183C59 /* ACRShowCardTarget.h in Headers */,
				6BFF24102714E46300183C59 /* ACRImageSetUICollectionView.h in Headers */,
				6BFF23F32714C0F000183C59 /* ACOHostConfigPrivate.h in Headers */,
				6BFF24002714CA7600183C59 /* ACRChoiceSetViewDataSource.h in Headers */,
				6BFF23FE2714C0F000183C59 /* ACOActionOverflowPrivate.h in Headers */,
				463C3C0F2BD8F7D200A95C4E /* ACRIconRenderer.h in Headers */,
				6BFF24122714E99C00183C59 /* ACRTargetBuilderDirector.h in Headers */,
				6B8C765926449B09009548FA /* TableCell.h in Headers */,
				6BFCA14C265452E100195CA7 /* ACRTableRenderer.h in Headers */,
				6BFCA1482653270200195CA7 /* ACRTableCellRenderer.h in Headers */,
				6BFCA140264F54B500195CA7 /* ACRTableRow.h in Headers */,
				6B8C765726449B09009548FA /* TableRow.h in Headers */,
				6B25D3E226138E3700A47AFB /* ACOEnums.h in Headers */,
				6B25D3EB2613D83700A47AFB /* ACORenderContext.h in Headers */,
				6BFF23F02714C0F000183C59 /* ACRViewPrivate.h in Headers */,
				6BFF23F12714C0F000183C59 /* ACOAuthenticationPrivate.h in Headers */,
				6BFF23EF2714C0F000183C59 /* ACRInputLabelViewPrivate.h in Headers */,
				6BFF23F42714C0F000183C59 /* ACOParseContextPrivate.h in Headers */,
				84AE295B27FFA26F00D01B82 /* CaptionSource.h in Headers */,
				6BFF23EE2714C0F000183C59 /* ACOBaseCardElementPrivate.h in Headers */,
				6BFF23FD2714C0F000183C59 /* ACOAuthCardButtonPrivate.h in Headers */,
				6BFF23F72714C0F000183C59 /* ACRRegistrationPrivate.h in Headers */,
				6BFF23FA2714C0F000183C59 /* ACOBaseActionElementPrivate.h in Headers */,
				6BFF23FC2714C0F000183C59 /* ACOMediaEventPrivate.h in Headers */,
				6BFF240E2714E42800183C59 /* ACRTableCellView.h in Headers */,
				6BFF23FB2714C0F000183C59 /* ACOTokenExchangeResourcePrivate.h in Headers */,
				6B250FB2253F5F8F007FFCFB /* ACRTargetBuilder.h in Headers */,
				6B8C76432641D8D6009548FA /* InternalId.h in Headers */,
				6BDE5C4226FEA7DC003A1DDB /* ACROverflowTarget.h in Headers */,
				6B5E9CBB24B644B100757882 /* ACRToggleInputView.h in Headers */,
				6BDE5C4026FEA7DC003A1DDB /* ACRAggregateTarget.h in Headers */,
				6BDE5C4426FEA7DC003A1DDB /* ACRBaseTarget.h in Headers */,
				6B8C766726461E98009548FA /* ACOBundle.h in Headers */,
				6B124C9F26BCB2FE007E9641 /* ACOVisibilityManager.h in Headers */,
				6B92A7E62677DFAB00CAE3BF /* ACRChoiceSetCompactStyleView.h in Headers */,
				6BD859FB26F2CA7B0086F5BA /* ACOFillerSpaceManager.h in Headers */,
				0D45F5A7261731E400EF03C5 /* ACRActionOverflowRenderer.h in Headers */,
			);
			runOnlyForDeploymentPostprocessing = 0;
		};
/* End PBXHeadersBuildPhase section */

/* Begin PBXNativeTarget section */
		F423C0B41EE1FBA900905679 /* AdaptiveCards */ = {
			isa = PBXNativeTarget;
			buildConfigurationList = F423C0C91EE1FBAA00905679 /* Build configuration list for PBXNativeTarget "AdaptiveCards" */;
			buildPhases = (
				8CD5C2E532EDBA1D1879049F /* [CP] Check Pods Manifest.lock */,
				6BF339D220A6647500DA5973 /* CopyFiles */,
				F423C0B01EE1FBA900905679 /* Sources */,
				F423C0B11EE1FBA900905679 /* Frameworks */,
				F423C0B21EE1FBA900905679 /* Headers */,
				F423C0B31EE1FBA900905679 /* Resources */,
			);
			buildRules = (
			);
			dependencies = (
			);
			name = AdaptiveCards;
			productName = AdaptiveCards;
			productReference = F423C0B51EE1FBA900905679 /* AdaptiveCards.framework */;
			productType = "com.apple.product-type.framework";
		};
		F423C0BD1EE1FBAA00905679 /* AdaptiveCardsTests */ = {
			isa = PBXNativeTarget;
			buildConfigurationList = F423C0CC1EE1FBAA00905679 /* Build configuration list for PBXNativeTarget "AdaptiveCardsTests" */;
			buildPhases = (
				EC2A78897FE6224EAF525E8C /* [CP] Check Pods Manifest.lock */,
				F423C0BA1EE1FBAA00905679 /* Sources */,
				F423C0BB1EE1FBAA00905679 /* Frameworks */,
				F423C0BC1EE1FBAA00905679 /* Resources */,
				254423FF1DE5FEC29B4DA914 /* [CP] Embed Pods Frameworks */,
			);
			buildRules = (
			);
			dependencies = (
				F423C0C11EE1FBAA00905679 /* PBXTargetDependency */,
			);
			name = AdaptiveCardsTests;
			productName = AdaptiveCardsTests;
			productReference = F423C0BE1EE1FBAA00905679 /* AdaptiveCardsTests.xctest */;
			productType = "com.apple.product-type.bundle.unit-test";
		};
/* End PBXNativeTarget section */

/* Begin PBXProject section */
		F423C0AC1EE1FBA900905679 /* Project object */ = {
			isa = PBXProject;
			attributes = {
				LastUpgradeCheck = 1250;
				ORGANIZATIONNAME = Microsoft;
				TargetAttributes = {
					F423C0B41EE1FBA900905679 = {
						CreatedOnToolsVersion = 8.3.2;
						DevelopmentTeam = UBF8T346G9;
						ProvisioningStyle = Automatic;
					};
					F423C0BD1EE1FBAA00905679 = {
						CreatedOnToolsVersion = 8.3.2;
						DevelopmentTeam = UBF8T346G9;
						ProvisioningStyle = Automatic;
					};
					F47ACEE01F62495B0010BEF0 = {
						CreatedOnToolsVersion = 8.3.3;
						ProvisioningStyle = Automatic;
					};
				};
			};
			buildConfigurationList = F423C0AF1EE1FBA900905679 /* Build configuration list for PBXProject "AdaptiveCards" */;
			compatibilityVersion = "Xcode 3.2";
			developmentRegion = English;
			hasScannedForEncodings = 0;
			knownRegions = (
				English,
				en,
				global,
				Base,
			);
			mainGroup = F423C0AB1EE1FBA900905679;
			productRefGroup = F423C0B61EE1FBA900905679 /* Products */;
			projectDirPath = "";
			projectRoot = "";
			targets = (
				F423C0B41EE1FBA900905679 /* AdaptiveCards */,
				F423C0BD1EE1FBAA00905679 /* AdaptiveCardsTests */,
				F47ACEE01F62495B0010BEF0 /* AdaptiveCards-Universal */,
			);
		};
/* End PBXProject section */

/* Begin PBXResourcesBuildPhase section */
		F423C0B31EE1FBA900905679 /* Resources */ = {
			isa = PBXResourcesBuildPhase;
			buildActionMask = 2147483647;
			files = (
				6B8C768626461F1A009548FA /* checked.png in Resources */,
				84AE295927FFA26F00D01B82 /* CMakeLists.txt in Resources */,
				6B8C768D26461F1A009548FA /* ACRPickerView.xib in Resources */,
				6B8C769B26462249009548FA /* ACRTextNumberField.xib in Resources */,
				6B8C769326461F1A009548FA /* ACRTextField.xib in Resources */,
				6B8C769726461F1A009548FA /* ACRChoiceSetCellCompactUnchecked.xib in Resources */,
				6B8C769126461F1A009548FA /* ACRDateTextField.xib in Resources */,
				6B8C769526461F1A009548FA /* ACRDatePicker.xib in Resources */,
				6B8C768F26461F1A009548FA /* ACRTextUrlField.xib in Resources */,
				6B8C768526461F1A009548FA /* checked-checkbox-24.png in Resources */,
				6B8C768426461F1A009548FA /* ACRButton.xib in Resources */,
				6B8C769626461F1A009548FA /* ACRInputLabelView.xib in Resources */,
				6B8C768926461F1A009548FA /* ACRCellForCompactMode.xib in Resources */,
				6B8C768C26461F1A009548FA /* ACRChoiceSetCellCompactChecked.xib in Resources */,
				6B8C768B26461F1A009548FA /* ACRLabelView.xib in Resources */,
				6B8C768326461F1A009548FA /* ACRTextTelelphoneField.xib in Resources */,
				6B8C768226461F1A009548FA /* ACRButtonExpandable.xib in Resources */,
				6B92A7F22679750D00CAE3BF /* chevronup.svg in Resources */,
				6B3A23192755A3EF00764971 /* Localizable.strings in Resources */,
				6B8C768E26461F1A009548FA /* ACRChoiceSetCellChecked.xib in Resources */,
				6B92A7F32679750D00CAE3BF /* chevrondown.svg in Resources */,
				6B8C768A26461F1A009548FA /* ACRTextEmailField.xib in Resources */,
				6B8C768726461F1A009548FA /* unchecked-checkbox-24.png in Resources */,
				6B8C769426461F1A009548FA /* ACRQuickActionView.xib in Resources */,
				6B8C769026461F1A009548FA /* ACRInputTableView.xib in Resources */,
				6B8C769826461F1A009548FA /* ACRQuickActionMultilineView.xib in Resources */,
				6B8C769926461F1A009548FA /* ACRChoiceSetCellUnchecked.xib in Resources */,
				6B8C769226461F1A009548FA /* ACRToggleInputView.xib in Resources */,
				6B8C768826461F1A009548FA /* unchecked.png in Resources */,
			);
			runOnlyForDeploymentPostprocessing = 0;
		};
		F423C0BC1EE1FBAA00905679 /* Resources */ = {
			isa = PBXResourcesBuildPhase;
			buildActionMask = 2147483647;
			files = (
				6B654C752708168D00DF6A5F /* Action.ToggleVisibilityExhaustive.json in Resources */,
				6BE6C7C526E7CDD0009E9171 /* ColumnSet.Input.ChoiceSet.VerticalStretch.json in Resources */,
				6BE6C7BA26E2E30A009E9171 /* Container.VerticalContentAlignment.json in Resources */,
				6BE6C7BE26E2E4EC009E9171 /* ColumnSet.VerticalStretch.json in Resources */,
				6BE6C7BB26E2E30A009E9171 /* ColumnSet.Image.VerticalStretch.json in Resources */,
				6BE6C7C326E2F07C009E9171 /* sample.json in Resources */,
				6BE6C7BC26E2E30A009E9171 /* ColumnSet.FactSet.VerticalStretch.json in Resources */,
				6BE6C7B626E2E140009E9171 /* Column.VerticalAlignment.json in Resources */,
				6BE6C7B226E2DF29009E9171 /* Container.VerticalContentAlignment2.json in Resources */,
			);
			runOnlyForDeploymentPostprocessing = 0;
		};
/* End PBXResourcesBuildPhase section */

/* Begin PBXShellScriptBuildPhase section */
		254423FF1DE5FEC29B4DA914 /* [CP] Embed Pods Frameworks */ = {
			isa = PBXShellScriptBuildPhase;
			buildActionMask = 2147483647;
			files = (
			);
			inputPaths = (
				"${PODS_ROOT}/Target Support Files/Pods-AdaptiveCards-AdaptiveCardsTests/Pods-AdaptiveCards-AdaptiveCardsTests-frameworks.sh",
				"${BUILT_PRODUCTS_DIR}/CocoaLumberjack/CocoaLumberjack.framework",
				"${BUILT_PRODUCTS_DIR}/MicrosoftFluentUI/FluentUI.framework",
				"${BUILT_PRODUCTS_DIR}/SVGKit/SVGKit.framework",
			);
			name = "[CP] Embed Pods Frameworks";
			outputPaths = (
				"${TARGET_BUILD_DIR}/${FRAMEWORKS_FOLDER_PATH}/CocoaLumberjack.framework",
				"${TARGET_BUILD_DIR}/${FRAMEWORKS_FOLDER_PATH}/FluentUI.framework",
				"${TARGET_BUILD_DIR}/${FRAMEWORKS_FOLDER_PATH}/SVGKit.framework",
			);
			runOnlyForDeploymentPostprocessing = 0;
			shellPath = /bin/sh;
			shellScript = "\"${PODS_ROOT}/Target Support Files/Pods-AdaptiveCards-AdaptiveCardsTests/Pods-AdaptiveCards-AdaptiveCardsTests-frameworks.sh\"\n";
			showEnvVarsInLog = 0;
		};
		8CD5C2E532EDBA1D1879049F /* [CP] Check Pods Manifest.lock */ = {
			isa = PBXShellScriptBuildPhase;
			buildActionMask = 2147483647;
			files = (
			);
			inputFileListPaths = (
			);
			inputPaths = (
				"${PODS_PODFILE_DIR_PATH}/Podfile.lock",
				"${PODS_ROOT}/Manifest.lock",
			);
			name = "[CP] Check Pods Manifest.lock";
			outputFileListPaths = (
			);
			outputPaths = (
				"$(DERIVED_FILE_DIR)/Pods-AdaptiveCards-checkManifestLockResult.txt",
			);
			runOnlyForDeploymentPostprocessing = 0;
			shellPath = /bin/sh;
			shellScript = "diff \"${PODS_PODFILE_DIR_PATH}/Podfile.lock\" \"${PODS_ROOT}/Manifest.lock\" > /dev/null\nif [ $? != 0 ] ; then\n    # print error to STDERR\n    echo \"error: The sandbox is not in sync with the Podfile.lock. Run 'pod install' or update your CocoaPods installation.\" >&2\n    exit 1\nfi\n# This output is used by Xcode 'outputs' to avoid re-running this script phase.\necho \"SUCCESS\" > \"${SCRIPT_OUTPUT_FILE_0}\"\n";
			showEnvVarsInLog = 0;
		};
		EC2A78897FE6224EAF525E8C /* [CP] Check Pods Manifest.lock */ = {
			isa = PBXShellScriptBuildPhase;
			buildActionMask = 2147483647;
			files = (
			);
			inputFileListPaths = (
			);
			inputPaths = (
				"${PODS_PODFILE_DIR_PATH}/Podfile.lock",
				"${PODS_ROOT}/Manifest.lock",
			);
			name = "[CP] Check Pods Manifest.lock";
			outputFileListPaths = (
			);
			outputPaths = (
				"$(DERIVED_FILE_DIR)/Pods-AdaptiveCards-AdaptiveCardsTests-checkManifestLockResult.txt",
			);
			runOnlyForDeploymentPostprocessing = 0;
			shellPath = /bin/sh;
			shellScript = "diff \"${PODS_PODFILE_DIR_PATH}/Podfile.lock\" \"${PODS_ROOT}/Manifest.lock\" > /dev/null\nif [ $? != 0 ] ; then\n    # print error to STDERR\n    echo \"error: The sandbox is not in sync with the Podfile.lock. Run 'pod install' or update your CocoaPods installation.\" >&2\n    exit 1\nfi\n# This output is used by Xcode 'outputs' to avoid re-running this script phase.\necho \"SUCCESS\" > \"${SCRIPT_OUTPUT_FILE_0}\"\n";
			showEnvVarsInLog = 0;
		};
		F47ACEE41F6249610010BEF0 /* ShellScript */ = {
			isa = PBXShellScriptBuildPhase;
			buildActionMask = 2147483647;
			files = (
			);
			inputPaths = (
			);
			outputPaths = (
			);
			runOnlyForDeploymentPostprocessing = 0;
			shellPath = /bin/sh;
			shellScript = "# Set the output folder var\nUNIVERSAL_OUTPUTFOLDER=${PROJECT_DIR}/output\n# To make an XCFramework, we first build the framework for every type seperately\necho \"XCFramework: Starting script to build an XCFramework. Output dir: ${UNIVERSAL_OUTPUTFOLDER}\"\n# Device slice.\necho \"XCFramework: Archiving DEVICE type...\"\nxcodebuild archive -scheme \"${PROJECT_NAME}\" -configuration Release -destination 'generic/platform=iOS' -archivePath \"${BUILD_DIR}/archives/${PROJECT_NAME}.framework-iphoneos.xcarchive\" SKIP_INSTALL=NO\necho \"XCFramework: Archiving SIMULATOR type...\"\n# Simulator slice.\nxcodebuild archive -scheme \"${PROJECT_NAME}\" -configuration Release -destination 'generic/platform=iOS Simulator' -archivePath \"${BUILD_DIR}/archives/${PROJECT_NAME}.framework-iphonesimulator.xcarchive\" SKIP_INSTALL=NO\n# First, get all the UUID filepaths for BCSymbolMaps, because these are randomly generated and need to be individually added as the `-debug-symbols` parameter. The dSYM path is always the same so that one is manually added\necho \"XCFramework: Generating IPHONE BCSymbolMap paths...\"\nIPHONE_BCSYMBOLMAP_PATHS=(${BUILD_DIR}/archives/${PROJECT_NAME}.framework-iphoneos.xcarchive/BCSymbolMaps/*)\nIPHONE_BCSYMBOLMAP_COMMANDS=\"\"\nfor path in \"${IPHONE_BCSYMBOLMAP_PATHS[@]}\"; do\n  IPHONE_BCSYMBOLMAP_COMMANDS=\"$IPHONE_BCSYMBOLMAP_COMMANDS -debug-symbols $path \"\n  echo $IPHONE_BCSYMBOLMAP_COMMANDS\ndone\n# Simulator-targeted archives don't generate BCSymbolMap files, so above is only needed for iphone target\necho \"XCFramework: Creating XCFramework file\"\n# Then we group them into one XCFramework file\nxcodebuild -create-xcframework -framework \"${BUILD_DIR}/archives/${PROJECT_NAME}.framework-iphoneos.xcarchive/Products/Library/Frameworks/${PROJECT_NAME}.framework\" -debug-symbols \"${BUILD_DIR}/archives/${PROJECT_NAME}.framework-iphoneos.xcarchive/dSYMs/${PROJECT_NAME}.framework.dSYM\" $IPHONE_BCSYMBOLMAP_COMMANDS -framework \"${BUILD_DIR}/archives/${PROJECT_NAME}.framework-iphonesimulator.xcarchive/Products/Library/Frameworks/${PROJECT_NAME}.framework\" -debug-symbols \"${BUILD_DIR}/archives/${PROJECT_NAME}.framework-iphonesimulator.xcarchive/dSYMs/${PROJECT_NAME}.framework.dSYM\" -output \"${UNIVERSAL_OUTPUTFOLDER}/${PROJECT_NAME}.xcframework\"\n# For developer convenience, open the output folder\n open \"${UNIVERSAL_OUTPUTFOLDER}\"\n \ncd ${UNIVERSAL_OUTPUTFOLDER}\ncp ../../../../EULA-Non-Windows.txt .\nzip -r AdaptiveCards.framework.zip ${PROJECT_NAME}.xcframework EULA-Non-Windows.txt \n\ncp AdaptiveCards.framework.zip ../\n\ncd ..\n#rm -rf ${OUTPUT_DIR}\n";
		};
/* End PBXShellScriptBuildPhase section */

/* Begin PBXSourcesBuildPhase section */
		F423C0B01EE1FBA900905679 /* Sources */ = {
			isa = PBXSourcesBuildPhase;
			buildActionMask = 2147483647;
			files = (
				7EF8879E21F14CDD00BAFF02 /* BackgroundImage.cpp in Sources */,
				6B5BA8BF2707BBD000719853 /* ACOWarning.mm in Sources */,
				300ECB63219A12D100371DC5 /* AdaptiveBase64Util.cpp in Sources */,
				F4F44B8E204A145200A2F24C /* ACOBaseCardElement.mm in Sources */,
				6B27CD6724BD52D600C0F90F /* ACRInputLabelView.mm in Sources */,
				6B9BDF7F20F40D1000F13155 /* ACOResourceResolvers.mm in Sources */,
				F42741291EFB374A00399FBB /* ACRColumnSetRenderer.mm in Sources */,
				F448731C1EE2261F00FCAFAE /* ParseUtil.cpp in Sources */,
				F44873291EE2261F00FCAFAE /* ToggleInput.cpp in Sources */,
				6B616C4421CB20D2003E29CE /* ACRActionToggleVisibilityRenderer.mm in Sources */,
				CA1218C921C4509400152EA8 /* ToggleVisibilityAction.cpp in Sources */,
				6BFCA143264F54B500195CA7 /* ACRTableView.mm in Sources */,
				F401A8781F0DB69B006D7AF2 /* ACRImageSetUICollectionView.mm in Sources */,
				F42979461F322C9000E89914 /* ACRNumericTextField.mm in Sources */,
				F43A94111F1D60E30001920B /* ACRFactSetRenderer.mm in Sources */,
				F44873141EE2261F00FCAFAE /* ImageSet.cpp in Sources */,
				F4C1F5D61F2187900018CB78 /* ACRInputDateRenderer.mm in Sources */,
				F44872F71EE2261F00FCAFAE /* BaseActionElement.cpp in Sources */,
				F44872FB1EE2261F00FCAFAE /* BaseInputElement.cpp in Sources */,
				F974C5362800B8E100C1B3C7 /* CaptionSource.cpp in Sources */,
				F9A9E55526FE9FE400D13410 /* StyledCollectionElement.cpp in Sources */,
				6BFF99C825FFF53E0028069F /* ExecuteAction.cpp in Sources */,
				F42979431F322C3E00E89914 /* ACRErrors.mm in Sources */,
				F44873251EE2261F00FCAFAE /* TextInput.cpp in Sources */,
				8404BA8F226697800091A0AD /* FeatureRegistration.cpp in Sources */,
				F44873091EE2261F00FCAFAE /* Enums.cpp in Sources */,
				6B8C765426449B09009548FA /* TableCell.cpp in Sources */,
				F44873171EE2261F00FCAFAE /* jsoncpp.cpp in Sources */,
				F42E51781FEC3840008F9642 /* MarkDownHtmlGenerator.cpp in Sources */,
				F49683551F6CA24600DF0D3A /* ACRRenderResult.mm in Sources */,
				6BFF9A0526004C580028069F /* ACOAuthentication.mm in Sources */,
				6B8C765226449B09009548FA /* TableColumnDefinition.cpp in Sources */,
				6BD859FC26F2CA7B0086F5BA /* ACOFillerSpaceManager.mm in Sources */,
				F44873071EE2261F00FCAFAE /* DateInput.cpp in Sources */,
				F43110461F357487001AAE30 /* ACOHostConfig.mm in Sources */,
				F4F6BA2F204F18D8003741B6 /* ParseResult.cpp in Sources */,
				F4C1F5F21F2BC6840018CB78 /* ACRButton.mm in Sources */,
				F9A9E55126FE9FA000D13410 /* CollectionCoreElement.cpp in Sources */,
				6BFCA142264F54B500195CA7 /* ACRTableRow.mm in Sources */,
				6BFCA145264F54B500195CA7 /* ACRTableCellView.mm in Sources */,
				6BFF99FB26003EBA0028069F /* ACOAutoCardButton.mm in Sources */,
				F4F6BA2A204E107F003741B6 /* UnknownElement.cpp in Sources */,
				CFF954DC2981B2A700F321C3 /* ACRTypeaheadSearchParameters.mm in Sources */,
				F49683531F6CA24600DF0D3A /* ACRRenderer.mm in Sources */,
				F42741211EF9DB8000399FBB /* ACRContainerRenderer.mm in Sources */,
				6B616C4021CB1878003E29CE /* ACRToggleVisibilityTarget.mm in Sources */,
				CA1218C821C4509400152EA8 /* ToggleVisibilityTarget.cpp in Sources */,
				F429793B1F31458800E89914 /* ACRActionSubmitRenderer.mm in Sources */,
				6B74403A25BA71B70051F2A1 /* ACRImageProperties.mm in Sources */,
				6BFF99C925FFF53E0028069F /* Refresh.cpp in Sources */,
				F4D33EA51F06F41B00941E44 /* ACRSeparator.mm in Sources */,
				F427411D1EF8A25200399FBB /* ACRRegistration.mm in Sources */,
				CFF954CF29819ABD00F321C3 /* ACOTypeaheadDebouncer.mm in Sources */,
				F4C1F5FE1F2C235E0018CB78 /* ACRActionShowCardRenderer.mm in Sources */,
				6B377285260194000024E527 /* ACRActionExecuteRenderer.mm in Sources */,
				F4F6BA35204F200F003741B6 /* ACRParseWarning.mm in Sources */,
				F4FE45671F196E7B0071D9E5 /* ACRColumnView.mm in Sources */,
				6B9D650B21095C7A00BB5C7B /* ACOMediaEvent.mm in Sources */,
				6B7B1A9220B4D2AB00260731 /* MediaSource.cpp in Sources */,
				F44873011EE2261F00FCAFAE /* Column.cpp in Sources */,
				CFB972022941C07A008E3795 /* ChoicesData.cpp in Sources */,
				463C3C0E2BD8F6D100A95C4E /* ACRIconRenderer.mm in Sources */,
				F448730D1EE2261F00FCAFAE /* FactSet.cpp in Sources */,
				F44873031EE2261F00FCAFAE /* ColumnSet.cpp in Sources */,
				F4FE456F1F1985200071D9E5 /* ACRColumnSetView.mm in Sources */,
				F44872FD1EE2261F00FCAFAE /* ChoiceInput.cpp in Sources */,
				F42E51761FEC3840008F9642 /* MarkDownParsedResult.cpp in Sources */,
				F4D0694A205B27EA003645E4 /* ACRViewController.mm in Sources */,
				F44872F51EE2261F00FCAFAE /* AdaptiveCardParseException.cpp in Sources */,
				463C4EE12BDF640300A95C4E /* ACRSVGIconHoldingView.mm in Sources */,
				F429794D1F32684900E89914 /* ACRDateTextField.mm in Sources */,
				CFF954E02981B62000F321C3 /* ACRTypeaheadSearchViewController.mm in Sources */,
				F4F44B8120478C6F00A2F24C /* Util.cpp in Sources */,
				6BAC0F2E228E2D7300E42DEB /* RichTextElementProperties.cpp in Sources */,
				6BFF99CC25FFF53E0028069F /* Authentication.cpp in Sources */,
				6B6840F91F25EC2D008A933F /* ACRInputChoiceSetRenderer.mm in Sources */,
				F42741131EF873A600399FBB /* ACRImageRenderer.mm in Sources */,
				6B94F2DE24C7997D00E2B310 /* ACRTextInputHandler.mm in Sources */,
				F448730B1EE2261F00FCAFAE /* Fact.cpp in Sources */,
				6B25D3EC2613D83700A47AFB /* ACORenderContext.mm in Sources */,
				6BCE4B272108FA9300021A62 /* ACRTapGestureRecognizerFactory.mm in Sources */,
				6B8C765826449B09009548FA /* TableRow.cpp in Sources */,
				6BD025EE254784670009B019 /* ACOInputResults.mm in Sources */,
				6BFF99CB25FFF53E0028069F /* TokenExchangeResource.cpp in Sources */,
				6B8C766526461E98009548FA /* ACOBundle.m in Sources */,
				F495FC0E2022AC920093D4DE /* ACRChoiceSetViewDataSourceCompactStyle.mm in Sources */,
				F4F44B7D20478C5C00A2F24C /* DateTimePreparser.cpp in Sources */,
				F4F44BA0204CED2400A2F24C /* ACRCustomRenderer.mm in Sources */,
				F452CD581F68CD6F005394B2 /* HostConfig.cpp in Sources */,
				6B696CD923202B1B00E1D607 /* ACRTargetBuilderDirector.mm in Sources */,
				F974C53A2800B8EA00C1B3C7 /* ContentSource.cpp in Sources */,
				0D3485F126180F8F00614EB9 /* ACOActionOverflow.mm in Sources */,
				6BCE4B232108EB4E00021A62 /* ACRAVPlayerViewHoldingUIView.mm in Sources */,
				6BDE5C4326FEA7DC003A1DDB /* ACRBaseTarget.mm in Sources */,
				46F6F7832BFF1CB400D31C47 /* ValueChangedAction.cpp in Sources */,
				6B22425F21E80647000ACDA1 /* ACOParseContext.mm in Sources */,
				F4071C7E1FCCBAEF00AF4FEA /* ActionParserRegistration.cpp in Sources */,
				6B2242A72233442C000ACDA1 /* RichTextBlock.cpp in Sources */,
				F4FE456B1F196F3D0071D9E5 /* ACRContentStackView.mm in Sources */,
				F429793F1F3155EF00E89914 /* ACRTextField.mm in Sources */,
				F43A94191F20502D0001920B /* ACRInputToggleRenderer.mm in Sources */,
				6B124C9B26B9F7AD007E9641 /* ACOVisibilityManager.mm in Sources */,
				F44873271EE2261F00FCAFAE /* TimeInput.cpp in Sources */,
				6BFCA1492653270200195CA7 /* ACRTableCellRenderer.mm in Sources */,
				F42E51741FEC3840008F9642 /* MarkDownBlockParser.cpp in Sources */,
				F43A94151F1EED6D0001920B /* ACRInputRenderer.mm in Sources */,
				F401A87C1F0DCBC8006D7AF2 /* ACRImageSetRenderer.mm in Sources */,
				6B2242B422334492000ACDA1 /* Inline.cpp in Sources */,
				6B096D4F225431D0006CC034 /* ACRRichTextBlockRenderer.mm in Sources */,
				F4F44B6E203FAF9300A2F24C /* ACRUILabel.mm in Sources */,
				F4F44B7C20478C5C00A2F24C /* DateTimePreparsedToken.cpp in Sources */,
				0D45F59B2617319D00EF03C5 /* ACRActionOverflowRenderer.mm in Sources */,
				6BF430782190DDCA0068E432 /* ACRQuickReplyView.mm in Sources */,
				F44873211EE2261F00FCAFAE /* SubmitAction.cpp in Sources */,
				F44872FF1EE2261F00FCAFAE /* ChoiceSetInput.cpp in Sources */,
				6BB211FC20FF9FEA009EA1BA /* ACRActionSetRenderer.mm in Sources */,
				C8DEDF39220CDEB00001AAED /* ActionSet.cpp in Sources */,
				6BFF99E1260012380028069F /* ACORefresh.mm in Sources */,
				F44873051EE2261F00FCAFAE /* Container.cpp in Sources */,
				6BC30F7921E6E49E00B9FAAE /* ACRCustomActionRenderer.mm in Sources */,
				6B22427A220BAC8B000ACDA1 /* pch.cpp in Sources */,
				F44873181EE2261F00FCAFAE /* NumberInput.cpp in Sources */,
				F4960C052051FE8200780566 /* ACRView.mm in Sources */,
				6B5D240E212C89E70010EB07 /* ACORemoteResourceInformation.mm in Sources */,
				F401A8801F1045CA006D7AF2 /* ACRContentHoldingUIView.mm in Sources */,
				F44873121EE2261F00FCAFAE /* Image.cpp in Sources */,
				F4CAE77B1F7325DF00545555 /* Separator.cpp in Sources */,
				F448731F1EE2261F00FCAFAE /* ShowCardAction.cpp in Sources */,
				6B8C766626461E98009548FA /* ACRInputTableView.m in Sources */,
				F4C1F5DE1F218F920018CB78 /* ACRInputNumberRenderer.mm in Sources */,
				F448731A1EE2261F00FCAFAE /* OpenUrlAction.cpp in Sources */,
				F4CAE7831F75AB9000545555 /* ACOAdaptiveCard.mm in Sources */,
				F42C2F4A20351954008787B0 /* (null) in Sources */,
				F4CA74A02016B3B9002041DF /* ACRTapGestureRecognizerEventHandler.mm in Sources */,
				F42741171EF895AB00399FBB /* ACRTextBlockRenderer.mm in Sources */,
				6BDE5C4626FEA7DC003A1DDB /* ACRShowCardTarget.mm in Sources */,
				7ECFB640219A3940004727A9 /* ParseContext.cpp in Sources */,
				CFF954D82981AF5800F321C3 /* ACRChoiceSetFilteredStyleView.mm in Sources */,
				6BC30F6E21E56CF900B9FAAE /* UtiliOS.mm in Sources */,
				6B3787BA20CB3E0E00015401 /* ACRContentHoldingUIScrollView.mm in Sources */,
				F44873231EE2261F00FCAFAE /* TextBlock.cpp in Sources */,
				F44872F91EE2261F00FCAFAE /* BaseCardElement.cpp in Sources */,
				F427410B1EF864A900399FBB /* ACRBaseCardElementRenderer.mm in Sources */,
				F43660781F0706D800EBA868 /* SharedAdaptiveCard.cpp in Sources */,
				CFF954D329819B4A00F321C3 /* ACOTypeaheadDynamicChoicesService.mm in Sources */,
				6B7B1A9120B4D2AB00260731 /* Media.cpp in Sources */,
				7EDC0F68213878E800077A13 /* SemanticVersion.cpp in Sources */,
				84AE295827FFA26F00D01B82 /* ContentSource.cpp in Sources */,
				F42E517A1FEC3840008F9642 /* MarkDownParser.cpp in Sources */,
				463C3C082BD8DB1F00A95C4E /* Icon.cpp in Sources */,
				6B7B1A9720BE2CBC00260731 /* ACRUIImageView.mm in Sources */,
				6BCE4B252108FA7D00021A62 /* ACRMediaRenderer.mm in Sources */,
				6B2242A32233439E000ACDA1 /* TextElementProperties.cpp in Sources */,
				F42741251EFB274C00399FBB /* ACRColumnRenderer.mm in Sources */,
				F4F255701F98247600A80D39 /* ACOBaseActionElement.mm in Sources */,
				6BFF99C525FFF53E0028069F /* AuthCardButton.cpp in Sources */,
				6BF43080219129600068E432 /* ACRQuickReplyMultilineView.mm in Sources */,
				6BDE5C4726FEA7DC003A1DDB /* ACRAggregateTarget.mm in Sources */,
				6B9BDF7320E1BD0E00F13155 /* ACRToggleInputDataSource.mm in Sources */,
				F4C1F5DA1F218ABC0018CB78 /* ACRInputTimeRenderer.mm in Sources */,
				463C4EDD2BDB66C600A95C4E /* ACRSVGImageView.mm in Sources */,
				6BFCA14D265452E100195CA7 /* ACRTableRenderer.mm in Sources */,
				F4D402121F7DAC2C00D0356B /* ACOAdaptiveCardParseResult.mm in Sources */,
				6B22426E2203BE98000ACDA1 /* UnknownAction.cpp in Sources */,
				6B224278220BAC8B000ACDA1 /* BaseElement.cpp in Sources */,
				6BDE5C4126FEA7DC003A1DDB /* ACROverflowTarget.mm in Sources */,
				6B9D650F21095CBF00BB5C7B /* ACRMediaTarget.mm in Sources */,
				6B8C765626449B09009548FA /* Table.cpp in Sources */,
				6B2242AF22334452000ACDA1 /* TextRun.cpp in Sources */,
				6BFF99EE2600387A0028069F /* ACOTokenExchangeResource.mm in Sources */,
				6B9AB31120DD82A2005C8E15 /* ACRTextView.mm in Sources */,
				6B92A7E42677DC8B00CAE3BF /* ACRChoiceSetCompactStyleView.mm in Sources */,
				F4F6BA32204F18D8003741B6 /* AdaptiveCardParseWarning.cpp in Sources */,
				F4C1F5E41F2A62190018CB78 /* ACRActionOpenURLRenderer.mm in Sources */,
				F4071C7F1FCCBAEF00AF4FEA /* ElementParserRegistration.cpp in Sources */,
				F4C1F5EC1F2ABD6B0018CB78 /* ACRBaseActionElementRenderer.mm in Sources */,
				F4D402141F7DAC2C00D0356B /* ACOHostConfigParseResult.mm in Sources */,
				6BE8DFD4249C4C1B005EFE66 /* ACRToggleInputView.mm in Sources */,
				84AE295C27FFA26F00D01B82 /* CaptionSource.cpp in Sources */,
				F495FC0A2022A18F0093D4DE /* ACRChoiceSetViewDataSource.mm in Sources */,
			);
			runOnlyForDeploymentPostprocessing = 0;
		};
		F423C0BA1EE1FBAA00905679 /* Sources */ = {
			isa = PBXSourcesBuildPhase;
			buildActionMask = 2147483647;
			files = (
				6B124C8C26B4AA07007E9641 /* AdaptiveCardsActionsTest.mm in Sources */,
				6BE6C7C126E2ECEA009E9171 /* ADCMockResolver.m in Sources */,
				CFF95C092982E34300F321C3 /* ACRChoiceSetFilteredStyleViewTests.mm in Sources */,
				6B124CA426D04CA9007E9641 /* AdaptiveCardsUtiliOSTest.mm in Sources */,
				6BE6C7B026E2C9A3009E9171 /* ACRCustomRenderers.mm in Sources */,
				CFF95C0B2982E38500F321C3 /* ACRChoiceSetCompactStyleViewTests.mm in Sources */,
				30D56DEF2682AB9C00D6E418 /* AdaptiveCardsTextBlockTests.mm in Sources */,
				6B124C9526B8AE72007E9641 /* MockContext.mm in Sources */,
				30D56DE9268298B300D6E418 /* AdaptiveCardsTests.mm in Sources */,
				CFF95C072982E30E00F321C3 /* ACRTypeaheadSearchParametersTests.mm in Sources */,
				CFF95C0D2982E3C900F321C3 /* ACOTypeaheadDynamicChoicesServiceTests.mm in Sources */,
				6B124C9026B8AC37007E9641 /* ACRMockViews.mm in Sources */,
				CFF95C0F2982E4EC00F321C3 /* ACOTypeaheadDebouncerTests.mm in Sources */,
				6B124C9826B9F5FC007E9641 /* AdaptiveCardsColumnTests.mm in Sources */,
				6B4C05BF27864B0800882387 /* ACRImagePropertiesTests.mm in Sources */,
			);
			runOnlyForDeploymentPostprocessing = 0;
		};
/* End PBXSourcesBuildPhase section */

/* Begin PBXTargetDependency section */
		F423C0C11EE1FBAA00905679 /* PBXTargetDependency */ = {
			isa = PBXTargetDependency;
			target = F423C0B41EE1FBA900905679 /* AdaptiveCards */;
			targetProxy = F423C0C01EE1FBAA00905679 /* PBXContainerItemProxy */;
		};
/* End PBXTargetDependency section */

/* Begin PBXVariantGroup section */
		6B3A231B2755A3EF00764971 /* Localizable.strings */ = {
			isa = PBXVariantGroup;
			children = (
				6B3A231A2755A3EF00764971 /* en */,
			);
			name = Localizable.strings;
			sourceTree = "<group>";
		};
/* End PBXVariantGroup section */

/* Begin XCBuildConfiguration section */
		6BC1C77E286BBC800084D1D9 /* AppRelease */ = {
			isa = XCBuildConfiguration;
			buildSettings = {
				ALWAYS_SEARCH_USER_PATHS = NO;
				CLANG_ANALYZER_LOCALIZABILITY_NONLOCALIZED = YES;
				CLANG_ANALYZER_NONNULL = YES;
				CLANG_ANALYZER_NUMBER_OBJECT_CONVERSION = YES_AGGRESSIVE;
				CLANG_CXX_LANGUAGE_STANDARD = "gnu++17";
				CLANG_CXX_LIBRARY = "compiler-default";
				CLANG_ENABLE_MODULES = YES;
				CLANG_ENABLE_OBJC_ARC = YES;
				CLANG_WARN_BLOCK_CAPTURE_AUTORELEASING = YES;
				CLANG_WARN_BOOL_CONVERSION = YES;
				CLANG_WARN_COMMA = YES;
				CLANG_WARN_CONSTANT_CONVERSION = YES;
				CLANG_WARN_DEPRECATED_OBJC_IMPLEMENTATIONS = YES;
				CLANG_WARN_DIRECT_OBJC_ISA_USAGE = YES_ERROR;
				CLANG_WARN_DOCUMENTATION_COMMENTS = YES;
				CLANG_WARN_EMPTY_BODY = YES;
				CLANG_WARN_ENUM_CONVERSION = YES;
				CLANG_WARN_INFINITE_RECURSION = YES;
				CLANG_WARN_INT_CONVERSION = YES;
				CLANG_WARN_NON_LITERAL_NULL_CONVERSION = YES;
				CLANG_WARN_OBJC_IMPLICIT_RETAIN_SELF = YES;
				CLANG_WARN_OBJC_LITERAL_CONVERSION = YES;
				CLANG_WARN_OBJC_ROOT_CLASS = YES_ERROR;
				CLANG_WARN_RANGE_LOOP_ANALYSIS = YES;
				CLANG_WARN_STRICT_PROTOTYPES = YES;
				CLANG_WARN_SUSPICIOUS_MOVE = YES;
				CLANG_WARN_UNREACHABLE_CODE = YES;
				CLANG_WARN__DUPLICATE_METHOD_MATCH = YES;
				CODE_SIGN_IDENTITY = "iPhone Developer";
				"CODE_SIGN_IDENTITY[sdk=iphoneos*]" = "iPhone Developer";
				COPY_PHASE_STRIP = YES;
				CURRENT_PROJECT_VERSION = 1.2.5;
				DEBUG_INFORMATION_FORMAT = "dwarf-with-dsym";
				ENABLE_NS_ASSERTIONS = NO;
				ENABLE_STRICT_OBJC_MSGSEND = YES;
				GCC_C_LANGUAGE_STANDARD = gnu99;
				GCC_NO_COMMON_BLOCKS = YES;
				GCC_PREPROCESSOR_DEFINITIONS = "ADAPTIVECARDS_USE_FLUENT_TOOLTIPS=1";
				GCC_WARN_64_TO_32_BIT_CONVERSION = YES;
				GCC_WARN_ABOUT_RETURN_TYPE = YES_ERROR;
				GCC_WARN_UNDECLARED_SELECTOR = YES;
				GCC_WARN_UNINITIALIZED_AUTOS = YES_AGGRESSIVE;
				GCC_WARN_UNUSED_FUNCTION = YES;
				GCC_WARN_UNUSED_VARIABLE = YES;
				HEADER_SEARCH_PATHS = "";
				IPHONEOS_DEPLOYMENT_TARGET = 12.1;
				MTL_ENABLE_DEBUG_INFO = NO;
				SDKROOT = iphoneos;
				TARGETED_DEVICE_FAMILY = "1,2";
				VALIDATE_PRODUCT = YES;
				VERSIONING_SYSTEM = "apple-generic";
				VERSION_INFO_PREFIX = "";
			};
			name = AppRelease;
		};
		6BC1C77F286BBC800084D1D9 /* AppRelease */ = {
			isa = XCBuildConfiguration;
			baseConfigurationReference = 9240A5BA903EB4E235296A01 /* Pods-AdaptiveCards.apprelease.xcconfig */;
			buildSettings = {
				BITCODE_GENERATION_MODE = bitcode;
				CODE_SIGN_IDENTITY = "Apple Development";
				"CODE_SIGN_IDENTITY[sdk=iphoneos*]" = "";
				"CODE_SIGN_IDENTITY[sdk=macosx*]" = "iPhone Developer";
				CODE_SIGN_STYLE = Automatic;
				DEFINES_MODULE = YES;
				DEVELOPMENT_TEAM = UBF8T346G9;
				DYLIB_COMPATIBILITY_VERSION = 1;
				DYLIB_CURRENT_VERSION = 1.2.5;
				DYLIB_INSTALL_NAME_BASE = "@rpath";
				FRAMEWORK_SEARCH_PATHS = (
					"$(inherited)",
					"$(PROJECT_DIR)/AdaptiveCards",
				);
				HEADER_SEARCH_PATHS = "$(inherited)";
				INFOPLIST_FILE = AdaptiveCards/Info.plist;
				INSTALL_PATH = "$(LOCAL_LIBRARY_DIR)/Frameworks";
				IPHONEOS_DEPLOYMENT_TARGET = 13.0;
				LD_RUNPATH_SEARCH_PATHS = "$(inherited) @executable_path/Frameworks @loader_path/Frameworks";
				LIBRARY_SEARCH_PATHS = (
					"$(inherited)",
					"$(PROJECT_DIR)/AdaptiveCards",
				);
				MACH_O_TYPE = mh_dylib;
				OTHER_LDFLAGS = "$(inherited)";
				OTHER_LIBTOOLFLAGS = "";
				PRODUCT_BUNDLE_IDENTIFIER = MSFT.AdaptiveCards;
				PRODUCT_NAME = "$(TARGET_NAME)";
				PROVISIONING_PROFILE_SPECIFIER = "";
				"PROVISIONING_PROFILE_SPECIFIER[sdk=macosx*]" = "";
				SCAN_ALL_SOURCE_FILES_FOR_INCLUDES = NO;
				SKIP_INSTALL = YES;
				SUPPORTS_MACCATALYST = NO;
				TARGETED_DEVICE_FAMILY = "1,2";
				USER_HEADER_SEARCH_PATHS = "";
			};
			name = AppRelease;
		};
		6BC1C780286BBC800084D1D9 /* AppRelease */ = {
			isa = XCBuildConfiguration;
			baseConfigurationReference = ED131801E4C2E2B662925ABF /* Pods-AdaptiveCards-AdaptiveCardsTests.apprelease.xcconfig */;
			buildSettings = {
				CODE_SIGN_IDENTITY = "Apple Development";
				"CODE_SIGN_IDENTITY[sdk=macosx*]" = "Apple Development";
				CODE_SIGN_STYLE = Automatic;
				DEVELOPMENT_TEAM = UBF8T346G9;
				HEADER_SEARCH_PATHS = "$(inherited)";
				INFOPLIST_FILE = AdaptiveCardsTests/Info.plist;
				LD_RUNPATH_SEARCH_PATHS = "$(inherited) @executable_path/Frameworks @loader_path/Frameworks";
				PRODUCT_BUNDLE_IDENTIFIER = MSFT.AdaptiveCardsTests;
				PRODUCT_NAME = "$(TARGET_NAME)";
				PROVISIONING_PROFILE_SPECIFIER = "";
				"PROVISIONING_PROFILE_SPECIFIER[sdk=macosx*]" = "";
			};
			name = AppRelease;
		};
		6BC1C781286BBC800084D1D9 /* AppRelease */ = {
			isa = XCBuildConfiguration;
			buildSettings = {
				ONLY_ACTIVE_ARCH = NO;
				PRODUCT_NAME = "$(TARGET_NAME)";
			};
			name = AppRelease;
		};
		F423C0C71EE1FBAA00905679 /* Debug */ = {
			isa = XCBuildConfiguration;
			buildSettings = {
				ALWAYS_SEARCH_USER_PATHS = NO;
				CLANG_ANALYZER_LOCALIZABILITY_NONLOCALIZED = YES;
				CLANG_ANALYZER_NONNULL = YES;
				CLANG_ANALYZER_NUMBER_OBJECT_CONVERSION = YES_AGGRESSIVE;
				CLANG_CXX_LANGUAGE_STANDARD = "gnu++17";
				CLANG_CXX_LIBRARY = "compiler-default";
				CLANG_ENABLE_MODULES = YES;
				CLANG_ENABLE_OBJC_ARC = YES;
				CLANG_WARN_BLOCK_CAPTURE_AUTORELEASING = YES;
				CLANG_WARN_BOOL_CONVERSION = YES;
				CLANG_WARN_COMMA = YES;
				CLANG_WARN_CONSTANT_CONVERSION = YES;
				CLANG_WARN_DEPRECATED_OBJC_IMPLEMENTATIONS = YES;
				CLANG_WARN_DIRECT_OBJC_ISA_USAGE = YES_ERROR;
				CLANG_WARN_DOCUMENTATION_COMMENTS = YES;
				CLANG_WARN_EMPTY_BODY = YES;
				CLANG_WARN_ENUM_CONVERSION = YES;
				CLANG_WARN_INFINITE_RECURSION = YES;
				CLANG_WARN_INT_CONVERSION = YES;
				CLANG_WARN_NON_LITERAL_NULL_CONVERSION = YES;
				CLANG_WARN_OBJC_IMPLICIT_RETAIN_SELF = YES;
				CLANG_WARN_OBJC_LITERAL_CONVERSION = YES;
				CLANG_WARN_OBJC_ROOT_CLASS = YES_ERROR;
				CLANG_WARN_RANGE_LOOP_ANALYSIS = YES;
				CLANG_WARN_STRICT_PROTOTYPES = YES;
				CLANG_WARN_SUSPICIOUS_MOVE = YES;
				CLANG_WARN_UNREACHABLE_CODE = YES;
				CLANG_WARN__DUPLICATE_METHOD_MATCH = YES;
				"CODE_SIGN_IDENTITY[sdk=iphoneos*]" = "iPhone Developer";
				COPY_PHASE_STRIP = YES;
				CURRENT_PROJECT_VERSION = 1.2.5;
				DEBUG_INFORMATION_FORMAT = "dwarf-with-dsym";
				ENABLE_STRICT_OBJC_MSGSEND = YES;
				ENABLE_TESTABILITY = YES;
				GCC_C_LANGUAGE_STANDARD = gnu99;
				GCC_DYNAMIC_NO_PIC = NO;
				GCC_NO_COMMON_BLOCKS = YES;
				GCC_OPTIMIZATION_LEVEL = 0;
				GCC_PREPROCESSOR_DEFINITIONS = (
					"DEBUG=1",
					"$(inherited)",
					"ADAPTIVECARDS_USE_FLUENT_TOOLTIPS=1",
				);
				GCC_WARN_64_TO_32_BIT_CONVERSION = YES;
				GCC_WARN_ABOUT_RETURN_TYPE = YES_ERROR;
				GCC_WARN_UNDECLARED_SELECTOR = YES;
				GCC_WARN_UNINITIALIZED_AUTOS = YES_AGGRESSIVE;
				GCC_WARN_UNUSED_FUNCTION = YES;
				GCC_WARN_UNUSED_VARIABLE = YES;
				HEADER_SEARCH_PATHS = "";
				IPHONEOS_DEPLOYMENT_TARGET = 12.1;
				MTL_ENABLE_DEBUG_INFO = YES;
				ONLY_ACTIVE_ARCH = YES;
				SDKROOT = iphoneos;
				TARGETED_DEVICE_FAMILY = "1,2";
				VERSIONING_SYSTEM = "apple-generic";
				VERSION_INFO_PREFIX = "";
			};
			name = Debug;
		};
		F423C0C81EE1FBAA00905679 /* Release */ = {
			isa = XCBuildConfiguration;
			buildSettings = {
				ALWAYS_SEARCH_USER_PATHS = NO;
				CLANG_ANALYZER_LOCALIZABILITY_NONLOCALIZED = YES;
				CLANG_ANALYZER_NONNULL = YES;
				CLANG_ANALYZER_NUMBER_OBJECT_CONVERSION = YES_AGGRESSIVE;
				CLANG_CXX_LANGUAGE_STANDARD = "gnu++17";
				CLANG_CXX_LIBRARY = "compiler-default";
				CLANG_ENABLE_MODULES = YES;
				CLANG_ENABLE_OBJC_ARC = YES;
				CLANG_WARN_BLOCK_CAPTURE_AUTORELEASING = YES;
				CLANG_WARN_BOOL_CONVERSION = YES;
				CLANG_WARN_COMMA = YES;
				CLANG_WARN_CONSTANT_CONVERSION = YES;
				CLANG_WARN_DEPRECATED_OBJC_IMPLEMENTATIONS = YES;
				CLANG_WARN_DIRECT_OBJC_ISA_USAGE = YES_ERROR;
				CLANG_WARN_DOCUMENTATION_COMMENTS = YES;
				CLANG_WARN_EMPTY_BODY = YES;
				CLANG_WARN_ENUM_CONVERSION = YES;
				CLANG_WARN_INFINITE_RECURSION = YES;
				CLANG_WARN_INT_CONVERSION = YES;
				CLANG_WARN_NON_LITERAL_NULL_CONVERSION = YES;
				CLANG_WARN_OBJC_IMPLICIT_RETAIN_SELF = YES;
				CLANG_WARN_OBJC_LITERAL_CONVERSION = YES;
				CLANG_WARN_OBJC_ROOT_CLASS = YES_ERROR;
				CLANG_WARN_RANGE_LOOP_ANALYSIS = YES;
				CLANG_WARN_STRICT_PROTOTYPES = YES;
				CLANG_WARN_SUSPICIOUS_MOVE = YES;
				CLANG_WARN_UNREACHABLE_CODE = YES;
				CLANG_WARN__DUPLICATE_METHOD_MATCH = YES;
				CODE_SIGN_IDENTITY = "iPhone Developer";
				"CODE_SIGN_IDENTITY[sdk=iphoneos*]" = "iPhone Developer";
				COPY_PHASE_STRIP = YES;
				CURRENT_PROJECT_VERSION = 1.2.5;
				DEBUG_INFORMATION_FORMAT = "dwarf-with-dsym";
				ENABLE_NS_ASSERTIONS = NO;
				ENABLE_STRICT_OBJC_MSGSEND = YES;
				GCC_C_LANGUAGE_STANDARD = gnu99;
				GCC_NO_COMMON_BLOCKS = YES;
				GCC_PREPROCESSOR_DEFINITIONS = "ADAPTIVECARDS_USE_FLUENT_TOOLTIPS=1";
				GCC_WARN_64_TO_32_BIT_CONVERSION = YES;
				GCC_WARN_ABOUT_RETURN_TYPE = YES_ERROR;
				GCC_WARN_UNDECLARED_SELECTOR = YES;
				GCC_WARN_UNINITIALIZED_AUTOS = YES_AGGRESSIVE;
				GCC_WARN_UNUSED_FUNCTION = YES;
				GCC_WARN_UNUSED_VARIABLE = YES;
				HEADER_SEARCH_PATHS = "";
				IPHONEOS_DEPLOYMENT_TARGET = 12.1;
				MTL_ENABLE_DEBUG_INFO = NO;
				SDKROOT = iphoneos;
				TARGETED_DEVICE_FAMILY = "1,2";
				VALIDATE_PRODUCT = YES;
				VERSIONING_SYSTEM = "apple-generic";
				VERSION_INFO_PREFIX = "";
			};
			name = Release;
		};
		F423C0CA1EE1FBAA00905679 /* Debug */ = {
			isa = XCBuildConfiguration;
			baseConfigurationReference = 777DD1173C03E3F4EC695141 /* Pods-AdaptiveCards.debug.xcconfig */;
			buildSettings = {
				BITCODE_GENERATION_MODE = bitcode;
				CODE_SIGN_IDENTITY = "Apple Development";
				"CODE_SIGN_IDENTITY[sdk=iphoneos*]" = "";
				"CODE_SIGN_IDENTITY[sdk=macosx*]" = "iPhone Developer";
				CODE_SIGN_STYLE = Automatic;
				DEFINES_MODULE = YES;
				DEVELOPMENT_TEAM = UBF8T346G9;
				DYLIB_COMPATIBILITY_VERSION = 1;
				DYLIB_CURRENT_VERSION = 1.2.5;
				DYLIB_INSTALL_NAME_BASE = "@rpath";
				FRAMEWORK_SEARCH_PATHS = (
					"$(inherited)",
					"$(PROJECT_DIR)/AdaptiveCards",
				);
				HEADER_SEARCH_PATHS = "$(inherited)";
				INFOPLIST_FILE = AdaptiveCards/Info.plist;
				INSTALL_PATH = "$(LOCAL_LIBRARY_DIR)/Frameworks";
				IPHONEOS_DEPLOYMENT_TARGET = 13.0;
				LD_RUNPATH_SEARCH_PATHS = "$(inherited) @executable_path/Frameworks @loader_path/Frameworks";
				LIBRARY_SEARCH_PATHS = (
					"$(inherited)",
					"$(PROJECT_DIR)/AdaptiveCards",
				);
				MACH_O_TYPE = mh_dylib;
				OTHER_LDFLAGS = "$(inherited)";
				OTHER_LIBTOOLFLAGS = "";
				PRODUCT_BUNDLE_IDENTIFIER = MSFT.AdaptiveCards;
				PRODUCT_NAME = "$(TARGET_NAME)";
				PROVISIONING_PROFILE_SPECIFIER = "";
				"PROVISIONING_PROFILE_SPECIFIER[sdk=macosx*]" = "";
				SCAN_ALL_SOURCE_FILES_FOR_INCLUDES = NO;
				SKIP_INSTALL = YES;
				SUPPORTS_MACCATALYST = NO;
				TARGETED_DEVICE_FAMILY = "1,2";
				USER_HEADER_SEARCH_PATHS = "";
			};
			name = Debug;
		};
		F423C0CB1EE1FBAA00905679 /* Release */ = {
			isa = XCBuildConfiguration;
			baseConfigurationReference = 4B0881019D2B9BA6009F1B94 /* Pods-AdaptiveCards.release.xcconfig */;
			buildSettings = {
				BITCODE_GENERATION_MODE = bitcode;
				CODE_SIGN_IDENTITY = "Apple Development";
				"CODE_SIGN_IDENTITY[sdk=iphoneos*]" = "";
				"CODE_SIGN_IDENTITY[sdk=macosx*]" = "iPhone Developer";
				CODE_SIGN_STYLE = Automatic;
				DEFINES_MODULE = YES;
				DEVELOPMENT_TEAM = UBF8T346G9;
				DYLIB_COMPATIBILITY_VERSION = 1;
				DYLIB_CURRENT_VERSION = 1.2.5;
				DYLIB_INSTALL_NAME_BASE = "@rpath";
				FRAMEWORK_SEARCH_PATHS = (
					"$(inherited)",
					"$(PROJECT_DIR)/AdaptiveCards",
				);
				HEADER_SEARCH_PATHS = "$(inherited)";
				INFOPLIST_FILE = AdaptiveCards/Info.plist;
				INSTALL_PATH = "$(LOCAL_LIBRARY_DIR)/Frameworks";
				IPHONEOS_DEPLOYMENT_TARGET = 13.0;
				LD_RUNPATH_SEARCH_PATHS = "$(inherited) @executable_path/Frameworks @loader_path/Frameworks";
				LIBRARY_SEARCH_PATHS = (
					"$(inherited)",
					"$(PROJECT_DIR)/AdaptiveCards",
				);
				MACH_O_TYPE = mh_dylib;
				OTHER_LDFLAGS = "$(inherited)";
				OTHER_LIBTOOLFLAGS = "";
				PRODUCT_BUNDLE_IDENTIFIER = MSFT.AdaptiveCards;
				PRODUCT_NAME = "$(TARGET_NAME)";
				PROVISIONING_PROFILE_SPECIFIER = "";
				"PROVISIONING_PROFILE_SPECIFIER[sdk=macosx*]" = "";
				SCAN_ALL_SOURCE_FILES_FOR_INCLUDES = NO;
				SKIP_INSTALL = YES;
				SUPPORTS_MACCATALYST = NO;
				TARGETED_DEVICE_FAMILY = "1,2";
				USER_HEADER_SEARCH_PATHS = "";
			};
			name = Release;
		};
		F423C0CD1EE1FBAA00905679 /* Debug */ = {
			isa = XCBuildConfiguration;
			baseConfigurationReference = 3F3FBD57C361267D351D4B65 /* Pods-AdaptiveCards-AdaptiveCardsTests.debug.xcconfig */;
			buildSettings = {
				CODE_SIGN_IDENTITY = "Apple Development";
				"CODE_SIGN_IDENTITY[sdk=macosx*]" = "Apple Development";
				CODE_SIGN_STYLE = Automatic;
				DEVELOPMENT_TEAM = UBF8T346G9;
				HEADER_SEARCH_PATHS = "$(inherited)";
				INFOPLIST_FILE = AdaptiveCardsTests/Info.plist;
				LD_RUNPATH_SEARCH_PATHS = "$(inherited) @executable_path/Frameworks @loader_path/Frameworks";
				PRODUCT_BUNDLE_IDENTIFIER = MSFT.AdaptiveCardsTests;
				PRODUCT_NAME = "$(TARGET_NAME)";
				PROVISIONING_PROFILE_SPECIFIER = "";
				"PROVISIONING_PROFILE_SPECIFIER[sdk=macosx*]" = "";
			};
			name = Debug;
		};
		F423C0CE1EE1FBAA00905679 /* Release */ = {
			isa = XCBuildConfiguration;
			baseConfigurationReference = 92C9540BDB87B09349BF0018 /* Pods-AdaptiveCards-AdaptiveCardsTests.release.xcconfig */;
			buildSettings = {
				CODE_SIGN_IDENTITY = "Apple Development";
				"CODE_SIGN_IDENTITY[sdk=macosx*]" = "Apple Development";
				CODE_SIGN_STYLE = Automatic;
				DEVELOPMENT_TEAM = UBF8T346G9;
				HEADER_SEARCH_PATHS = "$(inherited)";
				INFOPLIST_FILE = AdaptiveCardsTests/Info.plist;
				LD_RUNPATH_SEARCH_PATHS = "$(inherited) @executable_path/Frameworks @loader_path/Frameworks";
				PRODUCT_BUNDLE_IDENTIFIER = MSFT.AdaptiveCardsTests;
				PRODUCT_NAME = "$(TARGET_NAME)";
				PROVISIONING_PROFILE_SPECIFIER = "";
				"PROVISIONING_PROFILE_SPECIFIER[sdk=macosx*]" = "";
			};
			name = Release;
		};
		F47ACEE21F62495B0010BEF0 /* Debug */ = {
			isa = XCBuildConfiguration;
			buildSettings = {
				ONLY_ACTIVE_ARCH = YES;
				PRODUCT_NAME = "$(TARGET_NAME)";
			};
			name = Debug;
		};
		F47ACEE31F62495B0010BEF0 /* Release */ = {
			isa = XCBuildConfiguration;
			buildSettings = {
				ONLY_ACTIVE_ARCH = NO;
				PRODUCT_NAME = "$(TARGET_NAME)";
			};
			name = Release;
		};
/* End XCBuildConfiguration section */

/* Begin XCConfigurationList section */
		F423C0AF1EE1FBA900905679 /* Build configuration list for PBXProject "AdaptiveCards" */ = {
			isa = XCConfigurationList;
			buildConfigurations = (
				F423C0C71EE1FBAA00905679 /* Debug */,
				F423C0C81EE1FBAA00905679 /* Release */,
				6BC1C77E286BBC800084D1D9 /* AppRelease */,
			);
			defaultConfigurationIsVisible = 0;
			defaultConfigurationName = Release;
		};
		F423C0C91EE1FBAA00905679 /* Build configuration list for PBXNativeTarget "AdaptiveCards" */ = {
			isa = XCConfigurationList;
			buildConfigurations = (
				F423C0CA1EE1FBAA00905679 /* Debug */,
				F423C0CB1EE1FBAA00905679 /* Release */,
				6BC1C77F286BBC800084D1D9 /* AppRelease */,
			);
			defaultConfigurationIsVisible = 0;
			defaultConfigurationName = Release;
		};
		F423C0CC1EE1FBAA00905679 /* Build configuration list for PBXNativeTarget "AdaptiveCardsTests" */ = {
			isa = XCConfigurationList;
			buildConfigurations = (
				F423C0CD1EE1FBAA00905679 /* Debug */,
				F423C0CE1EE1FBAA00905679 /* Release */,
				6BC1C780286BBC800084D1D9 /* AppRelease */,
			);
			defaultConfigurationIsVisible = 0;
			defaultConfigurationName = Release;
		};
		F47ACEE11F62495B0010BEF0 /* Build configuration list for PBXAggregateTarget "AdaptiveCards-Universal" */ = {
			isa = XCConfigurationList;
			buildConfigurations = (
				F47ACEE21F62495B0010BEF0 /* Debug */,
				F47ACEE31F62495B0010BEF0 /* Release */,
				6BC1C781286BBC800084D1D9 /* AppRelease */,
			);
			defaultConfigurationIsVisible = 0;
			defaultConfigurationName = Release;
		};
/* End XCConfigurationList section */
	};
	rootObject = F423C0AC1EE1FBA900905679 /* Project object */;
}<|MERGE_RESOLUTION|>--- conflicted
+++ resolved
@@ -29,10 +29,8 @@
 		300ECB64219A12D100371DC5 /* AdaptiveBase64Util.h in Headers */ = {isa = PBXBuildFile; fileRef = 300ECB62219A12D100371DC5 /* AdaptiveBase64Util.h */; settings = {ATTRIBUTES = (Public, ); }; };
 		30D56DE9268298B300D6E418 /* AdaptiveCardsTests.mm in Sources */ = {isa = PBXBuildFile; fileRef = 30D56DE8268298B300D6E418 /* AdaptiveCardsTests.mm */; };
 		30D56DEF2682AB9C00D6E418 /* AdaptiveCardsTextBlockTests.mm in Sources */ = {isa = PBXBuildFile; fileRef = 30D56DEE2682AB9C00D6E418 /* AdaptiveCardsTextBlockTests.mm */; };
-<<<<<<< HEAD
 		46F6F7812BFF1C8200D31C47 /* ValueChangedAction.h in Headers */ = {isa = PBXBuildFile; fileRef = 46F6F7802BFF1C8200D31C47 /* ValueChangedAction.h */; };
 		46F6F7832BFF1CB400D31C47 /* ValueChangedAction.cpp in Sources */ = {isa = PBXBuildFile; fileRef = 46F6F7822BFF1CB400D31C47 /* ValueChangedAction.cpp */; };
-=======
 		463C3C082BD8DB1F00A95C4E /* Icon.cpp in Sources */ = {isa = PBXBuildFile; fileRef = 463C3C062BD8DB1F00A95C4E /* Icon.cpp */; };
 		463C3C0B2BD8DCC000A95C4E /* Icon.h in Headers */ = {isa = PBXBuildFile; fileRef = 463C3C0A2BD8DCC000A95C4E /* Icon.h */; settings = {ATTRIBUTES = (Public, ); }; };
 		463C3C0E2BD8F6D100A95C4E /* ACRIconRenderer.mm in Sources */ = {isa = PBXBuildFile; fileRef = 463C3C0D2BD8F6D100A95C4E /* ACRIconRenderer.mm */; };
@@ -41,7 +39,6 @@
 		463C4EDD2BDB66C600A95C4E /* ACRSVGImageView.mm in Sources */ = {isa = PBXBuildFile; fileRef = 463C4EDC2BDB66C600A95C4E /* ACRSVGImageView.mm */; };
 		463C4EDF2BDF63E700A95C4E /* ACRSVGIconHoldingView.h in Headers */ = {isa = PBXBuildFile; fileRef = 463C4EDE2BDF63E700A95C4E /* ACRSVGIconHoldingView.h */; };
 		463C4EE12BDF640300A95C4E /* ACRSVGIconHoldingView.mm in Sources */ = {isa = PBXBuildFile; fileRef = 463C4EE02BDF640300A95C4E /* ACRSVGIconHoldingView.mm */; };
->>>>>>> d2cff749
 		6B00E1162A3A58B30079D8A6 /* ACRTypeaheadSearchViewControllerPrivate.h in Headers */ = {isa = PBXBuildFile; fileRef = 6B00E1152A3A58B30079D8A6 /* ACRTypeaheadSearchViewControllerPrivate.h */; };
 		6B096D4E225431D0006CC034 /* ACRRichTextBlockRenderer.h in Headers */ = {isa = PBXBuildFile; fileRef = 6B096D4C225431D0006CC034 /* ACRRichTextBlockRenderer.h */; settings = {ATTRIBUTES = (Public, ); }; };
 		6B096D4F225431D0006CC034 /* ACRRichTextBlockRenderer.mm in Sources */ = {isa = PBXBuildFile; fileRef = 6B096D4D225431D0006CC034 /* ACRRichTextBlockRenderer.mm */; };
@@ -521,10 +518,8 @@
 		30D56DEE2682AB9C00D6E418 /* AdaptiveCardsTextBlockTests.mm */ = {isa = PBXFileReference; fileEncoding = 4; lastKnownFileType = sourcecode.cpp.objcpp; path = AdaptiveCardsTextBlockTests.mm; sourceTree = "<group>"; };
 		3F3FBD57C361267D351D4B65 /* Pods-AdaptiveCards-AdaptiveCardsTests.debug.xcconfig */ = {isa = PBXFileReference; includeInIndex = 1; lastKnownFileType = text.xcconfig; name = "Pods-AdaptiveCards-AdaptiveCardsTests.debug.xcconfig"; path = "Target Support Files/Pods-AdaptiveCards-AdaptiveCardsTests/Pods-AdaptiveCards-AdaptiveCardsTests.debug.xcconfig"; sourceTree = "<group>"; };
 		45580A4A0B0DE521608DDA3A /* Pods-ADCIOSVisualizer-AdaptiveCardsTests.release.xcconfig */ = {isa = PBXFileReference; includeInIndex = 1; lastKnownFileType = text.xcconfig; name = "Pods-ADCIOSVisualizer-AdaptiveCardsTests.release.xcconfig"; path = "Target Support Files/Pods-ADCIOSVisualizer-AdaptiveCardsTests/Pods-ADCIOSVisualizer-AdaptiveCardsTests.release.xcconfig"; sourceTree = "<group>"; };
-<<<<<<< HEAD
 		46F6F7802BFF1C8200D31C47 /* ValueChangedAction.h */ = {isa = PBXFileReference; lastKnownFileType = sourcecode.c.h; name = ValueChangedAction.h; path = ../../../../shared/cpp/ObjectModel/ValueChangedAction.h; sourceTree = "<group>"; };
 		46F6F7822BFF1CB400D31C47 /* ValueChangedAction.cpp */ = {isa = PBXFileReference; lastKnownFileType = sourcecode.cpp.cpp; name = ValueChangedAction.cpp; path = ../../../../shared/cpp/ObjectModel/ValueChangedAction.cpp; sourceTree = "<group>"; };
-=======
 		463C3C062BD8DB1F00A95C4E /* Icon.cpp */ = {isa = PBXFileReference; lastKnownFileType = sourcecode.cpp.cpp; name = Icon.cpp; path = ../../../../shared/cpp/ObjectModel/Icon.cpp; sourceTree = "<group>"; };
 		463C3C0A2BD8DCC000A95C4E /* Icon.h */ = {isa = PBXFileReference; lastKnownFileType = sourcecode.c.h; name = Icon.h; path = ../../../../shared/cpp/ObjectModel/Icon.h; sourceTree = "<group>"; };
 		463C3C0C2BD8F63100A95C4E /* ACRIconRenderer.h */ = {isa = PBXFileReference; lastKnownFileType = sourcecode.c.h; path = ACRIconRenderer.h; sourceTree = "<group>"; };
@@ -533,7 +528,6 @@
 		463C4EDC2BDB66C600A95C4E /* ACRSVGImageView.mm */ = {isa = PBXFileReference; lastKnownFileType = sourcecode.cpp.objcpp; path = ACRSVGImageView.mm; sourceTree = "<group>"; };
 		463C4EDE2BDF63E700A95C4E /* ACRSVGIconHoldingView.h */ = {isa = PBXFileReference; lastKnownFileType = sourcecode.c.h; path = ACRSVGIconHoldingView.h; sourceTree = "<group>"; };
 		463C4EE02BDF640300A95C4E /* ACRSVGIconHoldingView.mm */ = {isa = PBXFileReference; lastKnownFileType = sourcecode.cpp.objcpp; path = ACRSVGIconHoldingView.mm; sourceTree = "<group>"; };
->>>>>>> d2cff749
 		4B0881019D2B9BA6009F1B94 /* Pods-AdaptiveCards.release.xcconfig */ = {isa = PBXFileReference; includeInIndex = 1; lastKnownFileType = text.xcconfig; name = "Pods-AdaptiveCards.release.xcconfig"; path = "Target Support Files/Pods-AdaptiveCards/Pods-AdaptiveCards.release.xcconfig"; sourceTree = "<group>"; };
 		6B00E1152A3A58B30079D8A6 /* ACRTypeaheadSearchViewControllerPrivate.h */ = {isa = PBXFileReference; fileEncoding = 4; lastKnownFileType = sourcecode.c.h; name = ACRTypeaheadSearchViewControllerPrivate.h; path = PrivateHeaders/ACRTypeaheadSearchViewControllerPrivate.h; sourceTree = "<group>"; };
 		6B096D4C225431D0006CC034 /* ACRRichTextBlockRenderer.h */ = {isa = PBXFileReference; fileEncoding = 4; lastKnownFileType = sourcecode.c.h; path = ACRRichTextBlockRenderer.h; sourceTree = "<group>"; };
