--- conflicted
+++ resolved
@@ -1521,14 +1521,6 @@
 			name = Action.Execute;
 			sourceTree = "<group>";
 		};
-<<<<<<< HEAD
-		7A2D17532DFA9A2C00E59055 /* Recovered References */ = {
-			isa = PBXGroup;
-			children = (
-				7AD18A8D2E0293DB00A35DDD /* FluentAssets.xcassets */,
-			);
-			name = "Recovered References";
-=======
 		901FE98F2E04BD9800CD77C6 /* Legacy */ = {
 			isa = PBXGroup;
 			children = (
@@ -1630,7 +1622,6 @@
 				901FE9EA2E04BE3D00CD77C6 /* ObjectModel */,
 			);
 			path = SwiftAdaptiveCardsTests;
->>>>>>> 1e5e9eb9
 			sourceTree = "<group>";
 		};
 		CFF954CC29819A6B00F321C3 /* DynamicTypeahead */ = {
