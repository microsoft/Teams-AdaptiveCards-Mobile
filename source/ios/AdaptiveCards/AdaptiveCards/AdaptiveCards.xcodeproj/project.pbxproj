--- conflicted
+++ resolved
@@ -332,11 +332,6 @@
 		84AE295A27FFA26F00D01B82 /* ContentSource.h in Headers */ = {isa = PBXBuildFile; fileRef = 84AE295527FFA26F00D01B82 /* ContentSource.h */; };
 		84AE295B27FFA26F00D01B82 /* CaptionSource.h in Headers */ = {isa = PBXBuildFile; fileRef = 84AE295627FFA26F00D01B82 /* CaptionSource.h */; };
 		84AE295C27FFA26F00D01B82 /* CaptionSource.cpp in Sources */ = {isa = PBXBuildFile; fileRef = 84AE295727FFA26F00D01B82 /* CaptionSource.cpp */; };
-		B337FF7D2CB5093500BC36D0 /* ACRBadgeRenderer.mm in Sources */ = {isa = PBXBuildFile; fileRef = B337FF7C2CB5093500BC36D0 /* ACRBadgeRenderer.mm */; };
-		B337FF802CB509DB00BC36D0 /* Badge.cpp in Sources */ = {isa = PBXBuildFile; fileRef = B337FF7E2CB509DB00BC36D0 /* Badge.cpp */; };
-		B337FF812CB509DB00BC36D0 /* Badge.h in Headers */ = {isa = PBXBuildFile; fileRef = B337FF7F2CB509DB00BC36D0 /* Badge.h */; };
-		B337FF842CB648D900BC36D0 /* ACRBadgeView.h in Headers */ = {isa = PBXBuildFile; fileRef = B337FF822CB648D900BC36D0 /* ACRBadgeView.h */; };
-		B337FF852CB648D900BC36D0 /* ACRBadgeView.mm in Sources */ = {isa = PBXBuildFile; fileRef = B337FF832CB648D900BC36D0 /* ACRBadgeView.mm */; };
 		B35633222C060D7900F1C999 /* ValueChangedActionTests.mm in Sources */ = {isa = PBXBuildFile; fileRef = B35633212C060D7900F1C999 /* ValueChangedActionTests.mm */; };
 		B35633242C060EEF00F1C999 /* ValueChangedActionValid.json in Resources */ = {isa = PBXBuildFile; fileRef = B35633232C060EEF00F1C999 /* ValueChangedActionValid.json */; };
 		B35633272C06E4FC00F1C999 /* ValueChangedActionInvalid.json in Resources */ = {isa = PBXBuildFile; fileRef = B35633262C06E4FC00F1C999 /* ValueChangedActionInvalid.json */; };
@@ -906,12 +901,6 @@
 		84AE295727FFA26F00D01B82 /* CaptionSource.cpp */ = {isa = PBXFileReference; fileEncoding = 4; lastKnownFileType = sourcecode.cpp.cpp; name = CaptionSource.cpp; path = ../../../../shared/cpp/ObjectModel/CaptionSource.cpp; sourceTree = "<group>"; };
 		9240A5BA903EB4E235296A01 /* Pods-AdaptiveCards.apprelease.xcconfig */ = {isa = PBXFileReference; includeInIndex = 1; lastKnownFileType = text.xcconfig; name = "Pods-AdaptiveCards.apprelease.xcconfig"; path = "Target Support Files/Pods-AdaptiveCards/Pods-AdaptiveCards.apprelease.xcconfig"; sourceTree = "<group>"; };
 		92C9540BDB87B09349BF0018 /* Pods-AdaptiveCards-AdaptiveCardsTests.release.xcconfig */ = {isa = PBXFileReference; includeInIndex = 1; lastKnownFileType = text.xcconfig; name = "Pods-AdaptiveCards-AdaptiveCardsTests.release.xcconfig"; path = "Target Support Files/Pods-AdaptiveCards-AdaptiveCardsTests/Pods-AdaptiveCards-AdaptiveCardsTests.release.xcconfig"; sourceTree = "<group>"; };
-		B337FF7B2CB5090700BC36D0 /* ACRBadgeRenderer.h */ = {isa = PBXFileReference; lastKnownFileType = sourcecode.c.h; path = ACRBadgeRenderer.h; sourceTree = "<group>"; };
-		B337FF7C2CB5093500BC36D0 /* ACRBadgeRenderer.mm */ = {isa = PBXFileReference; lastKnownFileType = sourcecode.cpp.objcpp; path = ACRBadgeRenderer.mm; sourceTree = "<group>"; };
-		B337FF7E2CB509DB00BC36D0 /* Badge.cpp */ = {isa = PBXFileReference; fileEncoding = 4; lastKnownFileType = sourcecode.cpp.cpp; name = Badge.cpp; path = ../../../../shared/cpp/ObjectModel/Badge.cpp; sourceTree = "<group>"; };
-		B337FF7F2CB509DB00BC36D0 /* Badge.h */ = {isa = PBXFileReference; fileEncoding = 4; lastKnownFileType = sourcecode.c.h; name = Badge.h; path = ../../../../shared/cpp/ObjectModel/Badge.h; sourceTree = "<group>"; };
-		B337FF822CB648D900BC36D0 /* ACRBadgeView.h */ = {isa = PBXFileReference; lastKnownFileType = sourcecode.c.h; path = ACRBadgeView.h; sourceTree = "<group>"; };
-		B337FF832CB648D900BC36D0 /* ACRBadgeView.mm */ = {isa = PBXFileReference; lastKnownFileType = sourcecode.cpp.objcpp; path = ACRBadgeView.mm; sourceTree = "<group>"; };
 		B35633212C060D7900F1C999 /* ValueChangedActionTests.mm */ = {isa = PBXFileReference; lastKnownFileType = sourcecode.cpp.objcpp; path = ValueChangedActionTests.mm; sourceTree = "<group>"; };
 		B35633232C060EEF00F1C999 /* ValueChangedActionValid.json */ = {isa = PBXFileReference; lastKnownFileType = text.json; path = ValueChangedActionValid.json; sourceTree = "<group>"; };
 		B35633262C06E4FC00F1C999 /* ValueChangedActionInvalid.json */ = {isa = PBXFileReference; lastKnownFileType = text.json; path = ValueChangedActionInvalid.json; sourceTree = "<group>"; };
@@ -1564,13 +1553,8 @@
 		F423C0D71EE1FF2F00905679 /* SharedLib */ = {
 			isa = PBXGroup;
 			children = (
-<<<<<<< HEAD
-				B337FF7E2CB509DB00BC36D0 /* Badge.cpp */,
-				B337FF7F2CB509DB00BC36D0 /* Badge.h */,
-=======
 				46731C0A2CBD198F0092B7A9 /* Badge.cpp */,
 				46731C0B2CBD198F0092B7A9 /* Badge.h */,
->>>>>>> 3ee86039
 				CFB972002941C079008E3795 /* ChoicesData.cpp */,
 				CFB971FF2941C079008E3795 /* ChoicesData.h */,
 				84AE295727FFA26F00D01B82 /* CaptionSource.cpp */,
@@ -1786,8 +1770,6 @@
 				468F1F192BFC5BC500C2F561 /* ACRRatingInputDataSource.mm */,
 				46445D882BF72A5300831973 /* ACRRatingView.h */,
 				46445D8A2BF7324100831973 /* ACRRatingView.mm */,
-				B337FF822CB648D900BC36D0 /* ACRBadgeView.h */,
-				B337FF832CB648D900BC36D0 /* ACRBadgeView.mm */,
 				6BE8DFD5249C5126005EFE66 /* ACRToggleInputView.h */,
 				6BE8DFD3249C4C1B005EFE66 /* ACRToggleInputView.mm */,
 				CFF954CC29819A6B00F321C3 /* DynamicTypeahead */,
@@ -1842,13 +1824,6 @@
 		F42979341F3007C500E89914 /* ReadOnlyObjects */ = {
 			isa = PBXGroup;
 			children = (
-<<<<<<< HEAD
-				B337FF7B2CB5090700BC36D0 /* ACRBadgeRenderer.h */,
-				B337FF7C2CB5093500BC36D0 /* ACRBadgeRenderer.mm */,
-				4608EE872BF5C1AB00543095 /* ACRRatingLabelRenderer.h */,
-				4608EE882BF5C1AB00543095 /* ACRRatingLabelRenderer.mm */,
-=======
->>>>>>> 3ee86039
 				F42741081EF864A900399FBB /* ACRBaseCardElementRenderer.h */,
 				F42741091EF864A900399FBB /* ACRBaseCardElementRenderer.mm */,
 				7773C2E12CA558AE00097C06 /* ACRCarouselPageContainerView.mm */,
@@ -2069,7 +2044,6 @@
 				6B268FE720CF19E200D99C1B /* RemoteResourceInformation.h in Headers */,
 				F9A9E55626FE9FE400D13410 /* StyledCollectionElement.h in Headers */,
 				CA1218C621C4509400152EA8 /* ToggleVisibilityTarget.h in Headers */,
-				B337FF812CB509DB00BC36D0 /* Badge.h in Headers */,
 				CA1218C721C4509400152EA8 /* ToggleVisibilityAction.h in Headers */,
 				6BAC0F2D228E2D7300E42DEB /* RichTextElementProperties.h in Headers */,
 				6B2242AE22334452000ACDA1 /* TextRun.h in Headers */,
@@ -2175,7 +2149,6 @@
 				84AE295B27FFA26F00D01B82 /* CaptionSource.h in Headers */,
 				6BFF23EE2714C0F000183C59 /* ACOBaseCardElementPrivate.h in Headers */,
 				6BFF23FD2714C0F000183C59 /* ACOAuthCardButtonPrivate.h in Headers */,
-				B337FF842CB648D900BC36D0 /* ACRBadgeView.h in Headers */,
 				6BFF23F72714C0F000183C59 /* ACRRegistrationPrivate.h in Headers */,
 				6BFF23FA2714C0F000183C59 /* ACOBaseActionElementPrivate.h in Headers */,
 				6BFF23FC2714C0F000183C59 /* ACOMediaEventPrivate.h in Headers */,
@@ -2548,7 +2521,6 @@
 				F974C53A2800B8EA00C1B3C7 /* ContentSource.cpp in Sources */,
 				0D3485F126180F8F00614EB9 /* ACOActionOverflow.mm in Sources */,
 				6BCE4B232108EB4E00021A62 /* ACRAVPlayerViewHoldingUIView.mm in Sources */,
-				B337FF7D2CB5093500BC36D0 /* ACRBadgeRenderer.mm in Sources */,
 				6BDE5C4326FEA7DC003A1DDB /* ACRBaseTarget.mm in Sources */,
 				46F6F7832BFF1CB400D31C47 /* ValueChangedAction.cpp in Sources */,
 				6B22425F21E80647000ACDA1 /* ACOParseContext.mm in Sources */,
@@ -2589,7 +2561,6 @@
 				F44873121EE2261F00FCAFAE /* Image.cpp in Sources */,
 				46B329182BF3228F009671AE /* RatingInput.cpp in Sources */,
 				F4CAE77B1F7325DF00545555 /* Separator.cpp in Sources */,
-				B337FF802CB509DB00BC36D0 /* Badge.cpp in Sources */,
 				F448731F1EE2261F00FCAFAE /* ShowCardAction.cpp in Sources */,
 				6B8C766626461E98009548FA /* ACRInputTableView.mm in Sources */,
 				F4C1F5DE1F218F920018CB78 /* ACRInputNumberRenderer.mm in Sources */,
@@ -2599,7 +2570,6 @@
 				F4CA74A02016B3B9002041DF /* ACRTapGestureRecognizerEventHandler.mm in Sources */,
 				F42741171EF895AB00399FBB /* ACRTextBlockRenderer.mm in Sources */,
 				6BDE5C4626FEA7DC003A1DDB /* ACRShowCardTarget.mm in Sources */,
-				B337FF852CB648D900BC36D0 /* ACRBadgeView.mm in Sources */,
 				7ECFB640219A3940004727A9 /* ParseContext.cpp in Sources */,
 				CFF954D82981AF5800F321C3 /* ACRChoiceSetFilteredStyleView.mm in Sources */,
 				6BC30F6E21E56CF900B9FAAE /* UtiliOS.mm in Sources */,
