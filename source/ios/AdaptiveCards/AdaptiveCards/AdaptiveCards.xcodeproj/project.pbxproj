// !$*UTF8*$!
{
	archiveVersion = 1;
	classes = {
	};
	objectVersion = 46;
	objects = {

/* Begin PBXAggregateTarget section */
		F47ACEE01F62495B0010BEF0 /* AdaptiveCards-Universal */ = {
			isa = PBXAggregateTarget;
			buildConfigurationList = F47ACEE11F62495B0010BEF0 /* Build configuration list for PBXAggregateTarget "AdaptiveCards-Universal" */;
			buildPhases = (
				F47ACEE41F6249610010BEF0 /* ShellScript */,
			);
			dependencies = (
			);
			name = "AdaptiveCards-Universal";
			productName = "AdaptiveCards-Universal";
		};
/* End PBXAggregateTarget section */

/* Begin PBXBuildFile section */
		0D3485F126180F8F00614EB9 /* ACOActionOverflow.mm in Sources */ = {isa = PBXBuildFile; fileRef = 0D3485F026180F8F00614EB9 /* ACOActionOverflow.mm */; };
		0D34862D261C606D00614EB9 /* ACOActionOverflow.h in Headers */ = {isa = PBXBuildFile; fileRef = 0D3485EC26180E9900614EB9 /* ACOActionOverflow.h */; settings = {ATTRIBUTES = (Public, ); }; };
		0D45F59B2617319D00EF03C5 /* ACRActionOverflowRenderer.mm in Sources */ = {isa = PBXBuildFile; fileRef = 0D45F59A2617319D00EF03C5 /* ACRActionOverflowRenderer.mm */; };
		0D45F5A7261731E400EF03C5 /* ACRActionOverflowRenderer.h in Headers */ = {isa = PBXBuildFile; fileRef = 0D45F5A6261731E400EF03C5 /* ACRActionOverflowRenderer.h */; settings = {ATTRIBUTES = (Public, ); }; };
		0D993BF02C788D4200B4D1C6 /* ARCGridViewLayout.mm in Sources */ = {isa = PBXBuildFile; fileRef = 0D993BEF2C788D4200B4D1C6 /* ARCGridViewLayout.mm */; };
		0D993BF32C7A11E000B4D1C6 /* ACRLayoutHelper.mm in Sources */ = {isa = PBXBuildFile; fileRef = 0D993BF12C7A11E000B4D1C6 /* ACRLayoutHelper.mm */; };
		241C67252E02DE5D0007EA18 /* FluentAssets.xcassets in Resources */ = {isa = PBXBuildFile; fileRef = 241C67232E02DE5D0007EA18 /* FluentAssets.xcassets */; };
		246485662E3CEA0C0085F3BD /* ACRPopoverTargetTests.mm in Sources */ = {isa = PBXBuildFile; fileRef = 246485652E3CEA0C0085F3BD /* ACRPopoverTargetTests.mm */; };
		248924C62EBB617600F76802 /* CitationRun.cpp in Sources */ = {isa = PBXBuildFile; fileRef = 248924C32EBB617600F76802 /* CitationRun.cpp */; };
		248924C72EBB617600F76802 /* References.cpp in Sources */ = {isa = PBXBuildFile; fileRef = 248924C52EBB617600F76802 /* References.cpp */; };
		248924C82EBB617600F76802 /* CitationRun.h in Headers */ = {isa = PBXBuildFile; fileRef = 248924C22EBB617600F76802 /* CitationRun.h */; };
		248924C92EBB617600F76802 /* References.h in Headers */ = {isa = PBXBuildFile; fileRef = 248924C42EBB617600F76802 /* References.h */; settings = {ATTRIBUTES = (Public, ); }; };
		248924D02EBBB37E00F76802 /* ACRCitationReferenceMoreDetailsView.m in Sources */ = {isa = PBXBuildFile; fileRef = 248924CF2EBBB37E00F76802 /* ACRCitationReferenceMoreDetailsView.m */; };
		248924D12EBBB37E00F76802 /* ACRCitationReferenceMoreDetailsView.h in Headers */ = {isa = PBXBuildFile; fileRef = 248924CE2EBBB37E00F76802 /* ACRCitationReferenceMoreDetailsView.h */; };
		24D7AB462EB344A600F0806F /* StringResource.cpp in Sources */ = {isa = PBXBuildFile; fileRef = 24D7AB452EB344A600F0806F /* StringResource.cpp */; };
		24D7AB472EB344A600F0806F /* Resources.cpp in Sources */ = {isa = PBXBuildFile; fileRef = 24D7AB432EB344A600F0806F /* Resources.cpp */; };
		24D7AB482EB344A600F0806F /* Resources.h in Headers */ = {isa = PBXBuildFile; fileRef = 24D7AB422EB344A600F0806F /* Resources.h */; settings = {ATTRIBUTES = (Public, ); }; };
		24D7AB492EB344A600F0806F /* StringResource.h in Headers */ = {isa = PBXBuildFile; fileRef = 24D7AB442EB344A600F0806F /* StringResource.h */; settings = {ATTRIBUTES = (Public, ); }; };
		24E0D48B2EB9FBF70059F8F8 /* CitationAssets.xcassets in Resources */ = {isa = PBXBuildFile; fileRef = 24E0D48A2EB9FBF70059F8F8 /* CitationAssets.xcassets */; };
		24EDF0BC2DCB7B2500558378 /* ACRProgressBarRenderer.h in Headers */ = {isa = PBXBuildFile; fileRef = 24EDF0BB2DCB7B2500558378 /* ACRProgressBarRenderer.h */; };
		24EDF0BE2DCB7B6C00558378 /* ACRProgressBarRenderer.mm in Sources */ = {isa = PBXBuildFile; fileRef = 24EDF0BD2DCB7B6C00558378 /* ACRProgressBarRenderer.mm */; };
		24EDF0C02DCB7F8100558378 /* ACRProgressRingRenderer.mm in Sources */ = {isa = PBXBuildFile; fileRef = 24EDF0BF2DCB7F8100558378 /* ACRProgressRingRenderer.mm */; };
		24EDF0C22DCB7F9100558378 /* ACRProgressRingRenderer.h in Headers */ = {isa = PBXBuildFile; fileRef = 24EDF0C12DCB7F9100558378 /* ACRProgressRingRenderer.h */; };
		300ECB63219A12D100371DC5 /* AdaptiveBase64Util.cpp in Sources */ = {isa = PBXBuildFile; fileRef = 300ECB61219A12D100371DC5 /* AdaptiveBase64Util.cpp */; };
		300ECB64219A12D100371DC5 /* AdaptiveBase64Util.h in Headers */ = {isa = PBXBuildFile; fileRef = 300ECB62219A12D100371DC5 /* AdaptiveBase64Util.h */; settings = {ATTRIBUTES = (Public, ); }; };
		30D56DE9268298B300D6E418 /* AdaptiveCardsTests.mm in Sources */ = {isa = PBXBuildFile; fileRef = 30D56DE8268298B300D6E418 /* AdaptiveCardsTests.mm */; };
		30D56DEF2682AB9C00D6E418 /* AdaptiveCardsTextBlockTests.mm in Sources */ = {isa = PBXBuildFile; fileRef = 30D56DEE2682AB9C00D6E418 /* AdaptiveCardsTextBlockTests.mm */; };
		3714EB522DAFB30400EE15AA /* ThemedUrl.cpp in Sources */ = {isa = PBXBuildFile; fileRef = 3714EB512DAFB30400EE15AA /* ThemedUrl.cpp */; };
		3714EB532DAFB30400EE15AA /* ThemedUrl.h in Headers */ = {isa = PBXBuildFile; fileRef = 3714EB502DAFB30400EE15AA /* ThemedUrl.h */; settings = {ATTRIBUTES = (Public, ); }; };
		37A8DF522DB79C8800F3A23F /* ProgressRing.cpp in Sources */ = {isa = PBXBuildFile; fileRef = 37A8DF512DB79C8800F3A23F /* ProgressRing.cpp */; };
		37A8DF532DB79C8800F3A23F /* ProgressBar.cpp in Sources */ = {isa = PBXBuildFile; fileRef = 37A8DF4F2DB79C8800F3A23F /* ProgressBar.cpp */; };
		37A8DF542DB79C8800F3A23F /* ProgressRing.h in Headers */ = {isa = PBXBuildFile; fileRef = 37A8DF502DB79C8800F3A23F /* ProgressRing.h */; settings = {ATTRIBUTES = (Public, ); }; };
		37A8DF552DB79C8800F3A23F /* ProgressBar.h in Headers */ = {isa = PBXBuildFile; fileRef = 37A8DF4E2DB79C8800F3A23F /* ProgressBar.h */; settings = {ATTRIBUTES = (Public, ); }; };
		37CC40ED2DBA1BD9004D5C66 /* PopoverAction.cpp in Sources */ = {isa = PBXBuildFile; fileRef = 37CC40EC2DBA1BD9004D5C66 /* PopoverAction.cpp */; };
		37CC40EE2DBA1BD9004D5C66 /* PopoverAction.h in Headers */ = {isa = PBXBuildFile; fileRef = 37CC40EB2DBA1BD9004D5C66 /* PopoverAction.h */; settings = {ATTRIBUTES = (Public, ); }; };
		46058FCF2C5CCBAA00966E76 /* Layout.h in Headers */ = {isa = PBXBuildFile; fileRef = 46058FCE2C5CCBAA00966E76 /* Layout.h */; settings = {ATTRIBUTES = (Public, ); }; };
		46058FD12C5CCBED00966E76 /* Layout.cpp in Sources */ = {isa = PBXBuildFile; fileRef = 46058FD02C5CCBED00966E76 /* Layout.cpp */; };
		46058FD42C5CEEFE00966E76 /* FlowLayout.cpp in Sources */ = {isa = PBXBuildFile; fileRef = 46058FD22C5CEEFE00966E76 /* FlowLayout.cpp */; };
		46058FD52C5CEEFE00966E76 /* FlowLayout.h in Headers */ = {isa = PBXBuildFile; fileRef = 46058FD32C5CEEFE00966E76 /* FlowLayout.h */; };
		46058FD82C6086AA00966E76 /* GridArea.cpp in Sources */ = {isa = PBXBuildFile; fileRef = 46058FD62C6086AA00966E76 /* GridArea.cpp */; };
		46058FD92C6086AA00966E76 /* GridArea.h in Headers */ = {isa = PBXBuildFile; fileRef = 46058FD72C6086AA00966E76 /* GridArea.h */; };
		46058FDC2C608D0800966E76 /* AreaGridLayout.cpp in Sources */ = {isa = PBXBuildFile; fileRef = 46058FDA2C608D0800966E76 /* AreaGridLayout.cpp */; };
		46058FDD2C608D0800966E76 /* AreaGridLayout.h in Headers */ = {isa = PBXBuildFile; fileRef = 46058FDB2C608D0800966E76 /* AreaGridLayout.h */; };
		46058FE12C64774800966E76 /* ACRLayoutHelper.mm in Sources */ = {isa = PBXBuildFile; fileRef = 46058FE02C64774800966E76 /* ACRLayoutHelper.mm */; };
		4608EE892BF5C1AB00543095 /* ACRRatingLabelRenderer.h in Headers */ = {isa = PBXBuildFile; fileRef = 4608EE872BF5C1AB00543095 /* ACRRatingLabelRenderer.h */; };
		4608EE8A2BF5C1AB00543095 /* ACRRatingLabelRenderer.mm in Sources */ = {isa = PBXBuildFile; fileRef = 4608EE882BF5C1AB00543095 /* ACRRatingLabelRenderer.mm */; };
		4608EE8D2BF5C1B800543095 /* ACRRatingInputRenderer.h in Headers */ = {isa = PBXBuildFile; fileRef = 4608EE8B2BF5C1B800543095 /* ACRRatingInputRenderer.h */; };
		4608EE8E2BF5C1B800543095 /* ACRRatingInputRenderer.mm in Sources */ = {isa = PBXBuildFile; fileRef = 4608EE8C2BF5C1B800543095 /* ACRRatingInputRenderer.mm */; };
		4621E12C2BF3557C004F03F3 /* RatingLabel.h in Headers */ = {isa = PBXBuildFile; fileRef = 4621E12B2BF3557C004F03F3 /* RatingLabel.h */; };
		4621E12E2BF35784004F03F3 /* RatingLabel.cpp in Sources */ = {isa = PBXBuildFile; fileRef = 4621E12D2BF35784004F03F3 /* RatingLabel.cpp */; };
		463C3C082BD8DB1F00A95C4E /* Icon.cpp in Sources */ = {isa = PBXBuildFile; fileRef = 463C3C062BD8DB1F00A95C4E /* Icon.cpp */; };
		463C3C0B2BD8DCC000A95C4E /* Icon.h in Headers */ = {isa = PBXBuildFile; fileRef = 463C3C0A2BD8DCC000A95C4E /* Icon.h */; settings = {ATTRIBUTES = (Public, ); }; };
		463C3C0E2BD8F6D100A95C4E /* ACRIconRenderer.mm in Sources */ = {isa = PBXBuildFile; fileRef = 463C3C0D2BD8F6D100A95C4E /* ACRIconRenderer.mm */; };
		463C3C0F2BD8F7D200A95C4E /* ACRIconRenderer.h in Headers */ = {isa = PBXBuildFile; fileRef = 463C3C0C2BD8F63100A95C4E /* ACRIconRenderer.h */; settings = {ATTRIBUTES = (Public, ); }; };
		463C4EDB2BDB666A00A95C4E /* ACRSVGImageView.h in Headers */ = {isa = PBXBuildFile; fileRef = 463C4EDA2BDB666A00A95C4E /* ACRSVGImageView.h */; };
		463C4EDD2BDB66C600A95C4E /* ACRSVGImageView.mm in Sources */ = {isa = PBXBuildFile; fileRef = 463C4EDC2BDB66C600A95C4E /* ACRSVGImageView.mm */; };
		463C4EDF2BDF63E700A95C4E /* ACRSVGIconHoldingView.h in Headers */ = {isa = PBXBuildFile; fileRef = 463C4EDE2BDF63E700A95C4E /* ACRSVGIconHoldingView.h */; };
		463C4EE12BDF640300A95C4E /* ACRSVGIconHoldingView.mm in Sources */ = {isa = PBXBuildFile; fileRef = 463C4EE02BDF640300A95C4E /* ACRSVGIconHoldingView.mm */; };
		46445D892BF72A5300831973 /* ACRRatingView.h in Headers */ = {isa = PBXBuildFile; fileRef = 46445D882BF72A5300831973 /* ACRRatingView.h */; };
		46445D8B2BF7324100831973 /* ACRRatingView.mm in Sources */ = {isa = PBXBuildFile; fileRef = 46445D8A2BF7324100831973 /* ACRRatingView.mm */; };
		465352612C16FD9800DCEE25 /* ACRRatingInputDataSource.h in Headers */ = {isa = PBXBuildFile; fileRef = 465352602C16FD9800DCEE25 /* ACRRatingInputDataSource.h */; };
		46731C0C2CBD198F0092B7A9 /* Badge.cpp in Sources */ = {isa = PBXBuildFile; fileRef = 46731C0A2CBD198F0092B7A9 /* Badge.cpp */; };
		46731C0D2CBD198F0092B7A9 /* Badge.h in Headers */ = {isa = PBXBuildFile; fileRef = 46731C0B2CBD198F0092B7A9 /* Badge.h */; };
		468F1F1A2BFC5BC500C2F561 /* ACRRatingInputDataSource.mm in Sources */ = {isa = PBXBuildFile; fileRef = 468F1F192BFC5BC500C2F561 /* ACRRatingInputDataSource.mm */; };
		46B329162BF32057009671AE /* RatingInput.h in Headers */ = {isa = PBXBuildFile; fileRef = 46B329152BF32057009671AE /* RatingInput.h */; };
		46B329182BF3228F009671AE /* RatingInput.cpp in Sources */ = {isa = PBXBuildFile; fileRef = 46B329172BF3228F009671AE /* RatingInput.cpp */; };
		46B78E642C0580D100EF4566 /* AdaptiveCardsRatingElementTests.mm in Sources */ = {isa = PBXBuildFile; fileRef = 46B78E632C0580D100EF4566 /* AdaptiveCardsRatingElementTests.mm */; };
		46B78E662C0586D500EF4566 /* RatingInputValid.json in Resources */ = {isa = PBXBuildFile; fileRef = 46B78E652C0586D500EF4566 /* RatingInputValid.json */; };
		46B78E682C0587B700EF4566 /* RatingLabelValid.json in Resources */ = {isa = PBXBuildFile; fileRef = 46B78E672C0587B700EF4566 /* RatingLabelValid.json */; };
		46CBB6372C22BA24008FC5D5 /* IconInfo.cpp in Sources */ = {isa = PBXBuildFile; fileRef = 46CBB6352C22BA24008FC5D5 /* IconInfo.cpp */; };
		46CBB6382C22BA24008FC5D5 /* IconInfo.h in Headers */ = {isa = PBXBuildFile; fileRef = 46CBB6362C22BA24008FC5D5 /* IconInfo.h */; };
		46CBB63B2C22BA33008FC5D5 /* CompoundButton.cpp in Sources */ = {isa = PBXBuildFile; fileRef = 46CBB6392C22BA33008FC5D5 /* CompoundButton.cpp */; };
		46CBB63C2C22BA33008FC5D5 /* CompoundButton.h in Headers */ = {isa = PBXBuildFile; fileRef = 46CBB63A2C22BA33008FC5D5 /* CompoundButton.h */; };
		46CBB63F2C22BA4D008FC5D5 /* ACRCompoundButtonRenderer.h in Headers */ = {isa = PBXBuildFile; fileRef = 46CBB63D2C22BA4D008FC5D5 /* ACRCompoundButtonRenderer.h */; };
		46CBB6402C22BA4D008FC5D5 /* ACRCompoundButtonRenderer.mm in Sources */ = {isa = PBXBuildFile; fileRef = 46CBB63E2C22BA4D008FC5D5 /* ACRCompoundButtonRenderer.mm */; };
		46CBB6422C22BA88008FC5D5 /* AdaptiveCardCompoundButtonTests.mm in Sources */ = {isa = PBXBuildFile; fileRef = 46CBB6412C22BA88008FC5D5 /* AdaptiveCardCompoundButtonTests.mm */; };
		46CBB6452C22BA96008FC5D5 /* CompoundButtonInvalid.json in Resources */ = {isa = PBXBuildFile; fileRef = 46CBB6432C22BA96008FC5D5 /* CompoundButtonInvalid.json */; };
		46CBB6462C22BA96008FC5D5 /* CompoundButtonValid.json in Resources */ = {isa = PBXBuildFile; fileRef = 46CBB6442C22BA96008FC5D5 /* CompoundButtonValid.json */; };
		46CE7DC52C7C554F000508DF /* ACRIFeatureFlagResolver.h in Headers */ = {isa = PBXBuildFile; fileRef = 46CE7DC42C7C554F000508DF /* ACRIFeatureFlagResolver.h */; settings = {ATTRIBUTES = (Public, ); }; };
		46CE971B2C7DBECF000508DF /* ARCGridViewLayout.h in Headers */ = {isa = PBXBuildFile; fileRef = 46CE97182C7DBECF000508DF /* ARCGridViewLayout.h */; };
		46CE971C2C7DBECF000508DF /* ACRFlowLayout.h in Headers */ = {isa = PBXBuildFile; fileRef = 46CE97192C7DBECF000508DF /* ACRFlowLayout.h */; };
		46CE971D2C7DBECF000508DF /* ACRLayoutHelper.h in Headers */ = {isa = PBXBuildFile; fileRef = 46CE971A2C7DBECF000508DF /* ACRLayoutHelper.h */; };
		46DF37AE2C902F97001C254F /* Carousel.cpp in Sources */ = {isa = PBXBuildFile; fileRef = 46DF37AD2C902F97001C254F /* Carousel.cpp */; };
		46DF37B02C902FD4001C254F /* CarouselPage.h in Headers */ = {isa = PBXBuildFile; fileRef = 46DF37AF2C902FD4001C254F /* CarouselPage.h */; };
		46DF37B22C90306E001C254F /* CarouselPage.cpp in Sources */ = {isa = PBXBuildFile; fileRef = 46DF37B12C90306D001C254F /* CarouselPage.cpp */; };
		46DF37BC2C903377001C254F /* ACRCarouselViewRenderer.mm in Sources */ = {isa = PBXBuildFile; fileRef = 46DF37B52C903377001C254F /* ACRCarouselViewRenderer.mm */; };
		46DF37BE2C903377001C254F /* ACRCompoundButtonRenderer.mm in Sources */ = {isa = PBXBuildFile; fileRef = 46DF37B72C903377001C254F /* ACRCompoundButtonRenderer.mm */; };
		46DF37CF2C9034E6001C254F /* ACRCompoundButtonRenderer.mm in Sources */ = {isa = PBXBuildFile; fileRef = 46DF37C62C9034E6001C254F /* ACRCompoundButtonRenderer.mm */; };
		46DF58E32C6F12FC00DCBA77 /* ACRFlowLayout.mm in Sources */ = {isa = PBXBuildFile; fileRef = 46DF58E22C6F12FC00DCBA77 /* ACRFlowLayout.mm */; };
		46F6F7812BFF1C8200D31C47 /* ValueChangedAction.h in Headers */ = {isa = PBXBuildFile; fileRef = 46F6F7802BFF1C8200D31C47 /* ValueChangedAction.h */; };
		46F6F7832BFF1CB400D31C47 /* ValueChangedAction.cpp in Sources */ = {isa = PBXBuildFile; fileRef = 46F6F7822BFF1CB400D31C47 /* ValueChangedAction.cpp */; };
		6B00E1162A3A58B30079D8A6 /* ACRTypeaheadSearchViewControllerPrivate.h in Headers */ = {isa = PBXBuildFile; fileRef = 6B00E1152A3A58B30079D8A6 /* ACRTypeaheadSearchViewControllerPrivate.h */; };
		6B096D4E225431D0006CC034 /* ACRRichTextBlockRenderer.h in Headers */ = {isa = PBXBuildFile; fileRef = 6B096D4C225431D0006CC034 /* ACRRichTextBlockRenderer.h */; settings = {ATTRIBUTES = (Public, ); }; };
		6B096D4F225431D0006CC034 /* ACRRichTextBlockRenderer.mm in Sources */ = {isa = PBXBuildFile; fileRef = 6B096D4D225431D0006CC034 /* ACRRichTextBlockRenderer.mm */; };
		6B1147D11F32E53A008846EC /* ACRActionDelegate.h in Headers */ = {isa = PBXBuildFile; fileRef = 6B1147D01F32E53A008846EC /* ACRActionDelegate.h */; settings = {ATTRIBUTES = (Public, ); }; };
		6B124C8C26B4AA07007E9641 /* AdaptiveCardsActionsTest.mm in Sources */ = {isa = PBXBuildFile; fileRef = 6B124C8B26B4AA07007E9641 /* AdaptiveCardsActionsTest.mm */; };
		6B124C8E26B4B3CD007E9641 /* UIKit.framework in Frameworks */ = {isa = PBXBuildFile; fileRef = 6B124C8D26B4B3CD007E9641 /* UIKit.framework */; };
		6B124C9026B8AC37007E9641 /* ACRMockViews.mm in Sources */ = {isa = PBXBuildFile; fileRef = 6B124C8F26B8AC37007E9641 /* ACRMockViews.mm */; };
		6B124C9526B8AE72007E9641 /* MockContext.mm in Sources */ = {isa = PBXBuildFile; fileRef = 6B124C9426B8AE72007E9641 /* MockContext.mm */; };
		6B124C9826B9F5FC007E9641 /* AdaptiveCardsColumnTests.mm in Sources */ = {isa = PBXBuildFile; fileRef = 6B124C9726B9F5FC007E9641 /* AdaptiveCardsColumnTests.mm */; };
		6B124C9B26B9F7AD007E9641 /* ACOVisibilityManager.mm in Sources */ = {isa = PBXBuildFile; fileRef = 6B124C9A26B9F7AD007E9641 /* ACOVisibilityManager.mm */; };
		6B124C9F26BCB2FE007E9641 /* ACOVisibilityManager.h in Headers */ = {isa = PBXBuildFile; fileRef = 6B124C9926B9F6B1007E9641 /* ACOVisibilityManager.h */; settings = {ATTRIBUTES = (Public, ); }; };
		6B124CA426D04CA9007E9641 /* AdaptiveCardsUtiliOSTest.mm in Sources */ = {isa = PBXBuildFile; fileRef = 6B124CA326D04CA9007E9641 /* AdaptiveCardsUtiliOSTest.mm */; };
		6B124CA826D050DB007E9641 /* CoreGraphics.framework in Frameworks */ = {isa = PBXBuildFile; fileRef = 6B124CA726D050DB007E9641 /* CoreGraphics.framework */; };
		6B22425E21E80647000ACDA1 /* ACOParseContext.h in Headers */ = {isa = PBXBuildFile; fileRef = 6B22425B21E80647000ACDA1 /* ACOParseContext.h */; settings = {ATTRIBUTES = (Public, ); }; };
		6B22425F21E80647000ACDA1 /* ACOParseContext.mm in Sources */ = {isa = PBXBuildFile; fileRef = 6B22425C21E80647000ACDA1 /* ACOParseContext.mm */; };
		6B22426D2203BE98000ACDA1 /* UnknownAction.h in Headers */ = {isa = PBXBuildFile; fileRef = 6B22426B2203BE97000ACDA1 /* UnknownAction.h */; settings = {ATTRIBUTES = (Public, ); }; };
		6B22426E2203BE98000ACDA1 /* UnknownAction.cpp in Sources */ = {isa = PBXBuildFile; fileRef = 6B22426C2203BE97000ACDA1 /* UnknownAction.cpp */; };
		6B224278220BAC8B000ACDA1 /* BaseElement.cpp in Sources */ = {isa = PBXBuildFile; fileRef = 6B224275220BAC8A000ACDA1 /* BaseElement.cpp */; };
		6B224279220BAC8B000ACDA1 /* BaseElement.h in Headers */ = {isa = PBXBuildFile; fileRef = 6B224276220BAC8B000ACDA1 /* BaseElement.h */; settings = {ATTRIBUTES = (Public, ); }; };
		6B22427A220BAC8B000ACDA1 /* pch.cpp in Sources */ = {isa = PBXBuildFile; fileRef = 6B224277220BAC8B000ACDA1 /* pch.cpp */; };
		6B2242A32233439E000ACDA1 /* TextElementProperties.cpp in Sources */ = {isa = PBXBuildFile; fileRef = 6B2242A12233439D000ACDA1 /* TextElementProperties.cpp */; };
		6B2242A42233439E000ACDA1 /* TextElementProperties.h in Headers */ = {isa = PBXBuildFile; fileRef = 6B2242A22233439D000ACDA1 /* TextElementProperties.h */; settings = {ATTRIBUTES = (Public, ); }; };
		6B2242A72233442C000ACDA1 /* RichTextBlock.cpp in Sources */ = {isa = PBXBuildFile; fileRef = 6B2242A52233442C000ACDA1 /* RichTextBlock.cpp */; };
		6B2242A82233442C000ACDA1 /* RichTextBlock.h in Headers */ = {isa = PBXBuildFile; fileRef = 6B2242A62233442C000ACDA1 /* RichTextBlock.h */; settings = {ATTRIBUTES = (Public, ); }; };
		6B2242AE22334452000ACDA1 /* TextRun.h in Headers */ = {isa = PBXBuildFile; fileRef = 6B2242A922334451000ACDA1 /* TextRun.h */; settings = {ATTRIBUTES = (Public, ); }; };
		6B2242AF22334452000ACDA1 /* TextRun.cpp in Sources */ = {isa = PBXBuildFile; fileRef = 6B2242AA22334451000ACDA1 /* TextRun.cpp */; };
		6B2242B022334452000ACDA1 /* Inline.h in Headers */ = {isa = PBXBuildFile; fileRef = 6B2242AB22334451000ACDA1 /* Inline.h */; settings = {ATTRIBUTES = (Public, ); }; };
		6B2242B422334492000ACDA1 /* Inline.cpp in Sources */ = {isa = PBXBuildFile; fileRef = 6B2242B322334492000ACDA1 /* Inline.cpp */; };
		6B250FB2253F5F8F007FFCFB /* ACRTargetBuilder.h in Headers */ = {isa = PBXBuildFile; fileRef = 6B250FB1253F5F8E007FFCFB /* ACRTargetBuilder.h */; settings = {ATTRIBUTES = (Public, ); }; };
		6B25D3E226138E3700A47AFB /* ACOEnums.h in Headers */ = {isa = PBXBuildFile; fileRef = 6B25D3E126138E3600A47AFB /* ACOEnums.h */; settings = {ATTRIBUTES = (Public, ); }; };
		6B25D3EB2613D83700A47AFB /* ACORenderContext.h in Headers */ = {isa = PBXBuildFile; fileRef = 6B25D3E92613D83700A47AFB /* ACORenderContext.h */; settings = {ATTRIBUTES = (Public, ); }; };
		6B25D3EC2613D83700A47AFB /* ACORenderContext.mm in Sources */ = {isa = PBXBuildFile; fileRef = 6B25D3EA2613D83700A47AFB /* ACORenderContext.mm */; };
		6B268FE720CF19E200D99C1B /* RemoteResourceInformation.h in Headers */ = {isa = PBXBuildFile; fileRef = 6B268FE620CF19E100D99C1B /* RemoteResourceInformation.h */; settings = {ATTRIBUTES = (Public, ); }; };
		6B27CD6624BD52D600C0F90F /* ACRInputLabelView.h in Headers */ = {isa = PBXBuildFile; fileRef = 6B27CD6424BD52D500C0F90F /* ACRInputLabelView.h */; settings = {ATTRIBUTES = (Public, ); }; };
		6B27CD6724BD52D600C0F90F /* ACRInputLabelView.mm in Sources */ = {isa = PBXBuildFile; fileRef = 6B27CD6524BD52D600C0F90F /* ACRInputLabelView.mm */; };
		6B377284260194000024E527 /* ACRActionExecuteRenderer.h in Headers */ = {isa = PBXBuildFile; fileRef = 6B377282260193FF0024E527 /* ACRActionExecuteRenderer.h */; settings = {ATTRIBUTES = (Public, ); }; };
		6B377285260194000024E527 /* ACRActionExecuteRenderer.mm in Sources */ = {isa = PBXBuildFile; fileRef = 6B377283260194000024E527 /* ACRActionExecuteRenderer.mm */; };
		6B3787B720CA00D300015401 /* ACRUILabel.h in Headers */ = {isa = PBXBuildFile; fileRef = F4F44B6A203FA8EF00A2F24C /* ACRUILabel.h */; settings = {ATTRIBUTES = (Public, ); }; };
		6B3787BA20CB3E0E00015401 /* ACRContentHoldingUIScrollView.mm in Sources */ = {isa = PBXBuildFile; fileRef = 6B3787B820CB3E0E00015401 /* ACRContentHoldingUIScrollView.mm */; };
		6B3787BB20CB3E0E00015401 /* ACRContentHoldingUIScrollView.h in Headers */ = {isa = PBXBuildFile; fileRef = 6B3787B920CB3E0E00015401 /* ACRContentHoldingUIScrollView.h */; settings = {ATTRIBUTES = (Public, ); }; };
		6B421CC02101503E002F401A /* QuartzCore.framework in Frameworks */ = {isa = PBXBuildFile; fileRef = F4CA74A320181B52002041DF /* QuartzCore.framework */; };
		6B421CC121015EDD002F401A /* CoreGraphics.framework in Frameworks */ = {isa = PBXBuildFile; fileRef = F45A071C1EF4BCC3007C6503 /* CoreGraphics.framework */; };
		6B4C05BF27864B0800882387 /* ACRImagePropertiesTests.mm in Sources */ = {isa = PBXBuildFile; fileRef = 6B4C05BE27864B0800882387 /* ACRImagePropertiesTests.mm */; };
		6B5BA8BF2707BBD000719853 /* ACOWarning.mm in Sources */ = {isa = PBXBuildFile; fileRef = 6B5BA8BE2707BBD000719853 /* ACOWarning.mm */; };
		6B5D240D212C89E70010EB07 /* ACORemoteResourceInformation.h in Headers */ = {isa = PBXBuildFile; fileRef = 6B5D240A212C89E70010EB07 /* ACORemoteResourceInformation.h */; settings = {ATTRIBUTES = (Public, ); }; };
		6B5D240E212C89E70010EB07 /* ACORemoteResourceInformation.mm in Sources */ = {isa = PBXBuildFile; fileRef = 6B5D240B212C89E70010EB07 /* ACORemoteResourceInformation.mm */; };
		6B5E9CBB24B644B100757882 /* ACRToggleInputView.h in Headers */ = {isa = PBXBuildFile; fileRef = 6BE8DFD5249C5126005EFE66 /* ACRToggleInputView.h */; settings = {ATTRIBUTES = (Public, ); }; };
		6B616C4021CB1878003E29CE /* ACRToggleVisibilityTarget.mm in Sources */ = {isa = PBXBuildFile; fileRef = 6B616C3E21CB1878003E29CE /* ACRToggleVisibilityTarget.mm */; };
		6B616C4321CB20D2003E29CE /* ACRActionToggleVisibilityRenderer.h in Headers */ = {isa = PBXBuildFile; fileRef = 6B616C4121CB20D1003E29CE /* ACRActionToggleVisibilityRenderer.h */; settings = {ATTRIBUTES = (Public, ); }; };
		6B616C4421CB20D2003E29CE /* ACRActionToggleVisibilityRenderer.mm in Sources */ = {isa = PBXBuildFile; fileRef = 6B616C4221CB20D1003E29CE /* ACRActionToggleVisibilityRenderer.mm */; };
		6B654C752708168D00DF6A5F /* Action.ToggleVisibilityExhaustive.json in Resources */ = {isa = PBXBuildFile; fileRef = 6B654C742708168D00DF6A5F /* Action.ToggleVisibilityExhaustive.json */; };
		6B6840F91F25EC2D008A933F /* ACRInputChoiceSetRenderer.mm in Sources */ = {isa = PBXBuildFile; fileRef = 6B6840F71F25EC2D008A933F /* ACRInputChoiceSetRenderer.mm */; };
		6B696CD923202B1B00E1D607 /* ACRTargetBuilderDirector.mm in Sources */ = {isa = PBXBuildFile; fileRef = 6B696CD723202B1A00E1D607 /* ACRTargetBuilderDirector.mm */; };
		6B74403925BA71B60051F2A1 /* ACRImageProperties.h in Headers */ = {isa = PBXBuildFile; fileRef = 6B74403725BA71B60051F2A1 /* ACRImageProperties.h */; settings = {ATTRIBUTES = (Public, ); }; };
		6B74403A25BA71B70051F2A1 /* ACRImageProperties.mm in Sources */ = {isa = PBXBuildFile; fileRef = 6B74403825BA71B60051F2A1 /* ACRImageProperties.mm */; };
		6B7B1A9120B4D2AB00260731 /* Media.cpp in Sources */ = {isa = PBXBuildFile; fileRef = 6B7B1A8D20B4D2AA00260731 /* Media.cpp */; };
		6B7B1A9220B4D2AB00260731 /* MediaSource.cpp in Sources */ = {isa = PBXBuildFile; fileRef = 6B7B1A8E20B4D2AA00260731 /* MediaSource.cpp */; };
		6B7B1A9320B4D2AB00260731 /* MediaSource.h in Headers */ = {isa = PBXBuildFile; fileRef = 6B7B1A8F20B4D2AA00260731 /* MediaSource.h */; settings = {ATTRIBUTES = (Public, ); }; };
		6B7B1A9420B4D2AB00260731 /* Media.h in Headers */ = {isa = PBXBuildFile; fileRef = 6B7B1A9020B4D2AB00260731 /* Media.h */; settings = {ATTRIBUTES = (Public, ); }; };
		6B7B1A9720BE2CBC00260731 /* ACRUIImageView.mm in Sources */ = {isa = PBXBuildFile; fileRef = 6B7B1A9520BE2CBB00260731 /* ACRUIImageView.mm */; };
		6B7B1A9820BE2CBC00260731 /* ACRUIImageView.h in Headers */ = {isa = PBXBuildFile; fileRef = 6B7B1A9620BE2CBC00260731 /* ACRUIImageView.h */; settings = {ATTRIBUTES = (Public, ); }; };
		6B8C76432641D8D6009548FA /* InternalId.h in Headers */ = {isa = PBXBuildFile; fileRef = 6B8C76422641D8D6009548FA /* InternalId.h */; settings = {ATTRIBUTES = (Public, ); }; };
		6B8C765226449B09009548FA /* TableColumnDefinition.cpp in Sources */ = {isa = PBXBuildFile; fileRef = 6B8C764A26449B07009548FA /* TableColumnDefinition.cpp */; };
		6B8C765326449B09009548FA /* Table.h in Headers */ = {isa = PBXBuildFile; fileRef = 6B8C764B26449B07009548FA /* Table.h */; settings = {ATTRIBUTES = (Public, ); }; };
		6B8C765426449B09009548FA /* TableCell.cpp in Sources */ = {isa = PBXBuildFile; fileRef = 6B8C764C26449B08009548FA /* TableCell.cpp */; };
		6B8C765526449B09009548FA /* TableColumnDefinition.h in Headers */ = {isa = PBXBuildFile; fileRef = 6B8C764D26449B08009548FA /* TableColumnDefinition.h */; settings = {ATTRIBUTES = (Public, ); }; };
		6B8C765626449B09009548FA /* Table.cpp in Sources */ = {isa = PBXBuildFile; fileRef = 6B8C764E26449B08009548FA /* Table.cpp */; };
		6B8C765726449B09009548FA /* TableRow.h in Headers */ = {isa = PBXBuildFile; fileRef = 6B8C764F26449B08009548FA /* TableRow.h */; settings = {ATTRIBUTES = (Public, ); }; };
		6B8C765826449B09009548FA /* TableRow.cpp in Sources */ = {isa = PBXBuildFile; fileRef = 6B8C765026449B08009548FA /* TableRow.cpp */; };
		6B8C765926449B09009548FA /* TableCell.h in Headers */ = {isa = PBXBuildFile; fileRef = 6B8C765126449B08009548FA /* TableCell.h */; settings = {ATTRIBUTES = (Public, ); }; };
		6B8C766526461E98009548FA /* ACOBundle.mm in Sources */ = {isa = PBXBuildFile; fileRef = 6B8C766226461E97009548FA /* ACOBundle.mm */; };
		6B8C766626461E98009548FA /* ACRInputTableView.mm in Sources */ = {isa = PBXBuildFile; fileRef = 6B8C766326461E98009548FA /* ACRInputTableView.mm */; };
		6B8C766726461E98009548FA /* ACOBundle.h in Headers */ = {isa = PBXBuildFile; fileRef = 6B8C766426461E98009548FA /* ACOBundle.h */; settings = {ATTRIBUTES = (Public, ); }; };
		6B92A7E42677DC8B00CAE3BF /* ACRChoiceSetCompactStyleView.mm in Sources */ = {isa = PBXBuildFile; fileRef = 6B92A7E32677DC8B00CAE3BF /* ACRChoiceSetCompactStyleView.mm */; };
		6B92A7E62677DFAB00CAE3BF /* ACRChoiceSetCompactStyleView.h in Headers */ = {isa = PBXBuildFile; fileRef = 6B92A7E52677DFAB00CAE3BF /* ACRChoiceSetCompactStyleView.h */; settings = {ATTRIBUTES = (Public, ); }; };
		6B94F2DD24C7997D00E2B310 /* ACRTextInputHandler.h in Headers */ = {isa = PBXBuildFile; fileRef = 6B94F2DB24C7997D00E2B310 /* ACRTextInputHandler.h */; settings = {ATTRIBUTES = (Public, ); }; };
		6B94F2DE24C7997D00E2B310 /* ACRTextInputHandler.mm in Sources */ = {isa = PBXBuildFile; fileRef = 6B94F2DC24C7997D00E2B310 /* ACRTextInputHandler.mm */; };
		6B9AB31020DD82A2005C8E15 /* ACRTextView.h in Headers */ = {isa = PBXBuildFile; fileRef = 6B9AB30E20DD82A2005C8E15 /* ACRTextView.h */; settings = {ATTRIBUTES = (Public, ); }; };
		6B9AB31120DD82A2005C8E15 /* ACRTextView.mm in Sources */ = {isa = PBXBuildFile; fileRef = 6B9AB30F20DD82A2005C8E15 /* ACRTextView.mm */; };
		6B9BDF7320E1BD0E00F13155 /* ACRToggleInputDataSource.mm in Sources */ = {isa = PBXBuildFile; fileRef = 6B9BDF7120E1BD0E00F13155 /* ACRToggleInputDataSource.mm */; };
		6B9BDF7F20F40D1000F13155 /* ACOResourceResolvers.mm in Sources */ = {isa = PBXBuildFile; fileRef = 6B9BDF7D20F40D0F00F13155 /* ACOResourceResolvers.mm */; };
		6B9BDF8020F40D1000F13155 /* ACOResourceResolvers.h in Headers */ = {isa = PBXBuildFile; fileRef = 6B9BDF7E20F40D1000F13155 /* ACOResourceResolvers.h */; settings = {ATTRIBUTES = (Public, ); }; };
		6B9BDFCA20F6BF5D00F13155 /* ACOIResourceResolver.h in Headers */ = {isa = PBXBuildFile; fileRef = 6B9BDFC920F6BF5D00F13155 /* ACOIResourceResolver.h */; settings = {ATTRIBUTES = (Public, ); }; };
		6B9D650A21095C7A00BB5C7B /* ACOMediaEvent.h in Headers */ = {isa = PBXBuildFile; fileRef = 6B9D650721095C7A00BB5C7B /* ACOMediaEvent.h */; settings = {ATTRIBUTES = (Public, ); }; };
		6B9D650B21095C7A00BB5C7B /* ACOMediaEvent.mm in Sources */ = {isa = PBXBuildFile; fileRef = 6B9D650821095C7A00BB5C7B /* ACOMediaEvent.mm */; };
		6B9D650E21095CBF00BB5C7B /* ACRMediaTarget.h in Headers */ = {isa = PBXBuildFile; fileRef = 6B9D650C21095CBE00BB5C7B /* ACRMediaTarget.h */; settings = {ATTRIBUTES = (Public, ); }; };
		6B9D650F21095CBF00BB5C7B /* ACRMediaTarget.mm in Sources */ = {isa = PBXBuildFile; fileRef = 6B9D650D21095CBE00BB5C7B /* ACRMediaTarget.mm */; };
		6BAC0F2D228E2D7300E42DEB /* RichTextElementProperties.h in Headers */ = {isa = PBXBuildFile; fileRef = 6BAC0F2B228E2D7200E42DEB /* RichTextElementProperties.h */; settings = {ATTRIBUTES = (Public, ); }; };
		6BAC0F2E228E2D7300E42DEB /* RichTextElementProperties.cpp in Sources */ = {isa = PBXBuildFile; fileRef = 6BAC0F2C228E2D7300E42DEB /* RichTextElementProperties.cpp */; };
		6BB211FC20FF9FEA009EA1BA /* ACRActionSetRenderer.mm in Sources */ = {isa = PBXBuildFile; fileRef = 6BB211FA20FF9FE9009EA1BA /* ACRActionSetRenderer.mm */; };
		6BB211FD20FF9FEA009EA1BA /* ACRActionSetRenderer.h in Headers */ = {isa = PBXBuildFile; fileRef = 6BB211FB20FF9FEA009EA1BA /* ACRActionSetRenderer.h */; settings = {ATTRIBUTES = (Public, ); }; };
		6BB211FF20FFF9C0009EA1BA /* ACRIMedia.h in Headers */ = {isa = PBXBuildFile; fileRef = 6BB211FE20FFF9C0009EA1BA /* ACRIMedia.h */; settings = {ATTRIBUTES = (Public, ); }; };
		6BB2121821001596009EA1BA /* AVFoundation.framework in Frameworks */ = {isa = PBXBuildFile; fileRef = 6BB2121721001596009EA1BA /* AVFoundation.framework */; };
		6BB21219210015A7009EA1BA /* AVKit.framework in Frameworks */ = {isa = PBXBuildFile; fileRef = 6BB2120F210013AA009EA1BA /* AVKit.framework */; };
		6BBE841923CD184D00ECA586 /* ACREnums.h in Headers */ = {isa = PBXBuildFile; fileRef = 6BBE841623CD184D00ECA586 /* ACREnums.h */; settings = {ATTRIBUTES = (Public, ); }; };
		6BBE841B23CD184D00ECA586 /* ACOWarning.h in Headers */ = {isa = PBXBuildFile; fileRef = 6BBE841823CD184D00ECA586 /* ACOWarning.h */; settings = {ATTRIBUTES = (Public, ); }; };
		6BBE841F23CE60E300ECA586 /* ACRMediaRenderer.h in Headers */ = {isa = PBXBuildFile; fileRef = 6BBE841E23CE60E300ECA586 /* ACRMediaRenderer.h */; settings = {ATTRIBUTES = (Public, ); }; };
		6BC30F6E21E56CF900B9FAAE /* UtiliOS.mm in Sources */ = {isa = PBXBuildFile; fileRef = 6BC30F6D21E56CF900B9FAAE /* UtiliOS.mm */; };
		6BC30F7621E5750A00B9FAAE /* EnumMagic.h in Headers */ = {isa = PBXBuildFile; fileRef = 6BC30F7521E5750A00B9FAAE /* EnumMagic.h */; settings = {ATTRIBUTES = (Public, ); }; };
		6BC30F7921E6E49E00B9FAAE /* ACRCustomActionRenderer.mm in Sources */ = {isa = PBXBuildFile; fileRef = 6BC30F7721E6E49E00B9FAAE /* ACRCustomActionRenderer.mm */; };
		6BC30F7A21E6E49E00B9FAAE /* ACRCustomActionRenderer.h in Headers */ = {isa = PBXBuildFile; fileRef = 6BC30F7821E6E49E00B9FAAE /* ACRCustomActionRenderer.h */; settings = {ATTRIBUTES = (Public, ); }; };
		6BCE4B222108EB4E00021A62 /* ACRAVPlayerViewHoldingUIView.h in Headers */ = {isa = PBXBuildFile; fileRef = 6BCE4B202108EB4D00021A62 /* ACRAVPlayerViewHoldingUIView.h */; settings = {ATTRIBUTES = (Public, ); }; };
		6BCE4B232108EB4E00021A62 /* ACRAVPlayerViewHoldingUIView.mm in Sources */ = {isa = PBXBuildFile; fileRef = 6BCE4B212108EB4E00021A62 /* ACRAVPlayerViewHoldingUIView.mm */; };
		6BCE4B252108FA7D00021A62 /* ACRMediaRenderer.mm in Sources */ = {isa = PBXBuildFile; fileRef = 6BCE4B242108FA7C00021A62 /* ACRMediaRenderer.mm */; };
		6BCE4B272108FA9300021A62 /* ACRTapGestureRecognizerFactory.mm in Sources */ = {isa = PBXBuildFile; fileRef = 6BCE4B262108FA9300021A62 /* ACRTapGestureRecognizerFactory.mm */; };
		6BCE4B292108FBD800021A62 /* ACRTapGestureRecognizerFactory.h in Headers */ = {isa = PBXBuildFile; fileRef = 6BCE4B282108FBD800021A62 /* ACRTapGestureRecognizerFactory.h */; settings = {ATTRIBUTES = (Public, ); }; };
		6BD025ED254784670009B019 /* ACOInputResults.h in Headers */ = {isa = PBXBuildFile; fileRef = 6BD025EB254784660009B019 /* ACOInputResults.h */; settings = {ATTRIBUTES = (Public, ); }; };
		6BD025EE254784670009B019 /* ACOInputResults.mm in Sources */ = {isa = PBXBuildFile; fileRef = 6BD025EC254784670009B019 /* ACOInputResults.mm */; };
		6BD859FB26F2CA7B0086F5BA /* ACOFillerSpaceManager.h in Headers */ = {isa = PBXBuildFile; fileRef = 6BD859F826F2CA7B0086F5BA /* ACOFillerSpaceManager.h */; settings = {ATTRIBUTES = (Public, ); }; };
		6BD859FC26F2CA7B0086F5BA /* ACOFillerSpaceManager.mm in Sources */ = {isa = PBXBuildFile; fileRef = 6BD859F926F2CA7B0086F5BA /* ACOFillerSpaceManager.mm */; };
		6BDE5C4026FEA7DC003A1DDB /* ACRAggregateTarget.h in Headers */ = {isa = PBXBuildFile; fileRef = 6BDE5C3826FEA7C9003A1DDB /* ACRAggregateTarget.h */; settings = {ATTRIBUTES = (Public, ); }; };
		6BDE5C4126FEA7DC003A1DDB /* ACROverflowTarget.mm in Sources */ = {isa = PBXBuildFile; fileRef = 6BDE5C3926FEA7DB003A1DDB /* ACROverflowTarget.mm */; };
		6BDE5C4226FEA7DC003A1DDB /* ACROverflowTarget.h in Headers */ = {isa = PBXBuildFile; fileRef = 6BDE5C3A26FEA7DB003A1DDB /* ACROverflowTarget.h */; settings = {ATTRIBUTES = (Public, ); }; };
		6BDE5C4326FEA7DC003A1DDB /* ACRBaseTarget.mm in Sources */ = {isa = PBXBuildFile; fileRef = 6BDE5C3B26FEA7DB003A1DDB /* ACRBaseTarget.mm */; };
		6BDE5C4426FEA7DC003A1DDB /* ACRBaseTarget.h in Headers */ = {isa = PBXBuildFile; fileRef = 6BDE5C3C26FEA7DB003A1DDB /* ACRBaseTarget.h */; settings = {ATTRIBUTES = (Public, ); }; };
		6BDE5C4626FEA7DC003A1DDB /* ACRShowCardTarget.mm in Sources */ = {isa = PBXBuildFile; fileRef = 6BDE5C3E26FEA7DB003A1DDB /* ACRShowCardTarget.mm */; };
		6BDE5C4726FEA7DC003A1DDB /* ACRAggregateTarget.mm in Sources */ = {isa = PBXBuildFile; fileRef = 6BDE5C3F26FEA7DC003A1DDB /* ACRAggregateTarget.mm */; };
		6BE6C7B026E2C9A3009E9171 /* ACRCustomRenderers.mm in Sources */ = {isa = PBXBuildFile; fileRef = 6BE6C7AF26E2C9A3009E9171 /* ACRCustomRenderers.mm */; };
		6BE6C7B226E2DF29009E9171 /* Container.VerticalContentAlignment2.json in Resources */ = {isa = PBXBuildFile; fileRef = 6BE6C7B126E2DF29009E9171 /* Container.VerticalContentAlignment2.json */; };
		6BE6C7B626E2E140009E9171 /* Column.VerticalAlignment.json in Resources */ = {isa = PBXBuildFile; fileRef = 6BE6C7B526E2E140009E9171 /* Column.VerticalAlignment.json */; };
		6BE6C7BA26E2E30A009E9171 /* Container.VerticalContentAlignment.json in Resources */ = {isa = PBXBuildFile; fileRef = 6BE6C7B726E2E30A009E9171 /* Container.VerticalContentAlignment.json */; };
		6BE6C7BB26E2E30A009E9171 /* ColumnSet.Image.VerticalStretch.json in Resources */ = {isa = PBXBuildFile; fileRef = 6BE6C7B826E2E30A009E9171 /* ColumnSet.Image.VerticalStretch.json */; };
		6BE6C7BC26E2E30A009E9171 /* ColumnSet.FactSet.VerticalStretch.json in Resources */ = {isa = PBXBuildFile; fileRef = 6BE6C7B926E2E30A009E9171 /* ColumnSet.FactSet.VerticalStretch.json */; };
		6BE6C7BE26E2E4EC009E9171 /* ColumnSet.VerticalStretch.json in Resources */ = {isa = PBXBuildFile; fileRef = 6BE6C7BD26E2E4EC009E9171 /* ColumnSet.VerticalStretch.json */; };
		6BE6C7C126E2ECEA009E9171 /* ADCMockResolver.m in Sources */ = {isa = PBXBuildFile; fileRef = 6BE6C7BF26E2ECEA009E9171 /* ADCMockResolver.m */; };
		6BE6C7C326E2F07C009E9171 /* sample.json in Resources */ = {isa = PBXBuildFile; fileRef = 6BE6C7C226E2F07C009E9171 /* sample.json */; };
		6BE6C7C526E7CDD0009E9171 /* ColumnSet.Input.ChoiceSet.VerticalStretch.json in Resources */ = {isa = PBXBuildFile; fileRef = 6BE6C7C426E7CDCF009E9171 /* ColumnSet.Input.ChoiceSet.VerticalStretch.json */; };
		6BE8DFD4249C4C1B005EFE66 /* ACRToggleInputView.mm in Sources */ = {isa = PBXBuildFile; fileRef = 6BE8DFD3249C4C1B005EFE66 /* ACRToggleInputView.mm */; };
		6BF339D320A6649500DA5973 /* json.h in CopyFiles */ = {isa = PBXBuildFile; fileRef = F4071C771FCCBAEF00AF4FEA /* json.h */; };
		6BF430772190DDCA0068E432 /* ACRQuickReplyView.h in Headers */ = {isa = PBXBuildFile; fileRef = 6BF430752190DDCA0068E432 /* ACRQuickReplyView.h */; settings = {ATTRIBUTES = (Public, ); }; };
		6BF430782190DDCA0068E432 /* ACRQuickReplyView.mm in Sources */ = {isa = PBXBuildFile; fileRef = 6BF430762190DDCA0068E432 /* ACRQuickReplyView.mm */; };
		6BF4307F219129600068E432 /* ACRQuickReplyMultilineView.h in Headers */ = {isa = PBXBuildFile; fileRef = 6BF4307D219129600068E432 /* ACRQuickReplyMultilineView.h */; settings = {ATTRIBUTES = (Public, ); }; };
		6BF43080219129600068E432 /* ACRQuickReplyMultilineView.mm in Sources */ = {isa = PBXBuildFile; fileRef = 6BF4307E219129600068E432 /* ACRQuickReplyMultilineView.mm */; };
		6BFCA140264F54B500195CA7 /* ACRTableRow.h in Headers */ = {isa = PBXBuildFile; fileRef = 6BFCA13A264F54B000195CA7 /* ACRTableRow.h */; settings = {ATTRIBUTES = (Public, ); }; };
		6BFCA141264F54B500195CA7 /* ACRTableView.h in Headers */ = {isa = PBXBuildFile; fileRef = 6BFCA13B264F54B100195CA7 /* ACRTableView.h */; settings = {ATTRIBUTES = (Public, ); }; };
		6BFCA142264F54B500195CA7 /* ACRTableRow.mm in Sources */ = {isa = PBXBuildFile; fileRef = 6BFCA13C264F54B200195CA7 /* ACRTableRow.mm */; };
		6BFCA143264F54B500195CA7 /* ACRTableView.mm in Sources */ = {isa = PBXBuildFile; fileRef = 6BFCA13D264F54B300195CA7 /* ACRTableView.mm */; };
		6BFCA145264F54B500195CA7 /* ACRTableCellView.mm in Sources */ = {isa = PBXBuildFile; fileRef = 6BFCA13F264F54B500195CA7 /* ACRTableCellView.mm */; };
		6BFCA1482653270200195CA7 /* ACRTableCellRenderer.h in Headers */ = {isa = PBXBuildFile; fileRef = 6BFCA1462653270200195CA7 /* ACRTableCellRenderer.h */; settings = {ATTRIBUTES = (Public, ); }; };
		6BFCA1492653270200195CA7 /* ACRTableCellRenderer.mm in Sources */ = {isa = PBXBuildFile; fileRef = 6BFCA1472653270200195CA7 /* ACRTableCellRenderer.mm */; };
		6BFCA14C265452E100195CA7 /* ACRTableRenderer.h in Headers */ = {isa = PBXBuildFile; fileRef = 6BFCA14A265452E000195CA7 /* ACRTableRenderer.h */; settings = {ATTRIBUTES = (Public, ); }; };
		6BFCA14D265452E100195CA7 /* ACRTableRenderer.mm in Sources */ = {isa = PBXBuildFile; fileRef = 6BFCA14B265452E100195CA7 /* ACRTableRenderer.mm */; };
		6BFF23EE2714C0F000183C59 /* ACOBaseCardElementPrivate.h in Headers */ = {isa = PBXBuildFile; fileRef = 6BFF23DD2714C0EF00183C59 /* ACOBaseCardElementPrivate.h */; settings = {ATTRIBUTES = (Public, ); }; };
		6BFF23EF2714C0F000183C59 /* ACRInputLabelViewPrivate.h in Headers */ = {isa = PBXBuildFile; fileRef = 6BFF23DE2714C0EF00183C59 /* ACRInputLabelViewPrivate.h */; settings = {ATTRIBUTES = (Public, ); }; };
		6BFF23F02714C0F000183C59 /* ACRViewPrivate.h in Headers */ = {isa = PBXBuildFile; fileRef = 6BFF23DF2714C0F000183C59 /* ACRViewPrivate.h */; settings = {ATTRIBUTES = (Public, ); }; };
		6BFF23F12714C0F000183C59 /* ACOAuthenticationPrivate.h in Headers */ = {isa = PBXBuildFile; fileRef = 6BFF23E02714C0F000183C59 /* ACOAuthenticationPrivate.h */; settings = {ATTRIBUTES = (Public, ); }; };
		6BFF23F22714C0F000183C59 /* ACORemoteResourceInformationPrivate.h in Headers */ = {isa = PBXBuildFile; fileRef = 6BFF23E12714C0F000183C59 /* ACORemoteResourceInformationPrivate.h */; settings = {ATTRIBUTES = (Public, ); }; };
		6BFF23F32714C0F000183C59 /* ACOHostConfigPrivate.h in Headers */ = {isa = PBXBuildFile; fileRef = 6BFF23E22714C0F000183C59 /* ACOHostConfigPrivate.h */; settings = {ATTRIBUTES = (Public, ); }; };
		6BFF23F42714C0F000183C59 /* ACOParseContextPrivate.h in Headers */ = {isa = PBXBuildFile; fileRef = 6BFF23E32714C0F000183C59 /* ACOParseContextPrivate.h */; settings = {ATTRIBUTES = (Public, ); }; };
		6BFF23F52714C0F000183C59 /* ACOAdaptiveCardPrivate.h in Headers */ = {isa = PBXBuildFile; fileRef = 6BFF23E42714C0F000183C59 /* ACOAdaptiveCardPrivate.h */; settings = {ATTRIBUTES = (Public, ); }; };
		6BFF23F62714C0F000183C59 /* ACRRendererPrivate.h in Headers */ = {isa = PBXBuildFile; fileRef = 6BFF23E52714C0F000183C59 /* ACRRendererPrivate.h */; settings = {ATTRIBUTES = (Public, ); }; };
		6BFF23F72714C0F000183C59 /* ACRRegistrationPrivate.h in Headers */ = {isa = PBXBuildFile; fileRef = 6BFF23E62714C0F000183C59 /* ACRRegistrationPrivate.h */; settings = {ATTRIBUTES = (Public, ); }; };
		6BFF23F82714C0F000183C59 /* ACRParseWarningPrivate.h in Headers */ = {isa = PBXBuildFile; fileRef = 6BFF23E72714C0F000183C59 /* ACRParseWarningPrivate.h */; settings = {ATTRIBUTES = (Public, ); }; };
		6BFF23F92714C0F000183C59 /* ACORefreshPrivate.h in Headers */ = {isa = PBXBuildFile; fileRef = 6BFF23E82714C0F000183C59 /* ACORefreshPrivate.h */; settings = {ATTRIBUTES = (Public, ); }; };
		6BFF23FA2714C0F000183C59 /* ACOBaseActionElementPrivate.h in Headers */ = {isa = PBXBuildFile; fileRef = 6BFF23E92714C0F000183C59 /* ACOBaseActionElementPrivate.h */; settings = {ATTRIBUTES = (Public, ); }; };
		6BFF23FB2714C0F000183C59 /* ACOTokenExchangeResourcePrivate.h in Headers */ = {isa = PBXBuildFile; fileRef = 6BFF23EA2714C0F000183C59 /* ACOTokenExchangeResourcePrivate.h */; settings = {ATTRIBUTES = (Public, ); }; };
		6BFF23FC2714C0F000183C59 /* ACOMediaEventPrivate.h in Headers */ = {isa = PBXBuildFile; fileRef = 6BFF23EB2714C0F000183C59 /* ACOMediaEventPrivate.h */; settings = {ATTRIBUTES = (Public, ); }; };
		6BFF23FD2714C0F000183C59 /* ACOAuthCardButtonPrivate.h in Headers */ = {isa = PBXBuildFile; fileRef = 6BFF23EC2714C0F000183C59 /* ACOAuthCardButtonPrivate.h */; settings = {ATTRIBUTES = (Public, ); }; };
		6BFF23FE2714C0F000183C59 /* ACOActionOverflowPrivate.h in Headers */ = {isa = PBXBuildFile; fileRef = 6BFF23ED2714C0F000183C59 /* ACOActionOverflowPrivate.h */; settings = {ATTRIBUTES = (Public, ); }; };
		6BFF24002714CA7600183C59 /* ACRChoiceSetViewDataSource.h in Headers */ = {isa = PBXBuildFile; fileRef = 6BFF23FF2714CA7600183C59 /* ACRChoiceSetViewDataSource.h */; settings = {ATTRIBUTES = (Public, ); }; };
		6BFF24042714E1BD00183C59 /* ACRDateTextField.h in Headers */ = {isa = PBXBuildFile; fileRef = 6BFF24032714E1BD00183C59 /* ACRDateTextField.h */; settings = {ATTRIBUTES = (Public, ); }; };
		6BFF24062714E26900183C59 /* ACRToggleInputDataSource.h in Headers */ = {isa = PBXBuildFile; fileRef = 6BFF24052714E26900183C59 /* ACRToggleInputDataSource.h */; settings = {ATTRIBUTES = (Public, ); }; };
		6BFF24082714E30B00183C59 /* ACRShowCardTarget.h in Headers */ = {isa = PBXBuildFile; fileRef = 6BFF24072714E30B00183C59 /* ACRShowCardTarget.h */; settings = {ATTRIBUTES = (Public, ); }; };
		6BFF240A2714E33000183C59 /* ACRToggleVisibilityTarget.h in Headers */ = {isa = PBXBuildFile; fileRef = 6BFF24092714E33000183C59 /* ACRToggleVisibilityTarget.h */; settings = {ATTRIBUTES = (Public, ); }; };
		6BFF240C2714E3D100183C59 /* ACRSeparator.h in Headers */ = {isa = PBXBuildFile; fileRef = 6BFF240B2714E3D100183C59 /* ACRSeparator.h */; settings = {ATTRIBUTES = (Public, ); }; };
		6BFF240E2714E42800183C59 /* ACRTableCellView.h in Headers */ = {isa = PBXBuildFile; fileRef = 6BFF240D2714E42800183C59 /* ACRTableCellView.h */; settings = {ATTRIBUTES = (Public, ); }; };
		6BFF24102714E46300183C59 /* ACRImageSetUICollectionView.h in Headers */ = {isa = PBXBuildFile; fileRef = 6BFF240F2714E46300183C59 /* ACRImageSetUICollectionView.h */; settings = {ATTRIBUTES = (Public, ); }; };
		6BFF24122714E99C00183C59 /* ACRTargetBuilderDirector.h in Headers */ = {isa = PBXBuildFile; fileRef = 6BFF24112714E99C00183C59 /* ACRTargetBuilderDirector.h */; settings = {ATTRIBUTES = (Public, ); }; };
		6BFF24142714EF2200183C59 /* UtiliOS.h in Headers */ = {isa = PBXBuildFile; fileRef = 6BFF24132714EF2200183C59 /* UtiliOS.h */; settings = {ATTRIBUTES = (Public, ); }; };
		6BFF24162714FA1D00183C59 /* AdaptiveCards.h in Headers */ = {isa = PBXBuildFile; fileRef = 6BFF24152714FA1D00183C59 /* AdaptiveCards.h */; settings = {ATTRIBUTES = (Public, ); }; };
		6BFF99C325FFF53E0028069F /* AuthCardButton.h in Headers */ = {isa = PBXBuildFile; fileRef = 6BFF99B925FFF53D0028069F /* AuthCardButton.h */; settings = {ATTRIBUTES = (Public, ); }; };
		6BFF99C425FFF53E0028069F /* ExecuteAction.h in Headers */ = {isa = PBXBuildFile; fileRef = 6BFF99BA25FFF53D0028069F /* ExecuteAction.h */; settings = {ATTRIBUTES = (Public, ); }; };
		6BFF99C525FFF53E0028069F /* AuthCardButton.cpp in Sources */ = {isa = PBXBuildFile; fileRef = 6BFF99BB25FFF53D0028069F /* AuthCardButton.cpp */; };
		6BFF99C625FFF53E0028069F /* TokenExchangeResource.h in Headers */ = {isa = PBXBuildFile; fileRef = 6BFF99BC25FFF53D0028069F /* TokenExchangeResource.h */; settings = {ATTRIBUTES = (Public, ); }; };
		6BFF99C725FFF53E0028069F /* Authentication.h in Headers */ = {isa = PBXBuildFile; fileRef = 6BFF99BD25FFF53D0028069F /* Authentication.h */; settings = {ATTRIBUTES = (Public, ); }; };
		6BFF99C825FFF53E0028069F /* ExecuteAction.cpp in Sources */ = {isa = PBXBuildFile; fileRef = 6BFF99BE25FFF53D0028069F /* ExecuteAction.cpp */; };
		6BFF99C925FFF53E0028069F /* Refresh.cpp in Sources */ = {isa = PBXBuildFile; fileRef = 6BFF99BF25FFF53D0028069F /* Refresh.cpp */; };
		6BFF99CA25FFF53E0028069F /* Refresh.h in Headers */ = {isa = PBXBuildFile; fileRef = 6BFF99C025FFF53D0028069F /* Refresh.h */; settings = {ATTRIBUTES = (Public, ); }; };
		6BFF99CB25FFF53E0028069F /* TokenExchangeResource.cpp in Sources */ = {isa = PBXBuildFile; fileRef = 6BFF99C125FFF53D0028069F /* TokenExchangeResource.cpp */; };
		6BFF99CC25FFF53E0028069F /* Authentication.cpp in Sources */ = {isa = PBXBuildFile; fileRef = 6BFF99C225FFF53D0028069F /* Authentication.cpp */; };
		6BFF99E0260012380028069F /* ACORefresh.h in Headers */ = {isa = PBXBuildFile; fileRef = 6BFF99DD260012380028069F /* ACORefresh.h */; settings = {ATTRIBUTES = (Public, ); }; };
		6BFF99E1260012380028069F /* ACORefresh.mm in Sources */ = {isa = PBXBuildFile; fileRef = 6BFF99DE260012380028069F /* ACORefresh.mm */; };
		6BFF99ED2600387A0028069F /* ACOTokenExchangeResource.h in Headers */ = {isa = PBXBuildFile; fileRef = 6BFF99EA2600387A0028069F /* ACOTokenExchangeResource.h */; settings = {ATTRIBUTES = (Public, ); }; };
		6BFF99EE2600387A0028069F /* ACOTokenExchangeResource.mm in Sources */ = {isa = PBXBuildFile; fileRef = 6BFF99EB2600387A0028069F /* ACOTokenExchangeResource.mm */; };
		6BFF99FB26003EBA0028069F /* ACOAutoCardButton.mm in Sources */ = {isa = PBXBuildFile; fileRef = 6BFF99F826003EBA0028069F /* ACOAutoCardButton.mm */; };
		6BFF99FC26003EBA0028069F /* ACOAuthCardButton.h in Headers */ = {isa = PBXBuildFile; fileRef = 6BFF99F926003EBA0028069F /* ACOAuthCardButton.h */; settings = {ATTRIBUTES = (Public, ); }; };
		6BFF9A0326004C580028069F /* ACOAuthentication.h in Headers */ = {isa = PBXBuildFile; fileRef = 6BFF9A0026004C580028069F /* ACOAuthentication.h */; settings = {ATTRIBUTES = (Public, ); }; };
		6BFF9A0526004C580028069F /* ACOAuthentication.mm in Sources */ = {isa = PBXBuildFile; fileRef = 6BFF9A0226004C580028069F /* ACOAuthentication.mm */; };
		7751C0732CAC0EEB00C876DD /* ACRPageControl.h in Headers */ = {isa = PBXBuildFile; fileRef = 7751C0722CAC0EEB00C876DD /* ACRPageControl.h */; };
		7751C0772CAC0F0B00C876DD /* ACRCarouselView.h in Headers */ = {isa = PBXBuildFile; fileRef = 7751C0742CAC0F0B00C876DD /* ACRCarouselView.h */; };
		7751C0782CAC0F0B00C876DD /* ACRCarouselViewRenderer.h in Headers */ = {isa = PBXBuildFile; fileRef = 7751C0752CAC0F0B00C876DD /* ACRCarouselViewRenderer.h */; };
		7751C0792CAC0F0B00C876DD /* ACRCarouselPageContainerView.h in Headers */ = {isa = PBXBuildFile; fileRef = 7751C0762CAC0F0B00C876DD /* ACRCarouselPageContainerView.h */; };
		7751C07B2CAC0F4100C876DD /* ACRCarouselPageView.h in Headers */ = {isa = PBXBuildFile; fileRef = 7751C07A2CAC0F4100C876DD /* ACRCarouselPageView.h */; };
		7762DE932CB3B8BD0051C112 /* ACRDirectionalPanGestureRecognizer.m in Sources */ = {isa = PBXBuildFile; fileRef = 7762DE922CB3B8BD0051C112 /* ACRDirectionalPanGestureRecognizer.m */; };
		7762DE982CB3F8500051C112 /* ACRDirectionalPanGestureRecognizer.h in Headers */ = {isa = PBXBuildFile; fileRef = 7762DE972CB3F8500051C112 /* ACRDirectionalPanGestureRecognizer.h */; };
		7773A9152CA2D32E00097C06 /* Carousel.valid.json in Resources */ = {isa = PBXBuildFile; fileRef = 7773A9142CA2D32E00097C06 /* Carousel.valid.json */; };
		7773A9172CA2D33400097C06 /* Carousel.invalid.json in Resources */ = {isa = PBXBuildFile; fileRef = 7773A9162CA2D33400097C06 /* Carousel.invalid.json */; };
		7773A91A2CA2D53400097C06 /* AdaptiveCardCarouselTests.mm in Sources */ = {isa = PBXBuildFile; fileRef = 7773A9112CA2D20100097C06 /* AdaptiveCardCarouselTests.mm */; };
		7773C2DB2CA3FF8600097C06 /* ACRCarouselPageView.mm in Sources */ = {isa = PBXBuildFile; fileRef = 7773C2DA2CA3FF8600097C06 /* ACRCarouselPageView.mm */; };
		7773C2E22CA558AE00097C06 /* ACRCarouselPageContainerView.mm in Sources */ = {isa = PBXBuildFile; fileRef = 7773C2E12CA558AE00097C06 /* ACRCarouselPageContainerView.mm */; };
		7773C2E62CA5592200097C06 /* ACRCarouselView.mm in Sources */ = {isa = PBXBuildFile; fileRef = 7773C2E42CA5592200097C06 /* ACRCarouselView.mm */; };
		7773C2EA2CA5656100097C06 /* ACRPageControl.mm in Sources */ = {isa = PBXBuildFile; fileRef = 7773C2E82CA5656100097C06 /* ACRPageControl.mm */; };
		7A2D17552DFAE0CB00E59055 /* ACRActionPopoverRenderer.h in Headers */ = {isa = PBXBuildFile; fileRef = 7A2D17542DFAE0BC00E59055 /* ACRActionPopoverRenderer.h */; };
		7A2D17572DFAE1B800E59055 /* ACRActionPopoverRenderer.mm in Sources */ = {isa = PBXBuildFile; fileRef = 7A2D17562DFAE1B500E59055 /* ACRActionPopoverRenderer.mm */; };
		7A9BD60C2E13A67800114A4F /* ACRPopoverTarget.h in Headers */ = {isa = PBXBuildFile; fileRef = 7A9BD60B2E13A66800114A4F /* ACRPopoverTarget.h */; };
		7A9BD60E2E13A6CD00114A4F /* ACRPopoverTarget.mm in Sources */ = {isa = PBXBuildFile; fileRef = 7A9BD60D2E13A6CC00114A4F /* ACRPopoverTarget.mm */; };
		7AB4BE5B2E0A74B6007E39F3 /* ACRBottomSheetConfiguration.h in Headers */ = {isa = PBXBuildFile; fileRef = 7AB4BE5A2E0A749F007E39F3 /* ACRBottomSheetConfiguration.h */; };
		7AB4BE5D2E0A74DA007E39F3 /* ACRBottomSheetConfiguration.mm in Sources */ = {isa = PBXBuildFile; fileRef = 7AB4BE5C2E0A74D9007E39F3 /* ACRBottomSheetConfiguration.mm */; };
		7AB4BE5F2E0A7507007E39F3 /* ACRBottomSheetPresentationController.h in Headers */ = {isa = PBXBuildFile; fileRef = 7AB4BE5E2E0A7503007E39F3 /* ACRBottomSheetPresentationController.h */; };
		7AB4BE612E0A752B007E39F3 /* ACRBottomSheetPresentationController.mm in Sources */ = {isa = PBXBuildFile; fileRef = 7AB4BE602E0A752A007E39F3 /* ACRBottomSheetPresentationController.mm */; };
		7AD18A8A2E028EC500A35DDD /* ACRBottomSheetViewController.h in Headers */ = {isa = PBXBuildFile; fileRef = 7AD18A892E028EBF00A35DDD /* ACRBottomSheetViewController.h */; };
		7AD18A8C2E028F2900A35DDD /* ACRBottomSheetViewController.mm in Sources */ = {isa = PBXBuildFile; fileRef = 7AD18A8B2E028F1500A35DDD /* ACRBottomSheetViewController.mm */; };
		7AD18A8F2E0293DB00A35DDD /* FluentAssets.xcassets in Resources */ = {isa = PBXBuildFile; fileRef = 7AD18A8D2E0293DB00A35DDD /* FluentAssets.xcassets */; };
		7ECFB640219A3940004727A9 /* ParseContext.cpp in Sources */ = {isa = PBXBuildFile; fileRef = 7ECFB63E219A3940004727A9 /* ParseContext.cpp */; };
		7ECFB641219A3940004727A9 /* ParseContext.h in Headers */ = {isa = PBXBuildFile; fileRef = 7ECFB63F219A3940004727A9 /* ParseContext.h */; settings = {ATTRIBUTES = (Public, ); }; };
		7EDC0F67213878E800077A13 /* SemanticVersion.h in Headers */ = {isa = PBXBuildFile; fileRef = 7EDC0F65213878E800077A13 /* SemanticVersion.h */; settings = {ATTRIBUTES = (Public, ); }; };
		7EDC0F68213878E800077A13 /* SemanticVersion.cpp in Sources */ = {isa = PBXBuildFile; fileRef = 7EDC0F66213878E800077A13 /* SemanticVersion.cpp */; };
		7EF8879D21F14CDD00BAFF02 /* BackgroundImage.h in Headers */ = {isa = PBXBuildFile; fileRef = 7EF8879B21F14CDD00BAFF02 /* BackgroundImage.h */; settings = {ATTRIBUTES = (Public, ); }; };
		7EF8879E21F14CDD00BAFF02 /* BackgroundImage.cpp in Sources */ = {isa = PBXBuildFile; fileRef = 7EF8879C21F14CDD00BAFF02 /* BackgroundImage.cpp */; };
		8404BA8E226697800091A0AD /* FeatureRegistration.h in Headers */ = {isa = PBXBuildFile; fileRef = 8404BA8C226697800091A0AD /* FeatureRegistration.h */; settings = {ATTRIBUTES = (Public, ); }; };
		8404BA8F226697800091A0AD /* FeatureRegistration.cpp in Sources */ = {isa = PBXBuildFile; fileRef = 8404BA8D226697800091A0AD /* FeatureRegistration.cpp */; };
		84AE295827FFA26F00D01B82 /* ContentSource.cpp in Sources */ = {isa = PBXBuildFile; fileRef = 84AE295327FFA26F00D01B82 /* ContentSource.cpp */; };
		84AE295927FFA26F00D01B82 /* CMakeLists.txt in Resources */ = {isa = PBXBuildFile; fileRef = 84AE295427FFA26F00D01B82 /* CMakeLists.txt */; };
		84AE295A27FFA26F00D01B82 /* ContentSource.h in Headers */ = {isa = PBXBuildFile; fileRef = 84AE295527FFA26F00D01B82 /* ContentSource.h */; };
		84AE295B27FFA26F00D01B82 /* CaptionSource.h in Headers */ = {isa = PBXBuildFile; fileRef = 84AE295627FFA26F00D01B82 /* CaptionSource.h */; };
		84AE295C27FFA26F00D01B82 /* CaptionSource.cpp in Sources */ = {isa = PBXBuildFile; fileRef = 84AE295727FFA26F00D01B82 /* CaptionSource.cpp */; };
		901FE9AA2E04BD9800CD77C6 /* SwiftParseContext.swift in Sources */ = {isa = PBXBuildFile; fileRef = 901FE9972E04BD9800CD77C6 /* SwiftParseContext.swift */; };
		901FE9AB2E04BD9800CD77C6 /* SwiftMarkDownHtmlGenerator.swift in Sources */ = {isa = PBXBuildFile; fileRef = 901FE9902E04BD9800CD77C6 /* SwiftMarkDownHtmlGenerator.swift */; };
		901FE9AC2E04BD9800CD77C6 /* SwiftActionElementParser.swift in Sources */ = {isa = PBXBuildFile; fileRef = 901FE9892E04BD9800CD77C6 /* SwiftActionElementParser.swift */; };
		901FE9AD2E04BD9800CD77C6 /* SwiftLegacyACSupport.swift in Sources */ = {isa = PBXBuildFile; fileRef = 901FE98C2E04BD9800CD77C6 /* SwiftLegacyACSupport.swift */; };
		901FE9B22E04BD9800CD77C6 /* SwiftActionElements.swift in Sources */ = {isa = PBXBuildFile; fileRef = 901FE99A2E04BD9800CD77C6 /* SwiftActionElements.swift */; };
		901FE9B32E04BD9800CD77C6 /* SwiftBaseElement.swift in Sources */ = {isa = PBXBuildFile; fileRef = 901FE9A52E04BD9800CD77C6 /* SwiftBaseElement.swift */; };
		901FE9B42E04BD9800CD77C6 /* SwiftLegacyACSupportPending.swift in Sources */ = {isa = PBXBuildFile; fileRef = 901FE98D2E04BD9800CD77C6 /* SwiftLegacyACSupportPending.swift */; };
		901FE9B52E04BD9800CD77C6 /* SwiftParseUtil.swift in Sources */ = {isa = PBXBuildFile; fileRef = 901FE98E2E04BD9800CD77C6 /* SwiftParseUtil.swift */; };
		901FE9B62E04BD9800CD77C6 /* SwiftDateTimePreparser.swift in Sources */ = {isa = PBXBuildFile; fileRef = 901FE9922E04BD9800CD77C6 /* SwiftDateTimePreparser.swift */; };
		901FE9B72E04BD9800CD77C6 /* SwiftFeatureRegistration.swift in Sources */ = {isa = PBXBuildFile; fileRef = 901FE9942E04BD9800CD77C6 /* SwiftFeatureRegistration.swift */; };
		901FE9B82E04BD9800CD77C6 /* SwiftElementParserRegistration.swift in Sources */ = {isa = PBXBuildFile; fileRef = 901FE98B2E04BD9800CD77C6 /* SwiftElementParserRegistration.swift */; };
		901FE9BA2E04BD9800CD77C6 /* SwiftUtil.swift in Sources */ = {isa = PBXBuildFile; fileRef = 901FE9982E04BD9800CD77C6 /* SwiftUtil.swift */; };
		901FE9BB2E04BD9800CD77C6 /* SwiftInputElements.swift in Sources */ = {isa = PBXBuildFile; fileRef = 901FE9A82E04BD9800CD77C6 /* SwiftInputElements.swift */; };
		901FE9BC2E04BD9800CD77C6 /* SwiftEnums.swift in Sources */ = {isa = PBXBuildFile; fileRef = 901FE9932E04BD9800CD77C6 /* SwiftEnums.swift */; };
		901FE9BD2E04BD9800CD77C6 /* SwiftCardElements.swift in Sources */ = {isa = PBXBuildFile; fileRef = 901FE9A62E04BD9800CD77C6 /* SwiftCardElements.swift */; };
		901FE9BE2E04BD9800CD77C6 /* SwiftContainerElements.swift in Sources */ = {isa = PBXBuildFile; fileRef = 901FE9A72E04BD9800CD77C6 /* SwiftContainerElements.swift */; };
		901FE9C02E04BD9800CD77C6 /* SwiftAdaptiveBase64Util.swift in Sources */ = {isa = PBXBuildFile; fileRef = 901FE98A2E04BD9800CD77C6 /* SwiftAdaptiveBase64Util.swift */; };
		901FE9C12E04BD9800CD77C6 /* SwiftHostConfig.swift in Sources */ = {isa = PBXBuildFile; fileRef = 901FE9952E04BD9800CD77C6 /* SwiftHostConfig.swift */; };
		901FE9C22E04BD9800CD77C6 /* SwiftInternalId.swift in Sources */ = {isa = PBXBuildFile; fileRef = 901FE9962E04BD9800CD77C6 /* SwiftInternalId.swift */; };
		901FE9C52E04BD9800CD77C6 /* SwiftAdaptiveCard.swift in Sources */ = {isa = PBXBuildFile; fileRef = 901FE9A32E04BD9800CD77C6 /* SwiftAdaptiveCard.swift */; };
		901FE9C62E04BD9800CD77C6 /* SwiftBaseCardElement.swift in Sources */ = {isa = PBXBuildFile; fileRef = 901FE9A42E04BD9800CD77C6 /* SwiftBaseCardElement.swift */; };
		901FE9CA2E04BDC800CD77C6 /* SwiftAdaptiveCardSwiftBridge.swift in Sources */ = {isa = PBXBuildFile; fileRef = 901FE9C92E04BDC800CD77C6 /* SwiftAdaptiveCardSwiftBridge.swift */; };
		901FE9CB2E04BDC800CD77C6 /* SwiftAdaptiveCardObjcBridge.mm in Sources */ = {isa = PBXBuildFile; fileRef = 901FE9C82E04BDC800CD77C6 /* SwiftAdaptiveCardObjcBridge.mm */; };
		901FE9CC2E04BDC800CD77C6 /* SwiftAdaptiveCardObjcBridge.h in Headers */ = {isa = PBXBuildFile; fileRef = 901FE9C72E04BDC800CD77C6 /* SwiftAdaptiveCardObjcBridge.h */; };
		901FE9EC2E04BE3D00CD77C6 /* TextParsingTest.swift in Sources */ = {isa = PBXBuildFile; fileRef = 901FE9E82E04BE3D00CD77C6 /* TextParsingTest.swift */; };
		901FE9ED2E04BE3D00CD77C6 /* ObjectModelTest.swift in Sources */ = {isa = PBXBuildFile; fileRef = 901FE9E32E04BE3D00CD77C6 /* ObjectModelTest.swift */; };
		901FE9EE2E04BE3D00CD77C6 /* ACContainerTests.swift in Sources */ = {isa = PBXBuildFile; fileRef = 901FE9CF2E04BE3D00CD77C6 /* ACContainerTests.swift */; };
		901FE9EF2E04BE3D00CD77C6 /* ContainerStyleTest.swift in Sources */ = {isa = PBXBuildFile; fileRef = 901FE9D72E04BE3D00CD77C6 /* ContainerStyleTest.swift */; };
		901FE9F02E04BE3D00CD77C6 /* ACAdaptiveCardParserTests.swift in Sources */ = {isa = PBXBuildFile; fileRef = 901FE9CD2E04BE3D00CD77C6 /* ACAdaptiveCardParserTests.swift */; };
		901FE9F12E04BE3D00CD77C6 /* AdditionalPropertiesTest.swift in Sources */ = {isa = PBXBuildFile; fileRef = 901FE9D52E04BE3D00CD77C6 /* AdditionalPropertiesTest.swift */; };
		901FE9F22E04BE3D00CD77C6 /* ParseUtilTest.swift in Sources */ = {isa = PBXBuildFile; fileRef = 901FE9E52E04BE3D00CD77C6 /* ParseUtilTest.swift */; };
		901FE9F32E04BE3D00CD77C6 /* ParserRegistrationTest.swift in Sources */ = {isa = PBXBuildFile; fileRef = 901FE9E42E04BE3D00CD77C6 /* ParserRegistrationTest.swift */; };
		901FE9F42E04BE3D00CD77C6 /* ElementTest.swift in Sources */ = {isa = PBXBuildFile; fileRef = 901FE9D92E04BE3D00CD77C6 /* ElementTest.swift */; };
		901FE9F52E04BE3D00CD77C6 /* ACInputTests.swift in Sources */ = {isa = PBXBuildFile; fileRef = 901FE9D22E04BE3D00CD77C6 /* ACInputTests.swift */; };
		901FE9F62E04BE3D00CD77C6 /* ACElementTests.swift in Sources */ = {isa = PBXBuildFile; fileRef = 901FE9D02E04BE3D00CD77C6 /* ACElementTests.swift */; };
		901FE9F72E04BE3D00CD77C6 /* FallBackTests.swift in Sources */ = {isa = PBXBuildFile; fileRef = 901FE9DE2E04BE3D00CD77C6 /* FallBackTests.swift */; };
		901FE9F82E04BE3D00CD77C6 /* HostConfigTest.swift in Sources */ = {isa = PBXBuildFile; fileRef = 901FE9E02E04BE3D00CD77C6 /* HostConfigTest.swift */; };
		901FE9F92E04BE3D00CD77C6 /* TableTests.swift in Sources */ = {isa = PBXBuildFile; fileRef = 901FE9E72E04BE3D00CD77C6 /* TableTests.swift */; };
		901FE9FA2E04BE3D00CD77C6 /* EnumTest.swift in Sources */ = {isa = PBXBuildFile; fileRef = 901FE9DA2E04BE3D00CD77C6 /* EnumTest.swift */; };
		901FE9FB2E04BE3D00CD77C6 /* ExplicitDimensionTest.swift in Sources */ = {isa = PBXBuildFile; fileRef = 901FE9DC2E04BE3D00CD77C6 /* ExplicitDimensionTest.swift */; };
		901FE9FC2E04BE3D00CD77C6 /* ImageBackgroundColorTest.swift in Sources */ = {isa = PBXBuildFile; fileRef = 901FE9E12E04BE3D00CD77C6 /* ImageBackgroundColorTest.swift */; };
		901FE9FD2E04BE3D00CD77C6 /* Base64Test.swift in Sources */ = {isa = PBXBuildFile; fileRef = 901FE9D62E04BE3D00CD77C6 /* Base64Test.swift */; };
		901FE9FE2E04BE3D00CD77C6 /* FactUnitTest.swift in Sources */ = {isa = PBXBuildFile; fileRef = 901FE9DD2E04BE3D00CD77C6 /* FactUnitTest.swift */; };
		901FE9FF2E04BE3D00CD77C6 /* ACCardActionsTests.swift in Sources */ = {isa = PBXBuildFile; fileRef = 901FE9CE2E04BE3D00CD77C6 /* ACCardActionsTests.swift */; };
		901FEA002E04BE3D00CD77C6 /* DateAndTimeUnitTest.swift in Sources */ = {isa = PBXBuildFile; fileRef = 901FE9D82E04BE3D00CD77C6 /* DateAndTimeUnitTest.swift */; };
		901FEA012E04BE3D00CD77C6 /* ACFallBackTests.swift in Sources */ = {isa = PBXBuildFile; fileRef = 901FE9D12E04BE3D00CD77C6 /* ACFallBackTests.swift */; };
		901FEA022E04BE3D00CD77C6 /* UnsupportedtypesParsingTest.swift in Sources */ = {isa = PBXBuildFile; fileRef = 901FE9E92E04BE3D00CD77C6 /* UnsupportedtypesParsingTest.swift */; };
		901FEA032E04BE3D00CD77C6 /* FontStylesUnitTest.swift in Sources */ = {isa = PBXBuildFile; fileRef = 901FE9DF2E04BE3D00CD77C6 /* FontStylesUnitTest.swift */; };
		901FEA042E04BE3D00CD77C6 /* EverythingBagelTest.swift in Sources */ = {isa = PBXBuildFile; fileRef = 901FE9DB2E04BE3D00CD77C6 /* EverythingBagelTest.swift */; };
		901FEA052E04BE3D00CD77C6 /* MarkDownUnitTest.swift in Sources */ = {isa = PBXBuildFile; fileRef = 901FE9E22E04BE3D00CD77C6 /* MarkDownUnitTest.swift */; };
		901FEA062E04BE3D00CD77C6 /* AdaptiveCardParseExceptionTest.swift in Sources */ = {isa = PBXBuildFile; fileRef = 901FE9D42E04BE3D00CD77C6 /* AdaptiveCardParseExceptionTest.swift */; };
		901FEA072E04BE3D00CD77C6 /* SemanticVersionTest.swift in Sources */ = {isa = PBXBuildFile; fileRef = 901FE9E62E04BE3D00CD77C6 /* SemanticVersionTest.swift */; };
		B35633222C060D7900F1C999 /* ValueChangedActionTests.mm in Sources */ = {isa = PBXBuildFile; fileRef = B35633212C060D7900F1C999 /* ValueChangedActionTests.mm */; };
		B35633242C060EEF00F1C999 /* ValueChangedActionValid.json in Resources */ = {isa = PBXBuildFile; fileRef = B35633232C060EEF00F1C999 /* ValueChangedActionValid.json */; };
		B35633272C06E4FC00F1C999 /* ValueChangedActionInvalid.json in Resources */ = {isa = PBXBuildFile; fileRef = B35633262C06E4FC00F1C999 /* ValueChangedActionInvalid.json */; };
		B37FE7572CBEAAEC00537817 /* ACRBadgeRenderer.mm in Sources */ = {isa = PBXBuildFile; fileRef = B37FE7542CBEAAEC00537817 /* ACRBadgeRenderer.mm */; };
		B37FE7582CBEAAEC00537817 /* ACRBadgeView.mm in Sources */ = {isa = PBXBuildFile; fileRef = B37FE7562CBEAAEC00537817 /* ACRBadgeView.mm */; };
		B37FE7612CBEB00400537817 /* ACRBadgeView.h in Headers */ = {isa = PBXBuildFile; fileRef = B37FE7602CBEB00400537817 /* ACRBadgeView.h */; };
		B37FE7622CBEB00400537817 /* ACRBadgeRenderer.h in Headers */ = {isa = PBXBuildFile; fileRef = B37FE75F2CBEB00400537817 /* ACRBadgeRenderer.h */; };
		C8DEDF39220CDEB00001AAED /* ActionSet.cpp in Sources */ = {isa = PBXBuildFile; fileRef = C8DEDF37220CDEB00001AAED /* ActionSet.cpp */; };
		C8DEDF3A220CDEB00001AAED /* ActionSet.h in Headers */ = {isa = PBXBuildFile; fileRef = C8DEDF38220CDEB00001AAED /* ActionSet.h */; settings = {ATTRIBUTES = (Public, ); }; };
		CA1218C621C4509400152EA8 /* ToggleVisibilityTarget.h in Headers */ = {isa = PBXBuildFile; fileRef = CA1218C221C4509300152EA8 /* ToggleVisibilityTarget.h */; settings = {ATTRIBUTES = (Public, ); }; };
		CA1218C721C4509400152EA8 /* ToggleVisibilityAction.h in Headers */ = {isa = PBXBuildFile; fileRef = CA1218C321C4509300152EA8 /* ToggleVisibilityAction.h */; settings = {ATTRIBUTES = (Public, ); }; };
		CA1218C821C4509400152EA8 /* ToggleVisibilityTarget.cpp in Sources */ = {isa = PBXBuildFile; fileRef = CA1218C421C4509400152EA8 /* ToggleVisibilityTarget.cpp */; };
		CA1218C921C4509400152EA8 /* ToggleVisibilityAction.cpp in Sources */ = {isa = PBXBuildFile; fileRef = CA1218C521C4509400152EA8 /* ToggleVisibilityAction.cpp */; };
		CFB972012941C07A008E3795 /* ChoicesData.h in Headers */ = {isa = PBXBuildFile; fileRef = CFB971FF2941C079008E3795 /* ChoicesData.h */; };
		CFB972022941C07A008E3795 /* ChoicesData.cpp in Sources */ = {isa = PBXBuildFile; fileRef = CFB972002941C079008E3795 /* ChoicesData.cpp */; };
		CFF954CF29819ABD00F321C3 /* ACOTypeaheadDebouncer.mm in Sources */ = {isa = PBXBuildFile; fileRef = CFF954CE29819ABD00F321C3 /* ACOTypeaheadDebouncer.mm */; };
		CFF954D029819AC300F321C3 /* ACOTypeaheadDebouncer.h in Headers */ = {isa = PBXBuildFile; fileRef = CFF954CD29819AA800F321C3 /* ACOTypeaheadDebouncer.h */; settings = {ATTRIBUTES = (Public, ); }; };
		CFF954D329819B4A00F321C3 /* ACOTypeaheadDynamicChoicesService.mm in Sources */ = {isa = PBXBuildFile; fileRef = CFF954D229819B4A00F321C3 /* ACOTypeaheadDynamicChoicesService.mm */; };
		CFF954D52981AED600F321C3 /* ACOTypeaheadSearchHandler.h in Headers */ = {isa = PBXBuildFile; fileRef = CFF954D429819C1200F321C3 /* ACOTypeaheadSearchHandler.h */; settings = {ATTRIBUTES = (Public, ); }; };
		CFF954D82981AF5800F321C3 /* ACRChoiceSetFilteredStyleView.mm in Sources */ = {isa = PBXBuildFile; fileRef = CFF954D62981AF5800F321C3 /* ACRChoiceSetFilteredStyleView.mm */; };
		CFF954D92981AF5800F321C3 /* ACRChoiceSetFilteredStyleView.h in Headers */ = {isa = PBXBuildFile; fileRef = CFF954D72981AF5800F321C3 /* ACRChoiceSetFilteredStyleView.h */; settings = {ATTRIBUTES = (Public, ); }; };
		CFF954DC2981B2A700F321C3 /* ACRTypeaheadSearchParameters.mm in Sources */ = {isa = PBXBuildFile; fileRef = CFF954DA2981B2A700F321C3 /* ACRTypeaheadSearchParameters.mm */; };
		CFF954DD2981B2A700F321C3 /* ACRTypeaheadSearchParameters.h in Headers */ = {isa = PBXBuildFile; fileRef = CFF954DB2981B2A700F321C3 /* ACRTypeaheadSearchParameters.h */; settings = {ATTRIBUTES = (Public, ); }; };
		CFF954E02981B62000F321C3 /* ACRTypeaheadSearchViewController.mm in Sources */ = {isa = PBXBuildFile; fileRef = CFF954DE2981B62000F321C3 /* ACRTypeaheadSearchViewController.mm */; };
		CFF95C072982E30E00F321C3 /* ACRTypeaheadSearchParametersTests.mm in Sources */ = {isa = PBXBuildFile; fileRef = CFF95C062982E30E00F321C3 /* ACRTypeaheadSearchParametersTests.mm */; };
		CFF95C092982E34300F321C3 /* ACRChoiceSetFilteredStyleViewTests.mm in Sources */ = {isa = PBXBuildFile; fileRef = CFF95C082982E34300F321C3 /* ACRChoiceSetFilteredStyleViewTests.mm */; };
		CFF95C0B2982E38500F321C3 /* ACRChoiceSetCompactStyleViewTests.mm in Sources */ = {isa = PBXBuildFile; fileRef = CFF95C0A2982E38500F321C3 /* ACRChoiceSetCompactStyleViewTests.mm */; };
		CFF95C0D2982E3C900F321C3 /* ACOTypeaheadDynamicChoicesServiceTests.mm in Sources */ = {isa = PBXBuildFile; fileRef = CFF95C0C2982E3C900F321C3 /* ACOTypeaheadDynamicChoicesServiceTests.mm */; };
		CFF95C0F2982E4EC00F321C3 /* ACOTypeaheadDebouncerTests.mm in Sources */ = {isa = PBXBuildFile; fileRef = CFF95C0E2982E4EC00F321C3 /* ACOTypeaheadDebouncerTests.mm */; };
		DD278A02932F65F8BDD1EA5D /* Pods_AdaptiveCards.framework in Frameworks */ = {isa = PBXBuildFile; fileRef = 255F5D3143215497D4067E21 /* Pods_AdaptiveCards.framework */; };
		E204C8A52EBB79F60065F8F5 /* ACOCitation.h in Headers */ = {isa = PBXBuildFile; fileRef = E204C8962EBB79F60065F8F5 /* ACOCitation.h */; };
		E204C8A62EBB79F60065F8F5 /* ACRCitationReferenceView.h in Headers */ = {isa = PBXBuildFile; fileRef = E204C8A12EBB79F60065F8F5 /* ACRCitationReferenceView.h */; };
		E204C8A72EBB79F60065F8F5 /* ACRCitationManagerDelegate.h in Headers */ = {isa = PBXBuildFile; fileRef = E204C89C2EBB79F60065F8F5 /* ACRCitationManagerDelegate.h */; settings = {ATTRIBUTES = (Public, ); }; };
		E204C8A82EBB79F60065F8F5 /* ACRCitationParser.h in Headers */ = {isa = PBXBuildFile; fileRef = E204C89E2EBB79F60065F8F5 /* ACRCitationParser.h */; };
		E204C8A92EBB79F60065F8F5 /* ACRCitationParserDelegate.h in Headers */ = {isa = PBXBuildFile; fileRef = E204C8A02EBB79F60065F8F5 /* ACRCitationParserDelegate.h */; };
		E204C8AA2EBB79F60065F8F5 /* ACRInlineCitationTokenParser.h in Headers */ = {isa = PBXBuildFile; fileRef = E204C8A32EBB79F60065F8F5 /* ACRInlineCitationTokenParser.h */; };
		E204C8AB2EBB79F60065F8F5 /* ACOReference.h in Headers */ = {isa = PBXBuildFile; fileRef = E204C8982EBB79F60065F8F5 /* ACOReference.h */; };
		E204C8AC2EBB79F60065F8F5 /* ACRCitationManager.h in Headers */ = {isa = PBXBuildFile; fileRef = E204C89A2EBB79F60065F8F5 /* ACRCitationManager.h */; };
		E204C8AD2EBB79F60065F8F5 /* ACRCitationManager.m in Sources */ = {isa = PBXBuildFile; fileRef = E204C89B2EBB79F60065F8F5 /* ACRCitationManager.m */; };
		E204C8AE2EBB79F60065F8F5 /* ACRCitationParser.m in Sources */ = {isa = PBXBuildFile; fileRef = E204C89F2EBB79F60065F8F5 /* ACRCitationParser.m */; };
		E204C8AF2EBB79F60065F8F5 /* ACRCitationReferenceView.m in Sources */ = {isa = PBXBuildFile; fileRef = E204C8A22EBB79F60065F8F5 /* ACRCitationReferenceView.m */; };
		E204C8B02EBB79F60065F8F5 /* ACRInlineCitationTokenParser.m in Sources */ = {isa = PBXBuildFile; fileRef = E204C8A42EBB79F60065F8F5 /* ACRInlineCitationTokenParser.m */; };
		E204C8B12EBB79F60065F8F5 /* ACOCitation.mm in Sources */ = {isa = PBXBuildFile; fileRef = E204C8972EBB79F60065F8F5 /* ACOCitation.mm */; };
		E204C8B32EBB79F60065F8F5 /* ACOReference.mm in Sources */ = {isa = PBXBuildFile; fileRef = E204C8992EBB79F60065F8F5 /* ACOReference.mm */; };
		E204C8BA2EBB7A110065F8F5 /* ACRViewTextAttachment.h in Headers */ = {isa = PBXBuildFile; fileRef = E204C8B82EBB7A110065F8F5 /* ACRViewTextAttachment.h */; };
		E204C8BB2EBB7A110065F8F5 /* ACRViewAttachingTextView.h in Headers */ = {isa = PBXBuildFile; fileRef = E204C8B42EBB7A110065F8F5 /* ACRViewAttachingTextView.h */; };
		E204C8BC2EBB7A110065F8F5 /* ACRViewAttachingTextViewBehavior.h in Headers */ = {isa = PBXBuildFile; fileRef = E204C8B62EBB7A110065F8F5 /* ACRViewAttachingTextViewBehavior.h */; };
		E204C8BD2EBB7A110065F8F5 /* ACRViewTextAttachment.mm in Sources */ = {isa = PBXBuildFile; fileRef = E204C8B92EBB7A110065F8F5 /* ACRViewTextAttachment.mm */; };
		E204C8BE2EBB7A110065F8F5 /* ACRViewAttachingTextViewBehavior.mm in Sources */ = {isa = PBXBuildFile; fileRef = E204C8B72EBB7A110065F8F5 /* ACRViewAttachingTextViewBehavior.mm */; };
		E204C8BF2EBB7A110065F8F5 /* ACRViewAttachingTextView.mm in Sources */ = {isa = PBXBuildFile; fileRef = E204C8B52EBB7A110065F8F5 /* ACRViewAttachingTextView.mm */; };
		E204C8C12EBB7A600065F8F5 /* ACRCitationManagerTests.m in Sources */ = {isa = PBXBuildFile; fileRef = E204C8C02EBB7A600065F8F5 /* ACRCitationManagerTests.m */; };
		E204C8C62EBB81D30065F8F5 /* ACRTextBlockCitationParser.h in Headers */ = {isa = PBXBuildFile; fileRef = E204C8C42EBB81D30065F8F5 /* ACRTextBlockCitationParser.h */; };
		E204C8C72EBB81D30065F8F5 /* ACRRichTextBlockRenderer.h in Headers */ = {isa = PBXBuildFile; fileRef = E204C8C32EBB81D30065F8F5 /* ACRRichTextBlockRenderer.h */; };
		E204C8C82EBB81D30065F8F5 /* ACRRichTextBlockCitationParser.m in Sources */ = {isa = PBXBuildFile; fileRef = E204C8C22EBB81D30065F8F5 /* ACRRichTextBlockCitationParser.m */; };
		E204C8C92EBB81D30065F8F5 /* ACRTextBlockCitationParser.m in Sources */ = {isa = PBXBuildFile; fileRef = E204C8C52EBB81D30065F8F5 /* ACRTextBlockCitationParser.m */; };
		E25D48E62EBBE10B00CF9715 /* ACRCitationReferenceBaseView.h in Headers */ = {isa = PBXBuildFile; fileRef = E25D48E42EBBE10B00CF9715 /* ACRCitationReferenceBaseView.h */; };
		E25D48E72EBBE10B00CF9715 /* ACRCitationReferenceBaseView.m in Sources */ = {isa = PBXBuildFile; fileRef = E25D48E52EBBE10B00CF9715 /* ACRCitationReferenceBaseView.m */; };
		E67241702E67690C000ECCE4 /* ACRStringBasedKeyValueObservation.m in Sources */ = {isa = PBXBuildFile; fileRef = E672416F2E67690C000ECCE4 /* ACRStringBasedKeyValueObservation.m */; };
		E67241712E67690C000ECCE4 /* ACRStringBasedKeyValueObservation.h in Headers */ = {isa = PBXBuildFile; fileRef = E672416E2E67690C000ECCE4 /* ACRStringBasedKeyValueObservation.h */; settings = {ATTRIBUTES = (Public, ); }; };
		EC367F912F6036B68C5BBFDB /* Pods_AdaptiveCards_AdaptiveCardsTests.framework in Frameworks */ = {isa = PBXBuildFile; fileRef = E3DBB3CD3C02321AED9AEF65 /* Pods_AdaptiveCards_AdaptiveCardsTests.framework */; };
		F401A8781F0DB69B006D7AF2 /* ACRImageSetUICollectionView.mm in Sources */ = {isa = PBXBuildFile; fileRef = F401A8761F0DB69B006D7AF2 /* ACRImageSetUICollectionView.mm */; };
		F401A87C1F0DCBC8006D7AF2 /* ACRImageSetRenderer.mm in Sources */ = {isa = PBXBuildFile; fileRef = F401A87A1F0DCBC8006D7AF2 /* ACRImageSetRenderer.mm */; };
		F401A87F1F1045CA006D7AF2 /* ACRContentHoldingUIView.h in Headers */ = {isa = PBXBuildFile; fileRef = F401A87D1F1045CA006D7AF2 /* ACRContentHoldingUIView.h */; settings = {ATTRIBUTES = (Public, ); }; };
		F401A8801F1045CA006D7AF2 /* ACRContentHoldingUIView.mm in Sources */ = {isa = PBXBuildFile; fileRef = F401A87E1F1045CA006D7AF2 /* ACRContentHoldingUIView.mm */; };
		F4071C7A1FCCBAEF00AF4FEA /* ElementParserRegistration.h in Headers */ = {isa = PBXBuildFile; fileRef = F4071C731FCCBAEE00AF4FEA /* ElementParserRegistration.h */; settings = {ATTRIBUTES = (Public, ); }; };
		F4071C7B1FCCBAEF00AF4FEA /* ActionParserRegistration.h in Headers */ = {isa = PBXBuildFile; fileRef = F4071C741FCCBAEF00AF4FEA /* ActionParserRegistration.h */; settings = {ATTRIBUTES = (Public, ); }; };
		F4071C7C1FCCBAEF00AF4FEA /* json-forwards.h in Headers */ = {isa = PBXBuildFile; fileRef = F4071C761FCCBAEF00AF4FEA /* json-forwards.h */; settings = {ATTRIBUTES = (Public, ); }; };
		F4071C7D1FCCBAEF00AF4FEA /* json.h in Headers */ = {isa = PBXBuildFile; fileRef = F4071C771FCCBAEF00AF4FEA /* json.h */; settings = {ATTRIBUTES = (Public, ); }; };
		F4071C7E1FCCBAEF00AF4FEA /* ActionParserRegistration.cpp in Sources */ = {isa = PBXBuildFile; fileRef = F4071C781FCCBAEF00AF4FEA /* ActionParserRegistration.cpp */; };
		F4071C7F1FCCBAEF00AF4FEA /* ElementParserRegistration.cpp in Sources */ = {isa = PBXBuildFile; fileRef = F4071C791FCCBAEF00AF4FEA /* ElementParserRegistration.cpp */; };
		F423C0BF1EE1FBAA00905679 /* AdaptiveCards.framework in Frameworks */ = {isa = PBXBuildFile; fileRef = F423C0B51EE1FBA900905679 /* AdaptiveCards.framework */; };
		F42741071EF8624F00399FBB /* ACRIBaseCardElementRenderer.h in Headers */ = {isa = PBXBuildFile; fileRef = F42741061EF8624F00399FBB /* ACRIBaseCardElementRenderer.h */; settings = {ATTRIBUTES = (Public, ); }; };
		F427410A1EF864A900399FBB /* ACRBaseCardElementRenderer.h in Headers */ = {isa = PBXBuildFile; fileRef = F42741081EF864A900399FBB /* ACRBaseCardElementRenderer.h */; settings = {ATTRIBUTES = (Public, ); }; };
		F427410B1EF864A900399FBB /* ACRBaseCardElementRenderer.mm in Sources */ = {isa = PBXBuildFile; fileRef = F42741091EF864A900399FBB /* ACRBaseCardElementRenderer.mm */; };
		F42741131EF873A600399FBB /* ACRImageRenderer.mm in Sources */ = {isa = PBXBuildFile; fileRef = F42741111EF873A600399FBB /* ACRImageRenderer.mm */; };
		F42741171EF895AB00399FBB /* ACRTextBlockRenderer.mm in Sources */ = {isa = PBXBuildFile; fileRef = F42741151EF895AB00399FBB /* ACRTextBlockRenderer.mm */; };
		F427411C1EF8A25200399FBB /* ACRRegistration.h in Headers */ = {isa = PBXBuildFile; fileRef = F427411A1EF8A25200399FBB /* ACRRegistration.h */; settings = {ATTRIBUTES = (Public, ); }; };
		F427411D1EF8A25200399FBB /* ACRRegistration.mm in Sources */ = {isa = PBXBuildFile; fileRef = F427411B1EF8A25200399FBB /* ACRRegistration.mm */; };
		F42741211EF9DB8000399FBB /* ACRContainerRenderer.mm in Sources */ = {isa = PBXBuildFile; fileRef = F427411F1EF9DB8000399FBB /* ACRContainerRenderer.mm */; };
		F42741251EFB274C00399FBB /* ACRColumnRenderer.mm in Sources */ = {isa = PBXBuildFile; fileRef = F42741231EFB274C00399FBB /* ACRColumnRenderer.mm */; };
		F42741291EFB374A00399FBB /* ACRColumnSetRenderer.mm in Sources */ = {isa = PBXBuildFile; fileRef = F42741271EFB374A00399FBB /* ACRColumnSetRenderer.mm */; };
		F429793A1F31458800E89914 /* ACRActionSubmitRenderer.h in Headers */ = {isa = PBXBuildFile; fileRef = F42979381F31458800E89914 /* ACRActionSubmitRenderer.h */; settings = {ATTRIBUTES = (Public, ); }; };
		F429793B1F31458800E89914 /* ACRActionSubmitRenderer.mm in Sources */ = {isa = PBXBuildFile; fileRef = F42979391F31458800E89914 /* ACRActionSubmitRenderer.mm */; };
		F429793E1F3155EF00E89914 /* ACRTextField.h in Headers */ = {isa = PBXBuildFile; fileRef = F429793C1F3155EF00E89914 /* ACRTextField.h */; settings = {ATTRIBUTES = (Public, ); }; };
		F429793F1F3155EF00E89914 /* ACRTextField.mm in Sources */ = {isa = PBXBuildFile; fileRef = F429793D1F3155EF00E89914 /* ACRTextField.mm */; };
		F42979431F322C3E00E89914 /* ACRErrors.mm in Sources */ = {isa = PBXBuildFile; fileRef = F42979411F322C3E00E89914 /* ACRErrors.mm */; };
		F42979461F322C9000E89914 /* ACRNumericTextField.mm in Sources */ = {isa = PBXBuildFile; fileRef = F42979441F322C9000E89914 /* ACRNumericTextField.mm */; };
		F42979471F322C9000E89914 /* ACRNumericTextField.h in Headers */ = {isa = PBXBuildFile; fileRef = F42979451F322C9000E89914 /* ACRNumericTextField.h */; settings = {ATTRIBUTES = (Public, ); }; };
		F429794D1F32684900E89914 /* ACRDateTextField.mm in Sources */ = {isa = PBXBuildFile; fileRef = F429794C1F32684900E89914 /* ACRDateTextField.mm */; };
		F42C2F4A20351954008787B0 /* (null) in Sources */ = {isa = PBXBuildFile; };
		F42E51731FEC3840008F9642 /* MarkDownParsedResult.h in Headers */ = {isa = PBXBuildFile; fileRef = F42E516B1FEC383E008F9642 /* MarkDownParsedResult.h */; settings = {ATTRIBUTES = (Public, ); }; };
		F42E51741FEC3840008F9642 /* MarkDownBlockParser.cpp in Sources */ = {isa = PBXBuildFile; fileRef = F42E516C1FEC383E008F9642 /* MarkDownBlockParser.cpp */; };
		F42E51751FEC3840008F9642 /* MarkDownHtmlGenerator.h in Headers */ = {isa = PBXBuildFile; fileRef = F42E516D1FEC383F008F9642 /* MarkDownHtmlGenerator.h */; settings = {ATTRIBUTES = (Public, ); }; };
		F42E51761FEC3840008F9642 /* MarkDownParsedResult.cpp in Sources */ = {isa = PBXBuildFile; fileRef = F42E516E1FEC383F008F9642 /* MarkDownParsedResult.cpp */; };
		F42E51771FEC3840008F9642 /* MarkDownBlockParser.h in Headers */ = {isa = PBXBuildFile; fileRef = F42E516F1FEC383F008F9642 /* MarkDownBlockParser.h */; settings = {ATTRIBUTES = (Public, ); }; };
		F42E51781FEC3840008F9642 /* MarkDownHtmlGenerator.cpp in Sources */ = {isa = PBXBuildFile; fileRef = F42E51701FEC383F008F9642 /* MarkDownHtmlGenerator.cpp */; };
		F42E51791FEC3840008F9642 /* MarkDownParser.h in Headers */ = {isa = PBXBuildFile; fileRef = F42E51711FEC383F008F9642 /* MarkDownParser.h */; settings = {ATTRIBUTES = (Public, ); }; };
		F42E517A1FEC3840008F9642 /* MarkDownParser.cpp in Sources */ = {isa = PBXBuildFile; fileRef = F42E51721FEC3840008F9642 /* MarkDownParser.cpp */; };
		F43110431F357487001AAE30 /* ACRInputTableView.h in Headers */ = {isa = PBXBuildFile; fileRef = F431103D1F357487001AAE30 /* ACRInputTableView.h */; settings = {ATTRIBUTES = (Public, ); }; };
		F43110451F357487001AAE30 /* ACOHostConfig.h in Headers */ = {isa = PBXBuildFile; fileRef = F431103F1F357487001AAE30 /* ACOHostConfig.h */; settings = {ATTRIBUTES = (Public, ); }; };
		F43110461F357487001AAE30 /* ACOHostConfig.mm in Sources */ = {isa = PBXBuildFile; fileRef = F43110401F357487001AAE30 /* ACOHostConfig.mm */; };
		F43660781F0706D800EBA868 /* SharedAdaptiveCard.cpp in Sources */ = {isa = PBXBuildFile; fileRef = F43660761F0706D800EBA868 /* SharedAdaptiveCard.cpp */; };
		F43660791F0706D800EBA868 /* SharedAdaptiveCard.h in Headers */ = {isa = PBXBuildFile; fileRef = F43660771F0706D800EBA868 /* SharedAdaptiveCard.h */; settings = {ATTRIBUTES = (Public, ); }; };
		F43A94111F1D60E30001920B /* ACRFactSetRenderer.mm in Sources */ = {isa = PBXBuildFile; fileRef = F43A940F1F1D60E30001920B /* ACRFactSetRenderer.mm */; };
		F43A94151F1EED6D0001920B /* ACRInputRenderer.mm in Sources */ = {isa = PBXBuildFile; fileRef = F43A94131F1EED6D0001920B /* ACRInputRenderer.mm */; };
		F43A94191F20502D0001920B /* ACRInputToggleRenderer.mm in Sources */ = {isa = PBXBuildFile; fileRef = F43A94171F20502D0001920B /* ACRInputToggleRenderer.mm */; };
		F44872F51EE2261F00FCAFAE /* AdaptiveCardParseException.cpp in Sources */ = {isa = PBXBuildFile; fileRef = F44872BD1EE2261F00FCAFAE /* AdaptiveCardParseException.cpp */; };
		F44872F61EE2261F00FCAFAE /* AdaptiveCardParseException.h in Headers */ = {isa = PBXBuildFile; fileRef = F44872BE1EE2261F00FCAFAE /* AdaptiveCardParseException.h */; settings = {ATTRIBUTES = (Public, ); }; };
		F44872F71EE2261F00FCAFAE /* BaseActionElement.cpp in Sources */ = {isa = PBXBuildFile; fileRef = F44872BF1EE2261F00FCAFAE /* BaseActionElement.cpp */; };
		F44872F81EE2261F00FCAFAE /* BaseActionElement.h in Headers */ = {isa = PBXBuildFile; fileRef = F44872C01EE2261F00FCAFAE /* BaseActionElement.h */; settings = {ATTRIBUTES = (Public, ); }; };
		F44872F91EE2261F00FCAFAE /* BaseCardElement.cpp in Sources */ = {isa = PBXBuildFile; fileRef = F44872C11EE2261F00FCAFAE /* BaseCardElement.cpp */; };
		F44872FA1EE2261F00FCAFAE /* BaseCardElement.h in Headers */ = {isa = PBXBuildFile; fileRef = F44872C21EE2261F00FCAFAE /* BaseCardElement.h */; settings = {ATTRIBUTES = (Public, ); }; };
		F44872FB1EE2261F00FCAFAE /* BaseInputElement.cpp in Sources */ = {isa = PBXBuildFile; fileRef = F44872C31EE2261F00FCAFAE /* BaseInputElement.cpp */; };
		F44872FC1EE2261F00FCAFAE /* BaseInputElement.h in Headers */ = {isa = PBXBuildFile; fileRef = F44872C41EE2261F00FCAFAE /* BaseInputElement.h */; settings = {ATTRIBUTES = (Public, ); }; };
		F44872FD1EE2261F00FCAFAE /* ChoiceInput.cpp in Sources */ = {isa = PBXBuildFile; fileRef = F44872C51EE2261F00FCAFAE /* ChoiceInput.cpp */; };
		F44872FE1EE2261F00FCAFAE /* ChoiceInput.h in Headers */ = {isa = PBXBuildFile; fileRef = F44872C61EE2261F00FCAFAE /* ChoiceInput.h */; settings = {ATTRIBUTES = (Public, ); }; };
		F44872FF1EE2261F00FCAFAE /* ChoiceSetInput.cpp in Sources */ = {isa = PBXBuildFile; fileRef = F44872C71EE2261F00FCAFAE /* ChoiceSetInput.cpp */; };
		F44873001EE2261F00FCAFAE /* ChoiceSetInput.h in Headers */ = {isa = PBXBuildFile; fileRef = F44872C81EE2261F00FCAFAE /* ChoiceSetInput.h */; settings = {ATTRIBUTES = (Public, ); }; };
		F44873011EE2261F00FCAFAE /* Column.cpp in Sources */ = {isa = PBXBuildFile; fileRef = F44872C91EE2261F00FCAFAE /* Column.cpp */; };
		F44873021EE2261F00FCAFAE /* Column.h in Headers */ = {isa = PBXBuildFile; fileRef = F44872CA1EE2261F00FCAFAE /* Column.h */; settings = {ATTRIBUTES = (Public, ); }; };
		F44873031EE2261F00FCAFAE /* ColumnSet.cpp in Sources */ = {isa = PBXBuildFile; fileRef = F44872CB1EE2261F00FCAFAE /* ColumnSet.cpp */; };
		F44873041EE2261F00FCAFAE /* ColumnSet.h in Headers */ = {isa = PBXBuildFile; fileRef = F44872CC1EE2261F00FCAFAE /* ColumnSet.h */; settings = {ATTRIBUTES = (Public, ); }; };
		F44873051EE2261F00FCAFAE /* Container.cpp in Sources */ = {isa = PBXBuildFile; fileRef = F44872CD1EE2261F00FCAFAE /* Container.cpp */; };
		F44873061EE2261F00FCAFAE /* Container.h in Headers */ = {isa = PBXBuildFile; fileRef = F44872CE1EE2261F00FCAFAE /* Container.h */; settings = {ATTRIBUTES = (Public, ); }; };
		F44873071EE2261F00FCAFAE /* DateInput.cpp in Sources */ = {isa = PBXBuildFile; fileRef = F44872CF1EE2261F00FCAFAE /* DateInput.cpp */; };
		F44873081EE2261F00FCAFAE /* DateInput.h in Headers */ = {isa = PBXBuildFile; fileRef = F44872D01EE2261F00FCAFAE /* DateInput.h */; settings = {ATTRIBUTES = (Public, ); }; };
		F44873091EE2261F00FCAFAE /* Enums.cpp in Sources */ = {isa = PBXBuildFile; fileRef = F44872D11EE2261F00FCAFAE /* Enums.cpp */; };
		F448730A1EE2261F00FCAFAE /* Enums.h in Headers */ = {isa = PBXBuildFile; fileRef = F44872D21EE2261F00FCAFAE /* Enums.h */; settings = {ATTRIBUTES = (Public, ); }; };
		F448730B1EE2261F00FCAFAE /* Fact.cpp in Sources */ = {isa = PBXBuildFile; fileRef = F44872D31EE2261F00FCAFAE /* Fact.cpp */; };
		F448730C1EE2261F00FCAFAE /* Fact.h in Headers */ = {isa = PBXBuildFile; fileRef = F44872D41EE2261F00FCAFAE /* Fact.h */; settings = {ATTRIBUTES = (Public, ); }; };
		F448730D1EE2261F00FCAFAE /* FactSet.cpp in Sources */ = {isa = PBXBuildFile; fileRef = F44872D51EE2261F00FCAFAE /* FactSet.cpp */; };
		F448730E1EE2261F00FCAFAE /* FactSet.h in Headers */ = {isa = PBXBuildFile; fileRef = F44872D61EE2261F00FCAFAE /* FactSet.h */; settings = {ATTRIBUTES = (Public, ); }; };
		F448730F1EE2261F00FCAFAE /* HostConfig.h in Headers */ = {isa = PBXBuildFile; fileRef = F44872D71EE2261F00FCAFAE /* HostConfig.h */; settings = {ATTRIBUTES = (Public, ); }; };
		F44873121EE2261F00FCAFAE /* Image.cpp in Sources */ = {isa = PBXBuildFile; fileRef = F44872DA1EE2261F00FCAFAE /* Image.cpp */; };
		F44873131EE2261F00FCAFAE /* Image.h in Headers */ = {isa = PBXBuildFile; fileRef = F44872DB1EE2261F00FCAFAE /* Image.h */; settings = {ATTRIBUTES = (Public, ); }; };
		F44873141EE2261F00FCAFAE /* ImageSet.cpp in Sources */ = {isa = PBXBuildFile; fileRef = F44872DC1EE2261F00FCAFAE /* ImageSet.cpp */; };
		F44873151EE2261F00FCAFAE /* ImageSet.h in Headers */ = {isa = PBXBuildFile; fileRef = F44872DD1EE2261F00FCAFAE /* ImageSet.h */; settings = {ATTRIBUTES = (Public, ); }; };
		F44873171EE2261F00FCAFAE /* jsoncpp.cpp in Sources */ = {isa = PBXBuildFile; fileRef = F44872DF1EE2261F00FCAFAE /* jsoncpp.cpp */; };
		F44873181EE2261F00FCAFAE /* NumberInput.cpp in Sources */ = {isa = PBXBuildFile; fileRef = F44872E01EE2261F00FCAFAE /* NumberInput.cpp */; };
		F44873191EE2261F00FCAFAE /* NumberInput.h in Headers */ = {isa = PBXBuildFile; fileRef = F44872E11EE2261F00FCAFAE /* NumberInput.h */; settings = {ATTRIBUTES = (Public, ); }; };
		F448731A1EE2261F00FCAFAE /* OpenUrlAction.cpp in Sources */ = {isa = PBXBuildFile; fileRef = F44872E21EE2261F00FCAFAE /* OpenUrlAction.cpp */; };
		F448731B1EE2261F00FCAFAE /* OpenUrlAction.h in Headers */ = {isa = PBXBuildFile; fileRef = F44872E31EE2261F00FCAFAE /* OpenUrlAction.h */; settings = {ATTRIBUTES = (Public, ); }; };
		F448731C1EE2261F00FCAFAE /* ParseUtil.cpp in Sources */ = {isa = PBXBuildFile; fileRef = F44872E41EE2261F00FCAFAE /* ParseUtil.cpp */; };
		F448731D1EE2261F00FCAFAE /* ParseUtil.h in Headers */ = {isa = PBXBuildFile; fileRef = F44872E51EE2261F00FCAFAE /* ParseUtil.h */; settings = {ATTRIBUTES = (Public, ); }; };
		F448731E1EE2261F00FCAFAE /* pch.h in Headers */ = {isa = PBXBuildFile; fileRef = F44872E61EE2261F00FCAFAE /* pch.h */; settings = {ATTRIBUTES = (Public, ); }; };
		F448731F1EE2261F00FCAFAE /* ShowCardAction.cpp in Sources */ = {isa = PBXBuildFile; fileRef = F44872E71EE2261F00FCAFAE /* ShowCardAction.cpp */; };
		F44873201EE2261F00FCAFAE /* ShowCardAction.h in Headers */ = {isa = PBXBuildFile; fileRef = F44872E81EE2261F00FCAFAE /* ShowCardAction.h */; settings = {ATTRIBUTES = (Public, ); }; };
		F44873211EE2261F00FCAFAE /* SubmitAction.cpp in Sources */ = {isa = PBXBuildFile; fileRef = F44872E91EE2261F00FCAFAE /* SubmitAction.cpp */; };
		F44873221EE2261F00FCAFAE /* SubmitAction.h in Headers */ = {isa = PBXBuildFile; fileRef = F44872EA1EE2261F00FCAFAE /* SubmitAction.h */; settings = {ATTRIBUTES = (Public, ); }; };
		F44873231EE2261F00FCAFAE /* TextBlock.cpp in Sources */ = {isa = PBXBuildFile; fileRef = F44872EB1EE2261F00FCAFAE /* TextBlock.cpp */; };
		F44873241EE2261F00FCAFAE /* TextBlock.h in Headers */ = {isa = PBXBuildFile; fileRef = F44872EC1EE2261F00FCAFAE /* TextBlock.h */; settings = {ATTRIBUTES = (Public, ); }; };
		F44873251EE2261F00FCAFAE /* TextInput.cpp in Sources */ = {isa = PBXBuildFile; fileRef = F44872ED1EE2261F00FCAFAE /* TextInput.cpp */; };
		F44873261EE2261F00FCAFAE /* TextInput.h in Headers */ = {isa = PBXBuildFile; fileRef = F44872EE1EE2261F00FCAFAE /* TextInput.h */; settings = {ATTRIBUTES = (Public, ); }; };
		F44873271EE2261F00FCAFAE /* TimeInput.cpp in Sources */ = {isa = PBXBuildFile; fileRef = F44872EF1EE2261F00FCAFAE /* TimeInput.cpp */; };
		F44873281EE2261F00FCAFAE /* TimeInput.h in Headers */ = {isa = PBXBuildFile; fileRef = F44872F01EE2261F00FCAFAE /* TimeInput.h */; settings = {ATTRIBUTES = (Public, ); }; };
		F44873291EE2261F00FCAFAE /* ToggleInput.cpp in Sources */ = {isa = PBXBuildFile; fileRef = F44872F11EE2261F00FCAFAE /* ToggleInput.cpp */; };
		F448732A1EE2261F00FCAFAE /* ToggleInput.h in Headers */ = {isa = PBXBuildFile; fileRef = F44872F21EE2261F00FCAFAE /* ToggleInput.h */; settings = {ATTRIBUTES = (Public, ); }; };
		F452CD581F68CD6F005394B2 /* HostConfig.cpp in Sources */ = {isa = PBXBuildFile; fileRef = F452CD571F68CD6F005394B2 /* HostConfig.cpp */; };
		F45A071F1EF4BD67007C6503 /* UIKit.framework in Frameworks */ = {isa = PBXBuildFile; fileRef = F45A071E1EF4BD67007C6503 /* UIKit.framework */; };
		F495FC0A2022A18F0093D4DE /* ACRChoiceSetViewDataSource.mm in Sources */ = {isa = PBXBuildFile; fileRef = F495FC082022A18F0093D4DE /* ACRChoiceSetViewDataSource.mm */; };
		F4960C042051FE8200780566 /* ACRView.h in Headers */ = {isa = PBXBuildFile; fileRef = F4960C022051FE8000780566 /* ACRView.h */; settings = {ATTRIBUTES = (Public, ); }; };
		F4960C052051FE8200780566 /* ACRView.mm in Sources */ = {isa = PBXBuildFile; fileRef = F4960C032051FE8100780566 /* ACRView.mm */; };
		F49683521F6CA24600DF0D3A /* ACRRenderer.h in Headers */ = {isa = PBXBuildFile; fileRef = F496834E1F6CA24600DF0D3A /* ACRRenderer.h */; settings = {ATTRIBUTES = (Public, ); }; };
		F49683531F6CA24600DF0D3A /* ACRRenderer.mm in Sources */ = {isa = PBXBuildFile; fileRef = F496834F1F6CA24600DF0D3A /* ACRRenderer.mm */; };
		F49683541F6CA24600DF0D3A /* ACRRenderResult.h in Headers */ = {isa = PBXBuildFile; fileRef = F49683501F6CA24600DF0D3A /* ACRRenderResult.h */; settings = {ATTRIBUTES = (Public, ); }; };
		F49683551F6CA24600DF0D3A /* ACRRenderResult.mm in Sources */ = {isa = PBXBuildFile; fileRef = F49683511F6CA24600DF0D3A /* ACRRenderResult.mm */; };
		F4C1F5D61F2187900018CB78 /* ACRInputDateRenderer.mm in Sources */ = {isa = PBXBuildFile; fileRef = F4C1F5D41F2187900018CB78 /* ACRInputDateRenderer.mm */; };
		F4C1F5DA1F218ABC0018CB78 /* ACRInputTimeRenderer.mm in Sources */ = {isa = PBXBuildFile; fileRef = F4C1F5D81F218ABC0018CB78 /* ACRInputTimeRenderer.mm */; };
		F4C1F5DD1F218F920018CB78 /* ACRInputNumberRenderer.h in Headers */ = {isa = PBXBuildFile; fileRef = F4C1F5DB1F218F920018CB78 /* ACRInputNumberRenderer.h */; settings = {ATTRIBUTES = (Public, ); }; };
		F4C1F5DE1F218F920018CB78 /* ACRInputNumberRenderer.mm in Sources */ = {isa = PBXBuildFile; fileRef = F4C1F5DC1F218F920018CB78 /* ACRInputNumberRenderer.mm */; };
		F4C1F5E41F2A62190018CB78 /* ACRActionOpenURLRenderer.mm in Sources */ = {isa = PBXBuildFile; fileRef = F4C1F5E31F2A62190018CB78 /* ACRActionOpenURLRenderer.mm */; };
		F4C1F5E61F2ABB0E0018CB78 /* ACRActionOpenURLRenderer.h in Headers */ = {isa = PBXBuildFile; fileRef = F4C1F5E51F2ABB0E0018CB78 /* ACRActionOpenURLRenderer.h */; settings = {ATTRIBUTES = (Public, ); }; };
		F4C1F5E81F2ABB3C0018CB78 /* ACRIBaseActionElementRenderer.h in Headers */ = {isa = PBXBuildFile; fileRef = F4C1F5E71F2ABB3C0018CB78 /* ACRIBaseActionElementRenderer.h */; settings = {ATTRIBUTES = (Public, ); }; };
		F4C1F5EB1F2ABD6B0018CB78 /* ACRBaseActionElementRenderer.h in Headers */ = {isa = PBXBuildFile; fileRef = F4C1F5E91F2ABD6B0018CB78 /* ACRBaseActionElementRenderer.h */; settings = {ATTRIBUTES = (Public, ); }; };
		F4C1F5EC1F2ABD6B0018CB78 /* ACRBaseActionElementRenderer.mm in Sources */ = {isa = PBXBuildFile; fileRef = F4C1F5EA1F2ABD6B0018CB78 /* ACRBaseActionElementRenderer.mm */; };
		F4C1F5EE1F2BB2810018CB78 /* ACRIContentHoldingView.h in Headers */ = {isa = PBXBuildFile; fileRef = F4C1F5ED1F2BB2810018CB78 /* ACRIContentHoldingView.h */; settings = {ATTRIBUTES = (Public, ); }; };
		F4C1F5F11F2BC6840018CB78 /* ACRButton.h in Headers */ = {isa = PBXBuildFile; fileRef = F4C1F5EF1F2BC6840018CB78 /* ACRButton.h */; settings = {ATTRIBUTES = (Public, ); }; };
		F4C1F5F21F2BC6840018CB78 /* ACRButton.mm in Sources */ = {isa = PBXBuildFile; fileRef = F4C1F5F01F2BC6840018CB78 /* ACRButton.mm */; };
		F4C1F5FE1F2C235E0018CB78 /* ACRActionShowCardRenderer.mm in Sources */ = {isa = PBXBuildFile; fileRef = F4C1F5FD1F2C235E0018CB78 /* ACRActionShowCardRenderer.mm */; };
		F4C1F6001F2C23FD0018CB78 /* ACRActionShowCardRenderer.h in Headers */ = {isa = PBXBuildFile; fileRef = F4C1F5FF1F2C23FD0018CB78 /* ACRActionShowCardRenderer.h */; settings = {ATTRIBUTES = (Public, ); }; };
		F4CA74A02016B3B9002041DF /* ACRTapGestureRecognizerEventHandler.mm in Sources */ = {isa = PBXBuildFile; fileRef = F4CA749E2016B3B8002041DF /* ACRTapGestureRecognizerEventHandler.mm */; };
		F4CA74A12016B3B9002041DF /* ACRTapGestureRecognizerEventHandler.h in Headers */ = {isa = PBXBuildFile; fileRef = F4CA749F2016B3B9002041DF /* ACRTapGestureRecognizerEventHandler.h */; settings = {ATTRIBUTES = (Public, ); }; };
		F4CAE77B1F7325DF00545555 /* Separator.cpp in Sources */ = {isa = PBXBuildFile; fileRef = F4CAE7791F7325DF00545555 /* Separator.cpp */; };
		F4CAE77C1F7325DF00545555 /* Separator.h in Headers */ = {isa = PBXBuildFile; fileRef = F4CAE77A1F7325DF00545555 /* Separator.h */; settings = {ATTRIBUTES = (Public, ); }; };
		F4CAE7821F75AB9000545555 /* ACOAdaptiveCard.h in Headers */ = {isa = PBXBuildFile; fileRef = F4CAE77F1F75AB9000545555 /* ACOAdaptiveCard.h */; settings = {ATTRIBUTES = (Public, ); }; };
		F4CAE7831F75AB9000545555 /* ACOAdaptiveCard.mm in Sources */ = {isa = PBXBuildFile; fileRef = F4CAE7801F75AB9000545555 /* ACOAdaptiveCard.mm */; };
		F4D0694A205B27EA003645E4 /* ACRViewController.mm in Sources */ = {isa = PBXBuildFile; fileRef = F4D06947205B27E9003645E4 /* ACRViewController.mm */; };
		F4D0694B205B27EA003645E4 /* ACRViewController.h in Headers */ = {isa = PBXBuildFile; fileRef = F4D06948205B27E9003645E4 /* ACRViewController.h */; settings = {ATTRIBUTES = (Public, ); }; };
		F4D33EA51F06F41B00941E44 /* ACRSeparator.mm in Sources */ = {isa = PBXBuildFile; fileRef = F4D33EA41F06F41B00941E44 /* ACRSeparator.mm */; };
		F4D402111F7DAC2C00D0356B /* ACOAdaptiveCardParseResult.h in Headers */ = {isa = PBXBuildFile; fileRef = F4D4020D1F7DAC2C00D0356B /* ACOAdaptiveCardParseResult.h */; settings = {ATTRIBUTES = (Public, ); }; };
		F4D402121F7DAC2C00D0356B /* ACOAdaptiveCardParseResult.mm in Sources */ = {isa = PBXBuildFile; fileRef = F4D4020E1F7DAC2C00D0356B /* ACOAdaptiveCardParseResult.mm */; };
		F4D402131F7DAC2C00D0356B /* ACOHostConfigParseResult.h in Headers */ = {isa = PBXBuildFile; fileRef = F4D4020F1F7DAC2C00D0356B /* ACOHostConfigParseResult.h */; settings = {ATTRIBUTES = (Public, ); }; };
		F4D402141F7DAC2C00D0356B /* ACOHostConfigParseResult.mm in Sources */ = {isa = PBXBuildFile; fileRef = F4D402101F7DAC2C00D0356B /* ACOHostConfigParseResult.mm */; };
		F4F2556C1F98246000A80D39 /* ACOBaseActionElement.h in Headers */ = {isa = PBXBuildFile; fileRef = F4F2556B1F98246000A80D39 /* ACOBaseActionElement.h */; settings = {ATTRIBUTES = (Public, ); }; };
		F4F255701F98247600A80D39 /* ACOBaseActionElement.mm in Sources */ = {isa = PBXBuildFile; fileRef = F4F2556E1F98247600A80D39 /* ACOBaseActionElement.mm */; };
		F4F44B6E203FAF9300A2F24C /* ACRUILabel.mm in Sources */ = {isa = PBXBuildFile; fileRef = F4F44B6D203FAF9300A2F24C /* ACRUILabel.mm */; };
		F4F44B7A20478C5C00A2F24C /* DateTimePreparsedToken.h in Headers */ = {isa = PBXBuildFile; fileRef = F4F44B7620478C5B00A2F24C /* DateTimePreparsedToken.h */; settings = {ATTRIBUTES = (Public, ); }; };
		F4F44B7B20478C5C00A2F24C /* DateTimePreparser.h in Headers */ = {isa = PBXBuildFile; fileRef = F4F44B7720478C5B00A2F24C /* DateTimePreparser.h */; settings = {ATTRIBUTES = (Public, ); }; };
		F4F44B7C20478C5C00A2F24C /* DateTimePreparsedToken.cpp in Sources */ = {isa = PBXBuildFile; fileRef = F4F44B7820478C5C00A2F24C /* DateTimePreparsedToken.cpp */; };
		F4F44B7D20478C5C00A2F24C /* DateTimePreparser.cpp in Sources */ = {isa = PBXBuildFile; fileRef = F4F44B7920478C5C00A2F24C /* DateTimePreparser.cpp */; };
		F4F44B8020478C6F00A2F24C /* Util.h in Headers */ = {isa = PBXBuildFile; fileRef = F4F44B7E20478C6F00A2F24C /* Util.h */; settings = {ATTRIBUTES = (Public, ); }; };
		F4F44B8120478C6F00A2F24C /* Util.cpp in Sources */ = {isa = PBXBuildFile; fileRef = F4F44B7F20478C6F00A2F24C /* Util.cpp */; };
		F4F44B8D204A11D000A2F24C /* (null) in Headers */ = {isa = PBXBuildFile; settings = {ATTRIBUTES = (Public, ); }; };
		F4F44B8E204A145200A2F24C /* ACOBaseCardElement.mm in Sources */ = {isa = PBXBuildFile; fileRef = F4F44B882048F82F00A2F24C /* ACOBaseCardElement.mm */; };
		F4F44B8F204A148200A2F24C /* ACOBaseCardElement.h in Headers */ = {isa = PBXBuildFile; fileRef = F4F44B8A2048F83F00A2F24C /* ACOBaseCardElement.h */; settings = {ATTRIBUTES = (Public, ); }; };
		F4F44B90204A14EF00A2F24C /* ACRColumnRenderer.h in Headers */ = {isa = PBXBuildFile; fileRef = F42741221EFB274C00399FBB /* ACRColumnRenderer.h */; settings = {ATTRIBUTES = (Public, ); }; };
		F4F44B91204A152100A2F24C /* ACRColumnSetRenderer.h in Headers */ = {isa = PBXBuildFile; fileRef = F42741261EFB374A00399FBB /* ACRColumnSetRenderer.h */; settings = {ATTRIBUTES = (Public, ); }; };
		F4F44B92204A153D00A2F24C /* ACRContainerRenderer.h in Headers */ = {isa = PBXBuildFile; fileRef = F427411E1EF9DB8000399FBB /* ACRContainerRenderer.h */; settings = {ATTRIBUTES = (Public, ); }; };
		F4F44B93204A155B00A2F24C /* ACRFactSetRenderer.h in Headers */ = {isa = PBXBuildFile; fileRef = F43A940E1F1D60E30001920B /* ACRFactSetRenderer.h */; settings = {ATTRIBUTES = (Public, ); }; };
		F4F44B94204A157B00A2F24C /* ACRImageRenderer.h in Headers */ = {isa = PBXBuildFile; fileRef = F42741101EF873A600399FBB /* ACRImageRenderer.h */; settings = {ATTRIBUTES = (Public, ); }; };
		F4F44B95204A159A00A2F24C /* ACRImageSetRenderer.h in Headers */ = {isa = PBXBuildFile; fileRef = F401A8791F0DCBC8006D7AF2 /* ACRImageSetRenderer.h */; settings = {ATTRIBUTES = (Public, ); }; };
		F4F44B96204A15C500A2F24C /* ACRInputChoiceSetRenderer.h in Headers */ = {isa = PBXBuildFile; fileRef = 6B6840F61F25EC2D008A933F /* ACRInputChoiceSetRenderer.h */; settings = {ATTRIBUTES = (Public, ); }; };
		F4F44B97204A15DF00A2F24C /* ACRInputDateRenderer.h in Headers */ = {isa = PBXBuildFile; fileRef = F4C1F5D31F2187900018CB78 /* ACRInputDateRenderer.h */; settings = {ATTRIBUTES = (Public, ); }; };
		F4F44B98204A160B00A2F24C /* ACRInputRenderer.h in Headers */ = {isa = PBXBuildFile; fileRef = F43A94121F1EED6D0001920B /* ACRInputRenderer.h */; settings = {ATTRIBUTES = (Public, ); }; };
		F4F44B99204A162900A2F24C /* ACRInputTimeRenderer.h in Headers */ = {isa = PBXBuildFile; fileRef = F4C1F5D71F218ABC0018CB78 /* ACRInputTimeRenderer.h */; settings = {ATTRIBUTES = (Public, ); }; };
		F4F44B9A204A164100A2F24C /* ACRInputToggleRenderer.h in Headers */ = {isa = PBXBuildFile; fileRef = F43A94161F20502D0001920B /* ACRInputToggleRenderer.h */; settings = {ATTRIBUTES = (Public, ); }; };
		F4F44B9B204A165F00A2F24C /* ACRIBaseInputHandler.h in Headers */ = {isa = PBXBuildFile; fileRef = F42979361F31438900E89914 /* ACRIBaseInputHandler.h */; settings = {ATTRIBUTES = (Public, ); }; };
		F4F44B9C204A169D00A2F24C /* ACRErrors.h in Headers */ = {isa = PBXBuildFile; fileRef = F42979401F322C3E00E89914 /* ACRErrors.h */; settings = {ATTRIBUTES = (Public, ); }; };
		F4F44B9D204A16BC00A2F24C /* ACRTextBlockRenderer.h in Headers */ = {isa = PBXBuildFile; fileRef = F42741141EF895AB00399FBB /* ACRTextBlockRenderer.h */; settings = {ATTRIBUTES = (Public, ); }; };
		F4F44BA0204CED2400A2F24C /* ACRCustomRenderer.mm in Sources */ = {isa = PBXBuildFile; fileRef = F4F44B9E204CED2300A2F24C /* ACRCustomRenderer.mm */; };
		F4F44BA1204CED2400A2F24C /* ACRCustomRenderer.h in Headers */ = {isa = PBXBuildFile; fileRef = F4F44B9F204CED2300A2F24C /* ACRCustomRenderer.h */; settings = {ATTRIBUTES = (Public, ); }; };
		F4F6BA29204E107F003741B6 /* UnknownElement.h in Headers */ = {isa = PBXBuildFile; fileRef = F4F6BA27204E107F003741B6 /* UnknownElement.h */; settings = {ATTRIBUTES = (Public, ); }; };
		F4F6BA2A204E107F003741B6 /* UnknownElement.cpp in Sources */ = {isa = PBXBuildFile; fileRef = F4F6BA28204E107F003741B6 /* UnknownElement.cpp */; };
		F4F6BA2F204F18D8003741B6 /* ParseResult.cpp in Sources */ = {isa = PBXBuildFile; fileRef = F4F6BA2B204F18D7003741B6 /* ParseResult.cpp */; };
		F4F6BA30204F18D8003741B6 /* AdaptiveCardParseWarning.h in Headers */ = {isa = PBXBuildFile; fileRef = F4F6BA2C204F18D8003741B6 /* AdaptiveCardParseWarning.h */; settings = {ATTRIBUTES = (Public, ); }; };
		F4F6BA31204F18D8003741B6 /* ParseResult.h in Headers */ = {isa = PBXBuildFile; fileRef = F4F6BA2D204F18D8003741B6 /* ParseResult.h */; settings = {ATTRIBUTES = (Public, ); }; };
		F4F6BA32204F18D8003741B6 /* AdaptiveCardParseWarning.cpp in Sources */ = {isa = PBXBuildFile; fileRef = F4F6BA2E204F18D8003741B6 /* AdaptiveCardParseWarning.cpp */; };
		F4F6BA35204F200F003741B6 /* ACRParseWarning.mm in Sources */ = {isa = PBXBuildFile; fileRef = F4F6BA33204F200E003741B6 /* ACRParseWarning.mm */; };
		F4F6BA36204F200F003741B6 /* ACRParseWarning.h in Headers */ = {isa = PBXBuildFile; fileRef = F4F6BA34204F200E003741B6 /* ACRParseWarning.h */; settings = {ATTRIBUTES = (Public, ); }; };
		F4FE45661F196E7B0071D9E5 /* ACRColumnView.h in Headers */ = {isa = PBXBuildFile; fileRef = F4FE45641F196E7B0071D9E5 /* ACRColumnView.h */; settings = {ATTRIBUTES = (Public, ); }; };
		F4FE45671F196E7B0071D9E5 /* ACRColumnView.mm in Sources */ = {isa = PBXBuildFile; fileRef = F4FE45651F196E7B0071D9E5 /* ACRColumnView.mm */; };
		F4FE456A1F196F3D0071D9E5 /* ACRContentStackView.h in Headers */ = {isa = PBXBuildFile; fileRef = F4FE45681F196F3D0071D9E5 /* ACRContentStackView.h */; settings = {ATTRIBUTES = (Public, ); }; };
		F4FE456B1F196F3D0071D9E5 /* ACRContentStackView.mm in Sources */ = {isa = PBXBuildFile; fileRef = F4FE45691F196F3D0071D9E5 /* ACRContentStackView.mm */; };
		F4FE456E1F1985200071D9E5 /* ACRColumnSetView.h in Headers */ = {isa = PBXBuildFile; fileRef = F4FE456C1F1985200071D9E5 /* ACRColumnSetView.h */; settings = {ATTRIBUTES = (Public, ); }; };
		F4FE456F1F1985200071D9E5 /* ACRColumnSetView.mm in Sources */ = {isa = PBXBuildFile; fileRef = F4FE456D1F1985200071D9E5 /* ACRColumnSetView.mm */; };
		F974C5362800B8E100C1B3C7 /* CaptionSource.cpp in Sources */ = {isa = PBXBuildFile; fileRef = F974C5342800B8E000C1B3C7 /* CaptionSource.cpp */; };
		F974C5372800B8E100C1B3C7 /* CaptionSource.h in Headers */ = {isa = PBXBuildFile; fileRef = F974C5352800B8E000C1B3C7 /* CaptionSource.h */; };
		F974C53A2800B8EA00C1B3C7 /* ContentSource.cpp in Sources */ = {isa = PBXBuildFile; fileRef = F974C5382800B8EA00C1B3C7 /* ContentSource.cpp */; };
		F974C53B2800B8EA00C1B3C7 /* ContentSource.h in Headers */ = {isa = PBXBuildFile; fileRef = F974C5392800B8EA00C1B3C7 /* ContentSource.h */; };
		F9A9E55126FE9FA000D13410 /* CollectionCoreElement.cpp in Sources */ = {isa = PBXBuildFile; fileRef = F9A9E54F26FE9FA000D13410 /* CollectionCoreElement.cpp */; };
		F9A9E55226FE9FA000D13410 /* CollectionCoreElement.h in Headers */ = {isa = PBXBuildFile; fileRef = F9A9E55026FE9FA000D13410 /* CollectionCoreElement.h */; settings = {ATTRIBUTES = (Public, ); }; };
		F9A9E55526FE9FE400D13410 /* StyledCollectionElement.cpp in Sources */ = {isa = PBXBuildFile; fileRef = F9A9E55326FE9FE400D13410 /* StyledCollectionElement.cpp */; };
		F9A9E55626FE9FE400D13410 /* StyledCollectionElement.h in Headers */ = {isa = PBXBuildFile; fileRef = F9A9E55426FE9FE400D13410 /* StyledCollectionElement.h */; settings = {ATTRIBUTES = (Public, ); }; };
		FA7F18F62E884B950052B2C6 /* TokenizerTests.swift in Sources */ = {isa = PBXBuildFile; fileRef = FA7F18F42E884B950052B2C6 /* TokenizerTests.swift */; };
		FA7F18F72E884B950052B2C6 /* FunctionCacheTests.swift in Sources */ = {isa = PBXBuildFile; fileRef = FA7F18ED2E884B950052B2C6 /* FunctionCacheTests.swift */; };
		FA7F18F82E884B950052B2C6 /* BindingTests.swift in Sources */ = {isa = PBXBuildFile; fileRef = FA7F18E72E884B950052B2C6 /* BindingTests.swift */; };
		FA7F18F92E884B950052B2C6 /* DateFunctionsTests.swift in Sources */ = {isa = PBXBuildFile; fileRef = FA7F18EA2E884B950052B2C6 /* DateFunctionsTests.swift */; };
		FA7F18FA2E884B950052B2C6 /* ExpressionTests.swift in Sources */ = {isa = PBXBuildFile; fileRef = FA7F18EC2E884B950052B2C6 /* ExpressionTests.swift */; };
		FA7F18FB2E884B950052B2C6 /* AllExpressionTests.swift in Sources */ = {isa = PBXBuildFile; fileRef = FA7F18E62E884B950052B2C6 /* AllExpressionTests.swift */; };
		FA7F18FC2E884B950052B2C6 /* IntegrationTests.swift in Sources */ = {isa = PBXBuildFile; fileRef = FA7F18EF2E884B950052B2C6 /* IntegrationTests.swift */; };
		FA7F18FD2E884B950052B2C6 /* MathFunctionsTests.swift in Sources */ = {isa = PBXBuildFile; fileRef = FA7F18F02E884B950052B2C6 /* MathFunctionsTests.swift */; };
		FA7F18FE2E884B950052B2C6 /* FunctionRegistryTests.swift in Sources */ = {isa = PBXBuildFile; fileRef = FA7F18EE2E884B950052B2C6 /* FunctionRegistryTests.swift */; };
		FA7F18FF2E884B950052B2C6 /* ErrorHandlingTests.swift in Sources */ = {isa = PBXBuildFile; fileRef = FA7F18EB2E884B950052B2C6 /* ErrorHandlingTests.swift */; };
		FA7F19002E884B950052B2C6 /* ObjCExpressionEvaluatorTests.swift in Sources */ = {isa = PBXBuildFile; fileRef = FA7F18F12E884B950052B2C6 /* ObjCExpressionEvaluatorTests.swift */; };
		FA7F19012E884B950052B2C6 /* StringFunctionTests.swift in Sources */ = {isa = PBXBuildFile; fileRef = FA7F18F22E884B950052B2C6 /* StringFunctionTests.swift */; };
		FA7F19022E884B950052B2C6 /* BuiltInFunctionIntegrationTests.swift in Sources */ = {isa = PBXBuildFile; fileRef = FA7F18E82E884B950052B2C6 /* BuiltInFunctionIntegrationTests.swift */; };
		FA7F19042E884B950052B2C6 /* UtilityFunctionsTests.swift in Sources */ = {isa = PBXBuildFile; fileRef = FA7F18F52E884B950052B2C6 /* UtilityFunctionsTests.swift */; };
		FA7F19052E884B950052B2C6 /* CustomFunctionCategoryTests.swift in Sources */ = {isa = PBXBuildFile; fileRef = FA7F18E92E884B950052B2C6 /* CustomFunctionCategoryTests.swift */; };
		FA7F19152E884BB10052B2C6 /* ExpressionModels.swift in Sources */ = {isa = PBXBuildFile; fileRef = FA7F190E2E884BB10052B2C6 /* ExpressionModels.swift */; };
		FA7F19162E884BB10052B2C6 /* ExpressionNodes.swift in Sources */ = {isa = PBXBuildFile; fileRef = FA7F190F2E884BB10052B2C6 /* ExpressionNodes.swift */; };
		FA7F19172E884BB10052B2C6 /* BinaryOperatorNode.swift in Sources */ = {isa = PBXBuildFile; fileRef = FA7F19062E884BB10052B2C6 /* BinaryOperatorNode.swift */; };
		FA7F19182E884BB10052B2C6 /* Binding.swift in Sources */ = {isa = PBXBuildFile; fileRef = FA7F19072E884BB10052B2C6 /* Binding.swift */; };
		FA7F19192E884BB10052B2C6 /* ExpressionParser.swift in Sources */ = {isa = PBXBuildFile; fileRef = FA7F19102E884BB10052B2C6 /* ExpressionParser.swift */; };
		FA7F191A2E884BB10052B2C6 /* EvaluationContext.swift in Sources */ = {isa = PBXBuildFile; fileRef = FA7F19092E884BB10052B2C6 /* EvaluationContext.swift */; };
		FA7F191B2E884BB10052B2C6 /* ExpressionTypes.swift in Sources */ = {isa = PBXBuildFile; fileRef = FA7F19112E884BB10052B2C6 /* ExpressionTypes.swift */; };
		FA7F191C2E884BB10052B2C6 /* ExpressionUtilities.swift in Sources */ = {isa = PBXBuildFile; fileRef = FA7F19122E884BB10052B2C6 /* ExpressionUtilities.swift */; };
		FA7F191D2E884BB10052B2C6 /* ExpressionErrors.swift in Sources */ = {isa = PBXBuildFile; fileRef = FA7F190C2E884BB10052B2C6 /* ExpressionErrors.swift */; };
		FA7F191E2E884BB10052B2C6 /* FunctionCache.swift in Sources */ = {isa = PBXBuildFile; fileRef = FA7F19132E884BB10052B2C6 /* FunctionCache.swift */; };
		FA7F191F2E884BB10052B2C6 /* ExpressionHelpers.swift in Sources */ = {isa = PBXBuildFile; fileRef = FA7F190D2E884BB10052B2C6 /* ExpressionHelpers.swift */; };
		FA7F19202E884BB10052B2C6 /* Tokenizer.swift in Sources */ = {isa = PBXBuildFile; fileRef = FA7F19142E884BB10052B2C6 /* Tokenizer.swift */; };
		FA7F19212E884BB10052B2C6 /* ExpressionEngine.swift in Sources */ = {isa = PBXBuildFile; fileRef = FA7F190B2E884BB10052B2C6 /* ExpressionEngine.swift */; };
		FA7F19222E884BB10052B2C6 /* BuiltInFunctions.swift in Sources */ = {isa = PBXBuildFile; fileRef = FA7F19082E884BB10052B2C6 /* BuiltInFunctions.swift */; };
		FA7F19232E884BB10052B2C6 /* Expression.swift in Sources */ = {isa = PBXBuildFile; fileRef = FA7F190A2E884BB10052B2C6 /* Expression.swift */; };
		FA7F19252E884D7D0052B2C6 /* TSExpressionObjCBridge.m in Sources */ = {isa = PBXBuildFile; fileRef = FA7F19242E884D7D0052B2C6 /* TSExpressionObjCBridge.m */; };
		FA7F19272E884DD60052B2C6 /* TSExpressionObjCBridge.h in Headers */ = {isa = PBXBuildFile; fileRef = FA7F19262E884DD60052B2C6 /* TSExpressionObjCBridge.h */; settings = {ATTRIBUTES = (Public, ); }; };
/* End PBXBuildFile section */

/* Begin PBXContainerItemProxy section */
		F423C0C01EE1FBAA00905679 /* PBXContainerItemProxy */ = {
			isa = PBXContainerItemProxy;
			containerPortal = F423C0AC1EE1FBA900905679 /* Project object */;
			proxyType = 1;
			remoteGlobalIDString = F423C0B41EE1FBA900905679;
			remoteInfo = AdaptiveCards;
		};
/* End PBXContainerItemProxy section */

/* Begin PBXCopyFilesBuildPhase section */
		6BF339D220A6647500DA5973 /* CopyFiles */ = {
			isa = PBXCopyFilesBuildPhase;
			buildActionMask = 12;
			dstPath = Headers/json;
			dstSubfolderSpec = 1;
			files = (
				6BF339D320A6649500DA5973 /* json.h in CopyFiles */,
			);
			runOnlyForDeploymentPostprocessing = 0;
		};
/* End PBXCopyFilesBuildPhase section */

/* Begin PBXFileReference section */
		0D3485EC26180E9900614EB9 /* ACOActionOverflow.h */ = {isa = PBXFileReference; lastKnownFileType = sourcecode.c.h; path = ACOActionOverflow.h; sourceTree = "<group>"; };
		0D3485F026180F8F00614EB9 /* ACOActionOverflow.mm */ = {isa = PBXFileReference; lastKnownFileType = sourcecode.cpp.objcpp; path = ACOActionOverflow.mm; sourceTree = "<group>"; };
		0D45F59A2617319D00EF03C5 /* ACRActionOverflowRenderer.mm */ = {isa = PBXFileReference; lastKnownFileType = sourcecode.cpp.objcpp; path = ACRActionOverflowRenderer.mm; sourceTree = "<group>"; };
		0D45F5A6261731E400EF03C5 /* ACRActionOverflowRenderer.h */ = {isa = PBXFileReference; lastKnownFileType = sourcecode.c.h; path = ACRActionOverflowRenderer.h; sourceTree = "<group>"; };
		0D993BEF2C788D4200B4D1C6 /* ARCGridViewLayout.mm */ = {isa = PBXFileReference; fileEncoding = 4; lastKnownFileType = sourcecode.cpp.objcpp; path = ARCGridViewLayout.mm; sourceTree = "<group>"; };
		0D993BF12C7A11E000B4D1C6 /* ACRLayoutHelper.mm */ = {isa = PBXFileReference; fileEncoding = 4; lastKnownFileType = sourcecode.cpp.objcpp; path = ACRLayoutHelper.mm; sourceTree = "<group>"; };
		0E46B8FBE57A09301765F779 /* Pods-Fluent-AdaptiveCardsTests.debug.xcconfig */ = {isa = PBXFileReference; includeInIndex = 1; lastKnownFileType = text.xcconfig; name = "Pods-Fluent-AdaptiveCardsTests.debug.xcconfig"; path = "Target Support Files/Pods-Fluent-AdaptiveCardsTests/Pods-Fluent-AdaptiveCardsTests.debug.xcconfig"; sourceTree = "<group>"; };
		0FFDCEA85BBFF936BE8D0383 /* Pods-AdaptiveCardsTests-AdaptiveCards.debug.xcconfig */ = {isa = PBXFileReference; includeInIndex = 1; lastKnownFileType = text.xcconfig; name = "Pods-AdaptiveCardsTests-AdaptiveCards.debug.xcconfig"; path = "Target Support Files/Pods-AdaptiveCardsTests-AdaptiveCards/Pods-AdaptiveCardsTests-AdaptiveCards.debug.xcconfig"; sourceTree = "<group>"; };
		241C67232E02DE5D0007EA18 /* FluentAssets.xcassets */ = {isa = PBXFileReference; lastKnownFileType = folder.assetcatalog; path = FluentAssets.xcassets; sourceTree = "<group>"; };
		246485652E3CEA0C0085F3BD /* ACRPopoverTargetTests.mm */ = {isa = PBXFileReference; lastKnownFileType = sourcecode.cpp.objcpp; path = ACRPopoverTargetTests.mm; sourceTree = "<group>"; };
		248924C22EBB617600F76802 /* CitationRun.h */ = {isa = PBXFileReference; lastKnownFileType = sourcecode.c.h; name = CitationRun.h; path = ../../../../shared/cpp/ObjectModel/CitationRun.h; sourceTree = "<group>"; };
		248924C32EBB617600F76802 /* CitationRun.cpp */ = {isa = PBXFileReference; lastKnownFileType = sourcecode.cpp.cpp; name = CitationRun.cpp; path = ../../../../shared/cpp/ObjectModel/CitationRun.cpp; sourceTree = "<group>"; };
		248924C42EBB617600F76802 /* References.h */ = {isa = PBXFileReference; lastKnownFileType = sourcecode.c.h; name = References.h; path = ../../../../shared/cpp/ObjectModel/References.h; sourceTree = "<group>"; };
		248924C52EBB617600F76802 /* References.cpp */ = {isa = PBXFileReference; lastKnownFileType = sourcecode.cpp.cpp; name = References.cpp; path = ../../../../shared/cpp/ObjectModel/References.cpp; sourceTree = "<group>"; };
		248924CE2EBBB37E00F76802 /* ACRCitationReferenceMoreDetailsView.h */ = {isa = PBXFileReference; lastKnownFileType = sourcecode.c.h; path = ACRCitationReferenceMoreDetailsView.h; sourceTree = "<group>"; };
		248924CF2EBBB37E00F76802 /* ACRCitationReferenceMoreDetailsView.m */ = {isa = PBXFileReference; lastKnownFileType = sourcecode.c.objc; path = ACRCitationReferenceMoreDetailsView.m; sourceTree = "<group>"; };
		24D7AB422EB344A600F0806F /* Resources.h */ = {isa = PBXFileReference; lastKnownFileType = sourcecode.c.h; name = Resources.h; path = ../../../../shared/cpp/ObjectModel/Resources.h; sourceTree = "<group>"; };
		24D7AB432EB344A600F0806F /* Resources.cpp */ = {isa = PBXFileReference; lastKnownFileType = sourcecode.cpp.cpp; name = Resources.cpp; path = ../../../../shared/cpp/ObjectModel/Resources.cpp; sourceTree = "<group>"; };
		24D7AB442EB344A600F0806F /* StringResource.h */ = {isa = PBXFileReference; lastKnownFileType = sourcecode.c.h; name = StringResource.h; path = ../../../../shared/cpp/ObjectModel/StringResource.h; sourceTree = "<group>"; };
		24D7AB452EB344A600F0806F /* StringResource.cpp */ = {isa = PBXFileReference; lastKnownFileType = sourcecode.cpp.cpp; name = StringResource.cpp; path = ../../../../shared/cpp/ObjectModel/StringResource.cpp; sourceTree = "<group>"; };
		24E0D48A2EB9FBF70059F8F8 /* CitationAssets.xcassets */ = {isa = PBXFileReference; lastKnownFileType = folder.assetcatalog; path = CitationAssets.xcassets; sourceTree = "<group>"; };
		24EDF0BB2DCB7B2500558378 /* ACRProgressBarRenderer.h */ = {isa = PBXFileReference; lastKnownFileType = sourcecode.c.h; path = ACRProgressBarRenderer.h; sourceTree = "<group>"; };
		24EDF0BD2DCB7B6C00558378 /* ACRProgressBarRenderer.mm */ = {isa = PBXFileReference; lastKnownFileType = sourcecode.cpp.objcpp; path = ACRProgressBarRenderer.mm; sourceTree = "<group>"; };
		24EDF0BF2DCB7F8100558378 /* ACRProgressRingRenderer.mm */ = {isa = PBXFileReference; lastKnownFileType = sourcecode.cpp.objcpp; path = ACRProgressRingRenderer.mm; sourceTree = "<group>"; };
		24EDF0C12DCB7F9100558378 /* ACRProgressRingRenderer.h */ = {isa = PBXFileReference; lastKnownFileType = sourcecode.c.h; path = ACRProgressRingRenderer.h; sourceTree = "<group>"; };
		255F5D3143215497D4067E21 /* Pods_AdaptiveCards.framework */ = {isa = PBXFileReference; explicitFileType = wrapper.framework; includeInIndex = 0; path = Pods_AdaptiveCards.framework; sourceTree = BUILT_PRODUCTS_DIR; };
		270B2D4F8E11C644BA95F36D /* Pods-Fluent-AdaptiveCardsTests.release.xcconfig */ = {isa = PBXFileReference; includeInIndex = 1; lastKnownFileType = text.xcconfig; name = "Pods-Fluent-AdaptiveCardsTests.release.xcconfig"; path = "Target Support Files/Pods-Fluent-AdaptiveCardsTests/Pods-Fluent-AdaptiveCardsTests.release.xcconfig"; sourceTree = "<group>"; };
		27CC4CEB2C16B73E2987EB85 /* Pods-Fluent-AdaptiveCards.release.xcconfig */ = {isa = PBXFileReference; includeInIndex = 1; lastKnownFileType = text.xcconfig; name = "Pods-Fluent-AdaptiveCards.release.xcconfig"; path = "Target Support Files/Pods-Fluent-AdaptiveCards/Pods-Fluent-AdaptiveCards.release.xcconfig"; sourceTree = "<group>"; };
		300ECB61219A12D100371DC5 /* AdaptiveBase64Util.cpp */ = {isa = PBXFileReference; fileEncoding = 4; lastKnownFileType = sourcecode.cpp.cpp; name = AdaptiveBase64Util.cpp; path = ../../../../shared/cpp/ObjectModel/AdaptiveBase64Util.cpp; sourceTree = "<group>"; };
		300ECB62219A12D100371DC5 /* AdaptiveBase64Util.h */ = {isa = PBXFileReference; fileEncoding = 4; lastKnownFileType = sourcecode.c.h; name = AdaptiveBase64Util.h; path = ../../../../shared/cpp/ObjectModel/AdaptiveBase64Util.h; sourceTree = "<group>"; };
		30D56DE8268298B300D6E418 /* AdaptiveCardsTests.mm */ = {isa = PBXFileReference; fileEncoding = 4; lastKnownFileType = sourcecode.cpp.objcpp; path = AdaptiveCardsTests.mm; sourceTree = "<group>"; };
		30D56DEE2682AB9C00D6E418 /* AdaptiveCardsTextBlockTests.mm */ = {isa = PBXFileReference; fileEncoding = 4; lastKnownFileType = sourcecode.cpp.objcpp; path = AdaptiveCardsTextBlockTests.mm; sourceTree = "<group>"; };
		3714EB502DAFB30400EE15AA /* ThemedUrl.h */ = {isa = PBXFileReference; lastKnownFileType = sourcecode.c.h; name = ThemedUrl.h; path = ../../../../shared/cpp/ObjectModel/ThemedUrl.h; sourceTree = "<group>"; };
		3714EB512DAFB30400EE15AA /* ThemedUrl.cpp */ = {isa = PBXFileReference; lastKnownFileType = sourcecode.cpp.cpp; name = ThemedUrl.cpp; path = ../../../../shared/cpp/ObjectModel/ThemedUrl.cpp; sourceTree = "<group>"; };
		37A8DF4E2DB79C8800F3A23F /* ProgressBar.h */ = {isa = PBXFileReference; lastKnownFileType = sourcecode.c.h; name = ProgressBar.h; path = ../../../../shared/cpp/ObjectModel/ProgressBar.h; sourceTree = "<group>"; };
		37A8DF4F2DB79C8800F3A23F /* ProgressBar.cpp */ = {isa = PBXFileReference; lastKnownFileType = sourcecode.cpp.cpp; name = ProgressBar.cpp; path = ../../../../shared/cpp/ObjectModel/ProgressBar.cpp; sourceTree = "<group>"; };
		37A8DF502DB79C8800F3A23F /* ProgressRing.h */ = {isa = PBXFileReference; lastKnownFileType = sourcecode.c.h; name = ProgressRing.h; path = ../../../../shared/cpp/ObjectModel/ProgressRing.h; sourceTree = "<group>"; };
		37A8DF512DB79C8800F3A23F /* ProgressRing.cpp */ = {isa = PBXFileReference; lastKnownFileType = sourcecode.cpp.cpp; name = ProgressRing.cpp; path = ../../../../shared/cpp/ObjectModel/ProgressRing.cpp; sourceTree = "<group>"; };
		37CC40EB2DBA1BD9004D5C66 /* PopoverAction.h */ = {isa = PBXFileReference; lastKnownFileType = sourcecode.c.h; name = PopoverAction.h; path = ../../../../shared/cpp/ObjectModel/PopoverAction.h; sourceTree = "<group>"; };
		37CC40EC2DBA1BD9004D5C66 /* PopoverAction.cpp */ = {isa = PBXFileReference; lastKnownFileType = sourcecode.cpp.cpp; name = PopoverAction.cpp; path = ../../../../shared/cpp/ObjectModel/PopoverAction.cpp; sourceTree = "<group>"; };
		3F3FBD57C361267D351D4B65 /* Pods-AdaptiveCards-AdaptiveCardsTests.debug.xcconfig */ = {isa = PBXFileReference; includeInIndex = 1; lastKnownFileType = text.xcconfig; name = "Pods-AdaptiveCards-AdaptiveCardsTests.debug.xcconfig"; path = "Target Support Files/Pods-AdaptiveCards-AdaptiveCardsTests/Pods-AdaptiveCards-AdaptiveCardsTests.debug.xcconfig"; sourceTree = "<group>"; };
		45580A4A0B0DE521608DDA3A /* Pods-ADCIOSVisualizer-AdaptiveCardsTests.release.xcconfig */ = {isa = PBXFileReference; includeInIndex = 1; lastKnownFileType = text.xcconfig; name = "Pods-ADCIOSVisualizer-AdaptiveCardsTests.release.xcconfig"; path = "Target Support Files/Pods-ADCIOSVisualizer-AdaptiveCardsTests/Pods-ADCIOSVisualizer-AdaptiveCardsTests.release.xcconfig"; sourceTree = "<group>"; };
		46058FCE2C5CCBAA00966E76 /* Layout.h */ = {isa = PBXFileReference; lastKnownFileType = sourcecode.c.h; name = Layout.h; path = ../../../../shared/cpp/ObjectModel/Layout.h; sourceTree = "<group>"; };
		46058FD02C5CCBED00966E76 /* Layout.cpp */ = {isa = PBXFileReference; lastKnownFileType = sourcecode.cpp.cpp; name = Layout.cpp; path = ../../../../shared/cpp/ObjectModel/Layout.cpp; sourceTree = "<group>"; };
		46058FD22C5CEEFE00966E76 /* FlowLayout.cpp */ = {isa = PBXFileReference; lastKnownFileType = sourcecode.cpp.cpp; name = FlowLayout.cpp; path = ../../../../shared/cpp/ObjectModel/FlowLayout.cpp; sourceTree = "<group>"; };
		46058FD32C5CEEFE00966E76 /* FlowLayout.h */ = {isa = PBXFileReference; lastKnownFileType = sourcecode.c.h; name = FlowLayout.h; path = ../../../../shared/cpp/ObjectModel/FlowLayout.h; sourceTree = "<group>"; };
		46058FD62C6086AA00966E76 /* GridArea.cpp */ = {isa = PBXFileReference; lastKnownFileType = sourcecode.cpp.cpp; name = GridArea.cpp; path = ../../../../shared/cpp/ObjectModel/GridArea.cpp; sourceTree = "<group>"; };
		46058FD72C6086AA00966E76 /* GridArea.h */ = {isa = PBXFileReference; lastKnownFileType = sourcecode.c.h; name = GridArea.h; path = ../../../../shared/cpp/ObjectModel/GridArea.h; sourceTree = "<group>"; };
		46058FDA2C608D0800966E76 /* AreaGridLayout.cpp */ = {isa = PBXFileReference; lastKnownFileType = sourcecode.cpp.cpp; name = AreaGridLayout.cpp; path = ../../../../shared/cpp/ObjectModel/AreaGridLayout.cpp; sourceTree = "<group>"; };
		46058FDB2C608D0800966E76 /* AreaGridLayout.h */ = {isa = PBXFileReference; lastKnownFileType = sourcecode.c.h; name = AreaGridLayout.h; path = ../../../../shared/cpp/ObjectModel/AreaGridLayout.h; sourceTree = "<group>"; };
		46058FE02C64774800966E76 /* ACRLayoutHelper.mm */ = {isa = PBXFileReference; lastKnownFileType = sourcecode.cpp.objcpp; path = ACRLayoutHelper.mm; sourceTree = "<group>"; };
		4608EE872BF5C1AB00543095 /* ACRRatingLabelRenderer.h */ = {isa = PBXFileReference; fileEncoding = 4; lastKnownFileType = sourcecode.c.h; path = ACRRatingLabelRenderer.h; sourceTree = "<group>"; };
		4608EE882BF5C1AB00543095 /* ACRRatingLabelRenderer.mm */ = {isa = PBXFileReference; fileEncoding = 4; lastKnownFileType = sourcecode.cpp.objcpp; path = ACRRatingLabelRenderer.mm; sourceTree = "<group>"; };
		4608EE8B2BF5C1B800543095 /* ACRRatingInputRenderer.h */ = {isa = PBXFileReference; fileEncoding = 4; lastKnownFileType = sourcecode.c.h; path = ACRRatingInputRenderer.h; sourceTree = "<group>"; };
		4608EE8C2BF5C1B800543095 /* ACRRatingInputRenderer.mm */ = {isa = PBXFileReference; fileEncoding = 4; lastKnownFileType = sourcecode.cpp.objcpp; path = ACRRatingInputRenderer.mm; sourceTree = "<group>"; };
		4615350F2C81D9D100054123 /* Carousel.h */ = {isa = PBXFileReference; lastKnownFileType = sourcecode.c.h; name = Carousel.h; path = ../../../../shared/cpp/ObjectModel/Carousel.h; sourceTree = "<group>"; };
		4621E12B2BF3557C004F03F3 /* RatingLabel.h */ = {isa = PBXFileReference; lastKnownFileType = sourcecode.c.h; name = RatingLabel.h; path = ../../../../shared/cpp/ObjectModel/RatingLabel.h; sourceTree = "<group>"; };
		4621E12D2BF35784004F03F3 /* RatingLabel.cpp */ = {isa = PBXFileReference; lastKnownFileType = sourcecode.cpp.cpp; name = RatingLabel.cpp; path = ../../../../shared/cpp/ObjectModel/RatingLabel.cpp; sourceTree = "<group>"; };
		463C3C062BD8DB1F00A95C4E /* Icon.cpp */ = {isa = PBXFileReference; lastKnownFileType = sourcecode.cpp.cpp; name = Icon.cpp; path = ../../../../shared/cpp/ObjectModel/Icon.cpp; sourceTree = "<group>"; };
		463C3C0A2BD8DCC000A95C4E /* Icon.h */ = {isa = PBXFileReference; lastKnownFileType = sourcecode.c.h; name = Icon.h; path = ../../../../shared/cpp/ObjectModel/Icon.h; sourceTree = "<group>"; };
		463C3C0C2BD8F63100A95C4E /* ACRIconRenderer.h */ = {isa = PBXFileReference; lastKnownFileType = sourcecode.c.h; path = ACRIconRenderer.h; sourceTree = "<group>"; };
		463C3C0D2BD8F6D100A95C4E /* ACRIconRenderer.mm */ = {isa = PBXFileReference; lastKnownFileType = sourcecode.cpp.objcpp; path = ACRIconRenderer.mm; sourceTree = "<group>"; };
		463C4EDA2BDB666A00A95C4E /* ACRSVGImageView.h */ = {isa = PBXFileReference; lastKnownFileType = sourcecode.c.h; path = ACRSVGImageView.h; sourceTree = "<group>"; };
		463C4EDC2BDB66C600A95C4E /* ACRSVGImageView.mm */ = {isa = PBXFileReference; lastKnownFileType = sourcecode.cpp.objcpp; path = ACRSVGImageView.mm; sourceTree = "<group>"; };
		463C4EDE2BDF63E700A95C4E /* ACRSVGIconHoldingView.h */ = {isa = PBXFileReference; lastKnownFileType = sourcecode.c.h; path = ACRSVGIconHoldingView.h; sourceTree = "<group>"; };
		463C4EE02BDF640300A95C4E /* ACRSVGIconHoldingView.mm */ = {isa = PBXFileReference; lastKnownFileType = sourcecode.cpp.objcpp; path = ACRSVGIconHoldingView.mm; sourceTree = "<group>"; };
		46445D882BF72A5300831973 /* ACRRatingView.h */ = {isa = PBXFileReference; lastKnownFileType = sourcecode.c.h; path = ACRRatingView.h; sourceTree = "<group>"; };
		46445D8A2BF7324100831973 /* ACRRatingView.mm */ = {isa = PBXFileReference; lastKnownFileType = sourcecode.cpp.objcpp; path = ACRRatingView.mm; sourceTree = "<group>"; };
		465352602C16FD9800DCEE25 /* ACRRatingInputDataSource.h */ = {isa = PBXFileReference; fileEncoding = 4; lastKnownFileType = sourcecode.c.h; name = ACRRatingInputDataSource.h; path = PrivateHeaders/ACRRatingInputDataSource.h; sourceTree = "<group>"; };
		46731C0A2CBD198F0092B7A9 /* Badge.cpp */ = {isa = PBXFileReference; fileEncoding = 4; lastKnownFileType = sourcecode.cpp.cpp; name = Badge.cpp; path = ../../../../shared/cpp/ObjectModel/Badge.cpp; sourceTree = "<group>"; };
		46731C0B2CBD198F0092B7A9 /* Badge.h */ = {isa = PBXFileReference; fileEncoding = 4; lastKnownFileType = sourcecode.c.h; name = Badge.h; path = ../../../../shared/cpp/ObjectModel/Badge.h; sourceTree = "<group>"; };
		468F1F192BFC5BC500C2F561 /* ACRRatingInputDataSource.mm */ = {isa = PBXFileReference; lastKnownFileType = sourcecode.cpp.objcpp; path = ACRRatingInputDataSource.mm; sourceTree = "<group>"; };
		46B329152BF32057009671AE /* RatingInput.h */ = {isa = PBXFileReference; lastKnownFileType = sourcecode.c.h; name = RatingInput.h; path = ../../../../shared/cpp/ObjectModel/RatingInput.h; sourceTree = "<group>"; };
		46B329172BF3228F009671AE /* RatingInput.cpp */ = {isa = PBXFileReference; lastKnownFileType = sourcecode.cpp.cpp; name = RatingInput.cpp; path = ../../../../shared/cpp/ObjectModel/RatingInput.cpp; sourceTree = "<group>"; };
		46B78E632C0580D100EF4566 /* AdaptiveCardsRatingElementTests.mm */ = {isa = PBXFileReference; lastKnownFileType = sourcecode.cpp.objcpp; path = AdaptiveCardsRatingElementTests.mm; sourceTree = "<group>"; };
		46B78E652C0586D500EF4566 /* RatingInputValid.json */ = {isa = PBXFileReference; lastKnownFileType = text.json; path = RatingInputValid.json; sourceTree = "<group>"; };
		46B78E672C0587B700EF4566 /* RatingLabelValid.json */ = {isa = PBXFileReference; lastKnownFileType = text.json; path = RatingLabelValid.json; sourceTree = "<group>"; };
		46CBB6352C22BA24008FC5D5 /* IconInfo.cpp */ = {isa = PBXFileReference; fileEncoding = 4; lastKnownFileType = sourcecode.cpp.cpp; name = IconInfo.cpp; path = ../../../../shared/cpp/ObjectModel/IconInfo.cpp; sourceTree = "<group>"; };
		46CBB6362C22BA24008FC5D5 /* IconInfo.h */ = {isa = PBXFileReference; fileEncoding = 4; lastKnownFileType = sourcecode.c.h; name = IconInfo.h; path = ../../../../shared/cpp/ObjectModel/IconInfo.h; sourceTree = "<group>"; };
		46CBB6392C22BA33008FC5D5 /* CompoundButton.cpp */ = {isa = PBXFileReference; fileEncoding = 4; lastKnownFileType = sourcecode.cpp.cpp; name = CompoundButton.cpp; path = ../../../../shared/cpp/ObjectModel/CompoundButton.cpp; sourceTree = "<group>"; };
		46CBB63A2C22BA33008FC5D5 /* CompoundButton.h */ = {isa = PBXFileReference; fileEncoding = 4; lastKnownFileType = sourcecode.c.h; name = CompoundButton.h; path = ../../../../shared/cpp/ObjectModel/CompoundButton.h; sourceTree = "<group>"; };
		46CBB63D2C22BA4D008FC5D5 /* ACRCompoundButtonRenderer.h */ = {isa = PBXFileReference; fileEncoding = 4; lastKnownFileType = sourcecode.c.h; path = ACRCompoundButtonRenderer.h; sourceTree = "<group>"; };
		46CBB63E2C22BA4D008FC5D5 /* ACRCompoundButtonRenderer.mm */ = {isa = PBXFileReference; fileEncoding = 4; lastKnownFileType = sourcecode.cpp.objcpp; path = ACRCompoundButtonRenderer.mm; sourceTree = "<group>"; };
		46CBB6412C22BA88008FC5D5 /* AdaptiveCardCompoundButtonTests.mm */ = {isa = PBXFileReference; fileEncoding = 4; lastKnownFileType = sourcecode.cpp.objcpp; path = AdaptiveCardCompoundButtonTests.mm; sourceTree = "<group>"; };
		46CBB6432C22BA96008FC5D5 /* CompoundButtonInvalid.json */ = {isa = PBXFileReference; fileEncoding = 4; lastKnownFileType = text.json; path = CompoundButtonInvalid.json; sourceTree = "<group>"; };
		46CBB6442C22BA96008FC5D5 /* CompoundButtonValid.json */ = {isa = PBXFileReference; fileEncoding = 4; lastKnownFileType = text.json; path = CompoundButtonValid.json; sourceTree = "<group>"; };
		46CE7DC42C7C554F000508DF /* ACRIFeatureFlagResolver.h */ = {isa = PBXFileReference; lastKnownFileType = sourcecode.c.h; path = ACRIFeatureFlagResolver.h; sourceTree = "<group>"; };
		46CE97182C7DBECF000508DF /* ARCGridViewLayout.h */ = {isa = PBXFileReference; fileEncoding = 4; lastKnownFileType = sourcecode.c.h; name = ARCGridViewLayout.h; path = PrivateHeaders/ARCGridViewLayout.h; sourceTree = "<group>"; };
		46CE97192C7DBECF000508DF /* ACRFlowLayout.h */ = {isa = PBXFileReference; fileEncoding = 4; lastKnownFileType = sourcecode.c.h; name = ACRFlowLayout.h; path = PrivateHeaders/ACRFlowLayout.h; sourceTree = "<group>"; };
		46CE971A2C7DBECF000508DF /* ACRLayoutHelper.h */ = {isa = PBXFileReference; fileEncoding = 4; lastKnownFileType = sourcecode.c.h; name = ACRLayoutHelper.h; path = PrivateHeaders/ACRLayoutHelper.h; sourceTree = "<group>"; };
		46DF37AD2C902F97001C254F /* Carousel.cpp */ = {isa = PBXFileReference; fileEncoding = 4; lastKnownFileType = sourcecode.cpp.cpp; name = Carousel.cpp; path = ../../../../shared/cpp/ObjectModel/Carousel.cpp; sourceTree = "<group>"; };
		46DF37AF2C902FD4001C254F /* CarouselPage.h */ = {isa = PBXFileReference; fileEncoding = 4; lastKnownFileType = sourcecode.c.h; name = CarouselPage.h; path = ../../../../shared/cpp/ObjectModel/CarouselPage.h; sourceTree = "<group>"; };
		46DF37B12C90306D001C254F /* CarouselPage.cpp */ = {isa = PBXFileReference; fileEncoding = 4; lastKnownFileType = sourcecode.cpp.cpp; name = CarouselPage.cpp; path = ../../../../shared/cpp/ObjectModel/CarouselPage.cpp; sourceTree = "<group>"; };
		46DF37B52C903377001C254F /* ACRCarouselViewRenderer.mm */ = {isa = PBXFileReference; fileEncoding = 4; lastKnownFileType = sourcecode.cpp.objcpp; path = ACRCarouselViewRenderer.mm; sourceTree = "<group>"; };
		46DF37B72C903377001C254F /* ACRCompoundButtonRenderer.mm */ = {isa = PBXFileReference; fileEncoding = 4; lastKnownFileType = sourcecode.cpp.objcpp; path = ACRCompoundButtonRenderer.mm; sourceTree = "<group>"; };
		46DF37C62C9034E6001C254F /* ACRCompoundButtonRenderer.mm */ = {isa = PBXFileReference; fileEncoding = 4; lastKnownFileType = sourcecode.cpp.objcpp; path = ACRCompoundButtonRenderer.mm; sourceTree = "<group>"; };
		46DF58E22C6F12FC00DCBA77 /* ACRFlowLayout.mm */ = {isa = PBXFileReference; lastKnownFileType = sourcecode.cpp.objcpp; path = ACRFlowLayout.mm; sourceTree = "<group>"; };
		46F6F7802BFF1C8200D31C47 /* ValueChangedAction.h */ = {isa = PBXFileReference; lastKnownFileType = sourcecode.c.h; name = ValueChangedAction.h; path = ../../../../shared/cpp/ObjectModel/ValueChangedAction.h; sourceTree = "<group>"; };
		46F6F7822BFF1CB400D31C47 /* ValueChangedAction.cpp */ = {isa = PBXFileReference; lastKnownFileType = sourcecode.cpp.cpp; name = ValueChangedAction.cpp; path = ../../../../shared/cpp/ObjectModel/ValueChangedAction.cpp; sourceTree = "<group>"; };
		4B0881019D2B9BA6009F1B94 /* Pods-AdaptiveCards.release.xcconfig */ = {isa = PBXFileReference; includeInIndex = 1; lastKnownFileType = text.xcconfig; name = "Pods-AdaptiveCards.release.xcconfig"; path = "Target Support Files/Pods-AdaptiveCards/Pods-AdaptiveCards.release.xcconfig"; sourceTree = "<group>"; };
		6B00E1152A3A58B30079D8A6 /* ACRTypeaheadSearchViewControllerPrivate.h */ = {isa = PBXFileReference; fileEncoding = 4; lastKnownFileType = sourcecode.c.h; name = ACRTypeaheadSearchViewControllerPrivate.h; path = PrivateHeaders/ACRTypeaheadSearchViewControllerPrivate.h; sourceTree = "<group>"; };
		6B096D4C225431D0006CC034 /* ACRRichTextBlockRenderer.h */ = {isa = PBXFileReference; fileEncoding = 4; lastKnownFileType = sourcecode.c.h; path = ACRRichTextBlockRenderer.h; sourceTree = "<group>"; };
		6B096D4D225431D0006CC034 /* ACRRichTextBlockRenderer.mm */ = {isa = PBXFileReference; fileEncoding = 4; lastKnownFileType = sourcecode.cpp.objcpp; path = ACRRichTextBlockRenderer.mm; sourceTree = "<group>"; };
		6B1147D01F32E53A008846EC /* ACRActionDelegate.h */ = {isa = PBXFileReference; fileEncoding = 4; lastKnownFileType = sourcecode.c.h; path = ACRActionDelegate.h; sourceTree = "<group>"; };
		6B124C8B26B4AA07007E9641 /* AdaptiveCardsActionsTest.mm */ = {isa = PBXFileReference; fileEncoding = 4; lastKnownFileType = sourcecode.cpp.objcpp; path = AdaptiveCardsActionsTest.mm; sourceTree = "<group>"; };
		6B124C8D26B4B3CD007E9641 /* UIKit.framework */ = {isa = PBXFileReference; lastKnownFileType = wrapper.framework; name = UIKit.framework; path = Platforms/MacOSX.platform/Developer/SDKs/MacOSX11.3.sdk/System/iOSSupport/System/Library/Frameworks/UIKit.framework; sourceTree = DEVELOPER_DIR; };
		6B124C8F26B8AC37007E9641 /* ACRMockViews.mm */ = {isa = PBXFileReference; lastKnownFileType = sourcecode.cpp.objcpp; path = ACRMockViews.mm; sourceTree = "<group>"; };
		6B124C9126B8AC58007E9641 /* ACRMockViews.h */ = {isa = PBXFileReference; lastKnownFileType = sourcecode.c.h; path = ACRMockViews.h; sourceTree = "<group>"; };
		6B124C9326B8AE59007E9641 /* MockContext.h */ = {isa = PBXFileReference; lastKnownFileType = sourcecode.c.h; path = MockContext.h; sourceTree = "<group>"; };
		6B124C9426B8AE72007E9641 /* MockContext.mm */ = {isa = PBXFileReference; lastKnownFileType = sourcecode.cpp.objcpp; path = MockContext.mm; sourceTree = "<group>"; };
		6B124C9726B9F5FC007E9641 /* AdaptiveCardsColumnTests.mm */ = {isa = PBXFileReference; fileEncoding = 4; lastKnownFileType = sourcecode.cpp.objcpp; path = AdaptiveCardsColumnTests.mm; sourceTree = "<group>"; };
		6B124C9926B9F6B1007E9641 /* ACOVisibilityManager.h */ = {isa = PBXFileReference; lastKnownFileType = sourcecode.c.h; path = ACOVisibilityManager.h; sourceTree = "<group>"; };
		6B124C9A26B9F7AD007E9641 /* ACOVisibilityManager.mm */ = {isa = PBXFileReference; fileEncoding = 4; lastKnownFileType = sourcecode.cpp.objcpp; path = ACOVisibilityManager.mm; sourceTree = "<group>"; };
		6B124CA326D04CA9007E9641 /* AdaptiveCardsUtiliOSTest.mm */ = {isa = PBXFileReference; fileEncoding = 4; lastKnownFileType = sourcecode.cpp.objcpp; path = AdaptiveCardsUtiliOSTest.mm; sourceTree = "<group>"; };
		6B124CA526D050C9007E9641 /* Foundation.framework */ = {isa = PBXFileReference; lastKnownFileType = wrapper.framework; name = Foundation.framework; path = Platforms/MacOSX.platform/Developer/SDKs/MacOSX11.3.sdk/System/Library/Frameworks/Foundation.framework; sourceTree = DEVELOPER_DIR; };
		6B124CA726D050DB007E9641 /* CoreGraphics.framework */ = {isa = PBXFileReference; lastKnownFileType = wrapper.framework; name = CoreGraphics.framework; path = Platforms/MacOSX.platform/Developer/SDKs/MacOSX11.3.sdk/System/Library/Frameworks/CoreGraphics.framework; sourceTree = DEVELOPER_DIR; };
		6B182B3026683C73008BFDEA /* FluentUI.framework */ = {isa = PBXFileReference; explicitFileType = wrapper.framework; path = FluentUI.framework; sourceTree = BUILT_PRODUCTS_DIR; };
		6B22425B21E80647000ACDA1 /* ACOParseContext.h */ = {isa = PBXFileReference; fileEncoding = 4; lastKnownFileType = sourcecode.c.h; path = ACOParseContext.h; sourceTree = "<group>"; };
		6B22425C21E80647000ACDA1 /* ACOParseContext.mm */ = {isa = PBXFileReference; fileEncoding = 4; lastKnownFileType = sourcecode.cpp.objcpp; path = ACOParseContext.mm; sourceTree = "<group>"; };
		6B22426B2203BE97000ACDA1 /* UnknownAction.h */ = {isa = PBXFileReference; fileEncoding = 4; lastKnownFileType = sourcecode.c.h; name = UnknownAction.h; path = ../../../../shared/cpp/ObjectModel/UnknownAction.h; sourceTree = "<group>"; };
		6B22426C2203BE97000ACDA1 /* UnknownAction.cpp */ = {isa = PBXFileReference; fileEncoding = 4; lastKnownFileType = sourcecode.cpp.cpp; name = UnknownAction.cpp; path = ../../../../shared/cpp/ObjectModel/UnknownAction.cpp; sourceTree = "<group>"; };
		6B224275220BAC8A000ACDA1 /* BaseElement.cpp */ = {isa = PBXFileReference; fileEncoding = 4; lastKnownFileType = sourcecode.cpp.cpp; name = BaseElement.cpp; path = ../../../../shared/cpp/ObjectModel/BaseElement.cpp; sourceTree = "<group>"; };
		6B224276220BAC8B000ACDA1 /* BaseElement.h */ = {isa = PBXFileReference; fileEncoding = 4; lastKnownFileType = sourcecode.c.h; name = BaseElement.h; path = ../../../../shared/cpp/ObjectModel/BaseElement.h; sourceTree = "<group>"; };
		6B224277220BAC8B000ACDA1 /* pch.cpp */ = {isa = PBXFileReference; fileEncoding = 4; lastKnownFileType = sourcecode.cpp.cpp; name = pch.cpp; path = ../../../../shared/cpp/ObjectModel/pch.cpp; sourceTree = "<group>"; };
		6B2242A12233439D000ACDA1 /* TextElementProperties.cpp */ = {isa = PBXFileReference; fileEncoding = 4; lastKnownFileType = sourcecode.cpp.cpp; name = TextElementProperties.cpp; path = ../../../../shared/cpp/ObjectModel/TextElementProperties.cpp; sourceTree = "<group>"; };
		6B2242A22233439D000ACDA1 /* TextElementProperties.h */ = {isa = PBXFileReference; fileEncoding = 4; lastKnownFileType = sourcecode.c.h; name = TextElementProperties.h; path = ../../../../shared/cpp/ObjectModel/TextElementProperties.h; sourceTree = "<group>"; };
		6B2242A52233442C000ACDA1 /* RichTextBlock.cpp */ = {isa = PBXFileReference; fileEncoding = 4; lastKnownFileType = sourcecode.cpp.cpp; name = RichTextBlock.cpp; path = ../../../../shared/cpp/ObjectModel/RichTextBlock.cpp; sourceTree = "<group>"; };
		6B2242A62233442C000ACDA1 /* RichTextBlock.h */ = {isa = PBXFileReference; fileEncoding = 4; lastKnownFileType = sourcecode.c.h; name = RichTextBlock.h; path = ../../../../shared/cpp/ObjectModel/RichTextBlock.h; sourceTree = "<group>"; };
		6B2242A922334451000ACDA1 /* TextRun.h */ = {isa = PBXFileReference; fileEncoding = 4; lastKnownFileType = sourcecode.c.h; name = TextRun.h; path = ../../../../shared/cpp/ObjectModel/TextRun.h; sourceTree = "<group>"; };
		6B2242AA22334451000ACDA1 /* TextRun.cpp */ = {isa = PBXFileReference; fileEncoding = 4; lastKnownFileType = sourcecode.cpp.cpp; name = TextRun.cpp; path = ../../../../shared/cpp/ObjectModel/TextRun.cpp; sourceTree = "<group>"; };
		6B2242AB22334451000ACDA1 /* Inline.h */ = {isa = PBXFileReference; fileEncoding = 4; lastKnownFileType = sourcecode.c.h; name = Inline.h; path = ../../../../shared/cpp/ObjectModel/Inline.h; sourceTree = "<group>"; };
		6B2242B322334492000ACDA1 /* Inline.cpp */ = {isa = PBXFileReference; fileEncoding = 4; lastKnownFileType = sourcecode.cpp.cpp; name = Inline.cpp; path = ../../../../shared/cpp/ObjectModel/Inline.cpp; sourceTree = "<group>"; };
		6B250FB1253F5F8E007FFCFB /* ACRTargetBuilder.h */ = {isa = PBXFileReference; fileEncoding = 4; lastKnownFileType = sourcecode.c.h; path = ACRTargetBuilder.h; sourceTree = "<group>"; };
		6B25D3E126138E3600A47AFB /* ACOEnums.h */ = {isa = PBXFileReference; fileEncoding = 4; lastKnownFileType = sourcecode.c.h; path = ACOEnums.h; sourceTree = "<group>"; };
		6B25D3E92613D83700A47AFB /* ACORenderContext.h */ = {isa = PBXFileReference; fileEncoding = 4; lastKnownFileType = sourcecode.c.h; path = ACORenderContext.h; sourceTree = "<group>"; };
		6B25D3EA2613D83700A47AFB /* ACORenderContext.mm */ = {isa = PBXFileReference; fileEncoding = 4; lastKnownFileType = sourcecode.cpp.objcpp; path = ACORenderContext.mm; sourceTree = "<group>"; };
		6B268FE620CF19E100D99C1B /* RemoteResourceInformation.h */ = {isa = PBXFileReference; fileEncoding = 4; lastKnownFileType = sourcecode.c.h; name = RemoteResourceInformation.h; path = ../../../../shared/cpp/ObjectModel/RemoteResourceInformation.h; sourceTree = "<group>"; };
		6B27CD6424BD52D500C0F90F /* ACRInputLabelView.h */ = {isa = PBXFileReference; fileEncoding = 4; lastKnownFileType = sourcecode.c.h; path = ACRInputLabelView.h; sourceTree = "<group>"; };
		6B27CD6524BD52D600C0F90F /* ACRInputLabelView.mm */ = {isa = PBXFileReference; fileEncoding = 4; lastKnownFileType = sourcecode.cpp.objcpp; path = ACRInputLabelView.mm; sourceTree = "<group>"; };
		6B377282260193FF0024E527 /* ACRActionExecuteRenderer.h */ = {isa = PBXFileReference; fileEncoding = 4; lastKnownFileType = sourcecode.c.h; path = ACRActionExecuteRenderer.h; sourceTree = "<group>"; };
		6B377283260194000024E527 /* ACRActionExecuteRenderer.mm */ = {isa = PBXFileReference; fileEncoding = 4; lastKnownFileType = sourcecode.cpp.objcpp; path = ACRActionExecuteRenderer.mm; sourceTree = "<group>"; };
		6B3787B820CB3E0E00015401 /* ACRContentHoldingUIScrollView.mm */ = {isa = PBXFileReference; fileEncoding = 4; lastKnownFileType = sourcecode.cpp.objcpp; path = ACRContentHoldingUIScrollView.mm; sourceTree = "<group>"; };
		6B3787B920CB3E0E00015401 /* ACRContentHoldingUIScrollView.h */ = {isa = PBXFileReference; fileEncoding = 4; lastKnownFileType = sourcecode.c.h; path = ACRContentHoldingUIScrollView.h; sourceTree = "<group>"; };
		6B4C05BE27864B0800882387 /* ACRImagePropertiesTests.mm */ = {isa = PBXFileReference; fileEncoding = 4; lastKnownFileType = sourcecode.cpp.objcpp; path = ACRImagePropertiesTests.mm; sourceTree = "<group>"; };
		6B5BA8BE2707BBD000719853 /* ACOWarning.mm */ = {isa = PBXFileReference; fileEncoding = 4; lastKnownFileType = sourcecode.cpp.objcpp; path = ACOWarning.mm; sourceTree = "<group>"; };
		6B5D240A212C89E70010EB07 /* ACORemoteResourceInformation.h */ = {isa = PBXFileReference; fileEncoding = 4; lastKnownFileType = sourcecode.c.h; path = ACORemoteResourceInformation.h; sourceTree = "<group>"; };
		6B5D240B212C89E70010EB07 /* ACORemoteResourceInformation.mm */ = {isa = PBXFileReference; fileEncoding = 4; lastKnownFileType = sourcecode.cpp.objcpp; path = ACORemoteResourceInformation.mm; sourceTree = "<group>"; };
		6B616C3E21CB1878003E29CE /* ACRToggleVisibilityTarget.mm */ = {isa = PBXFileReference; fileEncoding = 4; lastKnownFileType = sourcecode.cpp.objcpp; path = ACRToggleVisibilityTarget.mm; sourceTree = "<group>"; };
		6B616C4121CB20D1003E29CE /* ACRActionToggleVisibilityRenderer.h */ = {isa = PBXFileReference; fileEncoding = 4; lastKnownFileType = sourcecode.c.h; path = ACRActionToggleVisibilityRenderer.h; sourceTree = "<group>"; };
		6B616C4221CB20D1003E29CE /* ACRActionToggleVisibilityRenderer.mm */ = {isa = PBXFileReference; fileEncoding = 4; lastKnownFileType = sourcecode.cpp.objcpp; path = ACRActionToggleVisibilityRenderer.mm; sourceTree = "<group>"; };
		6B654C722708153100DF6A5F /* FluentUI.framework */ = {isa = PBXFileReference; explicitFileType = wrapper.framework; path = FluentUI.framework; sourceTree = BUILT_PRODUCTS_DIR; };
		6B654C742708168D00DF6A5F /* Action.ToggleVisibilityExhaustive.json */ = {isa = PBXFileReference; fileEncoding = 4; lastKnownFileType = text.json; path = Action.ToggleVisibilityExhaustive.json; sourceTree = "<group>"; };
		6B6840F61F25EC2D008A933F /* ACRInputChoiceSetRenderer.h */ = {isa = PBXFileReference; fileEncoding = 4; lastKnownFileType = sourcecode.c.h; path = ACRInputChoiceSetRenderer.h; sourceTree = "<group>"; };
		6B6840F71F25EC2D008A933F /* ACRInputChoiceSetRenderer.mm */ = {isa = PBXFileReference; fileEncoding = 4; lastKnownFileType = sourcecode.cpp.objcpp; path = ACRInputChoiceSetRenderer.mm; sourceTree = "<group>"; };
		6B696CD723202B1A00E1D607 /* ACRTargetBuilderDirector.mm */ = {isa = PBXFileReference; fileEncoding = 4; lastKnownFileType = sourcecode.cpp.objcpp; path = ACRTargetBuilderDirector.mm; sourceTree = "<group>"; };
		6B74403725BA71B60051F2A1 /* ACRImageProperties.h */ = {isa = PBXFileReference; fileEncoding = 4; lastKnownFileType = sourcecode.c.h; path = ACRImageProperties.h; sourceTree = "<group>"; };
		6B74403825BA71B60051F2A1 /* ACRImageProperties.mm */ = {isa = PBXFileReference; fileEncoding = 4; lastKnownFileType = sourcecode.cpp.objcpp; path = ACRImageProperties.mm; sourceTree = "<group>"; };
		6B7B1A8D20B4D2AA00260731 /* Media.cpp */ = {isa = PBXFileReference; fileEncoding = 4; lastKnownFileType = sourcecode.cpp.cpp; name = Media.cpp; path = ../../../../shared/cpp/ObjectModel/Media.cpp; sourceTree = "<group>"; };
		6B7B1A8E20B4D2AA00260731 /* MediaSource.cpp */ = {isa = PBXFileReference; fileEncoding = 4; lastKnownFileType = sourcecode.cpp.cpp; name = MediaSource.cpp; path = ../../../../shared/cpp/ObjectModel/MediaSource.cpp; sourceTree = "<group>"; };
		6B7B1A8F20B4D2AA00260731 /* MediaSource.h */ = {isa = PBXFileReference; fileEncoding = 4; lastKnownFileType = sourcecode.c.h; name = MediaSource.h; path = ../../../../shared/cpp/ObjectModel/MediaSource.h; sourceTree = "<group>"; };
		6B7B1A9020B4D2AB00260731 /* Media.h */ = {isa = PBXFileReference; fileEncoding = 4; lastKnownFileType = sourcecode.c.h; name = Media.h; path = ../../../../shared/cpp/ObjectModel/Media.h; sourceTree = "<group>"; };
		6B7B1A9520BE2CBB00260731 /* ACRUIImageView.mm */ = {isa = PBXFileReference; fileEncoding = 4; lastKnownFileType = sourcecode.cpp.objcpp; path = ACRUIImageView.mm; sourceTree = "<group>"; };
		6B7B1A9620BE2CBC00260731 /* ACRUIImageView.h */ = {isa = PBXFileReference; fileEncoding = 4; lastKnownFileType = sourcecode.c.h; path = ACRUIImageView.h; sourceTree = "<group>"; };
		6B8C76422641D8D6009548FA /* InternalId.h */ = {isa = PBXFileReference; fileEncoding = 4; lastKnownFileType = sourcecode.c.h; name = InternalId.h; path = ../../../../shared/cpp/ObjectModel/InternalId.h; sourceTree = "<group>"; };
		6B8C764A26449B07009548FA /* TableColumnDefinition.cpp */ = {isa = PBXFileReference; fileEncoding = 4; lastKnownFileType = sourcecode.cpp.cpp; name = TableColumnDefinition.cpp; path = ../../../../shared/cpp/ObjectModel/TableColumnDefinition.cpp; sourceTree = "<group>"; };
		6B8C764B26449B07009548FA /* Table.h */ = {isa = PBXFileReference; fileEncoding = 4; lastKnownFileType = sourcecode.c.h; name = Table.h; path = ../../../../shared/cpp/ObjectModel/Table.h; sourceTree = "<group>"; };
		6B8C764C26449B08009548FA /* TableCell.cpp */ = {isa = PBXFileReference; fileEncoding = 4; lastKnownFileType = sourcecode.cpp.cpp; name = TableCell.cpp; path = ../../../../shared/cpp/ObjectModel/TableCell.cpp; sourceTree = "<group>"; };
		6B8C764D26449B08009548FA /* TableColumnDefinition.h */ = {isa = PBXFileReference; fileEncoding = 4; lastKnownFileType = sourcecode.c.h; name = TableColumnDefinition.h; path = ../../../../shared/cpp/ObjectModel/TableColumnDefinition.h; sourceTree = "<group>"; };
		6B8C764E26449B08009548FA /* Table.cpp */ = {isa = PBXFileReference; fileEncoding = 4; lastKnownFileType = sourcecode.cpp.cpp; name = Table.cpp; path = ../../../../shared/cpp/ObjectModel/Table.cpp; sourceTree = "<group>"; };
		6B8C764F26449B08009548FA /* TableRow.h */ = {isa = PBXFileReference; fileEncoding = 4; lastKnownFileType = sourcecode.c.h; name = TableRow.h; path = ../../../../shared/cpp/ObjectModel/TableRow.h; sourceTree = "<group>"; };
		6B8C765026449B08009548FA /* TableRow.cpp */ = {isa = PBXFileReference; fileEncoding = 4; lastKnownFileType = sourcecode.cpp.cpp; name = TableRow.cpp; path = ../../../../shared/cpp/ObjectModel/TableRow.cpp; sourceTree = "<group>"; };
		6B8C765126449B08009548FA /* TableCell.h */ = {isa = PBXFileReference; fileEncoding = 4; lastKnownFileType = sourcecode.c.h; name = TableCell.h; path = ../../../../shared/cpp/ObjectModel/TableCell.h; sourceTree = "<group>"; };
		6B8C766226461E97009548FA /* ACOBundle.mm */ = {isa = PBXFileReference; fileEncoding = 4; lastKnownFileType = sourcecode.cpp.objcpp; path = ACOBundle.mm; sourceTree = "<group>"; };
		6B8C766326461E98009548FA /* ACRInputTableView.mm */ = {isa = PBXFileReference; fileEncoding = 4; lastKnownFileType = sourcecode.cpp.objcpp; path = ACRInputTableView.mm; sourceTree = "<group>"; };
		6B8C766426461E98009548FA /* ACOBundle.h */ = {isa = PBXFileReference; fileEncoding = 4; lastKnownFileType = sourcecode.c.h; path = ACOBundle.h; sourceTree = "<group>"; };
		6B92A7E32677DC8B00CAE3BF /* ACRChoiceSetCompactStyleView.mm */ = {isa = PBXFileReference; fileEncoding = 4; lastKnownFileType = sourcecode.cpp.objcpp; path = ACRChoiceSetCompactStyleView.mm; sourceTree = "<group>"; };
		6B92A7E52677DFAB00CAE3BF /* ACRChoiceSetCompactStyleView.h */ = {isa = PBXFileReference; fileEncoding = 4; lastKnownFileType = sourcecode.c.h; path = ACRChoiceSetCompactStyleView.h; sourceTree = "<group>"; };
		6B94F2DB24C7997D00E2B310 /* ACRTextInputHandler.h */ = {isa = PBXFileReference; fileEncoding = 4; lastKnownFileType = sourcecode.c.h; path = ACRTextInputHandler.h; sourceTree = "<group>"; };
		6B94F2DC24C7997D00E2B310 /* ACRTextInputHandler.mm */ = {isa = PBXFileReference; fileEncoding = 4; lastKnownFileType = sourcecode.cpp.objcpp; path = ACRTextInputHandler.mm; sourceTree = "<group>"; };
		6B9AB30E20DD82A2005C8E15 /* ACRTextView.h */ = {isa = PBXFileReference; fileEncoding = 4; lastKnownFileType = sourcecode.c.h; path = ACRTextView.h; sourceTree = "<group>"; };
		6B9AB30F20DD82A2005C8E15 /* ACRTextView.mm */ = {isa = PBXFileReference; fileEncoding = 4; lastKnownFileType = sourcecode.cpp.objcpp; path = ACRTextView.mm; sourceTree = "<group>"; };
		6B9BDF7120E1BD0E00F13155 /* ACRToggleInputDataSource.mm */ = {isa = PBXFileReference; fileEncoding = 4; lastKnownFileType = sourcecode.cpp.objcpp; path = ACRToggleInputDataSource.mm; sourceTree = "<group>"; };
		6B9BDF7D20F40D0F00F13155 /* ACOResourceResolvers.mm */ = {isa = PBXFileReference; fileEncoding = 4; lastKnownFileType = sourcecode.cpp.objcpp; path = ACOResourceResolvers.mm; sourceTree = "<group>"; };
		6B9BDF7E20F40D1000F13155 /* ACOResourceResolvers.h */ = {isa = PBXFileReference; fileEncoding = 4; lastKnownFileType = sourcecode.c.h; path = ACOResourceResolvers.h; sourceTree = "<group>"; };
		6B9BDFC920F6BF5D00F13155 /* ACOIResourceResolver.h */ = {isa = PBXFileReference; fileEncoding = 4; lastKnownFileType = sourcecode.c.h; path = ACOIResourceResolver.h; sourceTree = "<group>"; };
		6B9D650721095C7A00BB5C7B /* ACOMediaEvent.h */ = {isa = PBXFileReference; fileEncoding = 4; lastKnownFileType = sourcecode.c.h; path = ACOMediaEvent.h; sourceTree = "<group>"; };
		6B9D650821095C7A00BB5C7B /* ACOMediaEvent.mm */ = {isa = PBXFileReference; fileEncoding = 4; lastKnownFileType = sourcecode.cpp.objcpp; path = ACOMediaEvent.mm; sourceTree = "<group>"; };
		6B9D650C21095CBE00BB5C7B /* ACRMediaTarget.h */ = {isa = PBXFileReference; fileEncoding = 4; lastKnownFileType = sourcecode.c.h; path = ACRMediaTarget.h; sourceTree = "<group>"; };
		6B9D650D21095CBE00BB5C7B /* ACRMediaTarget.mm */ = {isa = PBXFileReference; fileEncoding = 4; lastKnownFileType = sourcecode.cpp.objcpp; path = ACRMediaTarget.mm; sourceTree = "<group>"; };
		6BAC0F2B228E2D7200E42DEB /* RichTextElementProperties.h */ = {isa = PBXFileReference; fileEncoding = 4; lastKnownFileType = sourcecode.c.h; name = RichTextElementProperties.h; path = ../../../../shared/cpp/ObjectModel/RichTextElementProperties.h; sourceTree = "<group>"; };
		6BAC0F2C228E2D7300E42DEB /* RichTextElementProperties.cpp */ = {isa = PBXFileReference; fileEncoding = 4; lastKnownFileType = sourcecode.cpp.cpp; name = RichTextElementProperties.cpp; path = ../../../../shared/cpp/ObjectModel/RichTextElementProperties.cpp; sourceTree = "<group>"; };
		6BB211FA20FF9FE9009EA1BA /* ACRActionSetRenderer.mm */ = {isa = PBXFileReference; fileEncoding = 4; lastKnownFileType = sourcecode.cpp.objcpp; path = ACRActionSetRenderer.mm; sourceTree = "<group>"; };
		6BB211FB20FF9FEA009EA1BA /* ACRActionSetRenderer.h */ = {isa = PBXFileReference; fileEncoding = 4; lastKnownFileType = sourcecode.c.h; path = ACRActionSetRenderer.h; sourceTree = "<group>"; };
		6BB211FE20FFF9C0009EA1BA /* ACRIMedia.h */ = {isa = PBXFileReference; fileEncoding = 4; lastKnownFileType = sourcecode.c.h; path = ACRIMedia.h; sourceTree = "<group>"; };
		6BB2120F210013AA009EA1BA /* AVKit.framework */ = {isa = PBXFileReference; lastKnownFileType = wrapper.framework; name = AVKit.framework; path = System/Library/Frameworks/AVKit.framework; sourceTree = SDKROOT; };
		6BB2121721001596009EA1BA /* AVFoundation.framework */ = {isa = PBXFileReference; lastKnownFileType = wrapper.framework; name = AVFoundation.framework; path = System/Library/Frameworks/AVFoundation.framework; sourceTree = SDKROOT; };
		6BBE841623CD184D00ECA586 /* ACREnums.h */ = {isa = PBXFileReference; fileEncoding = 4; lastKnownFileType = sourcecode.c.h; path = ACREnums.h; sourceTree = "<group>"; };
		6BBE841823CD184D00ECA586 /* ACOWarning.h */ = {isa = PBXFileReference; fileEncoding = 4; lastKnownFileType = sourcecode.c.h; path = ACOWarning.h; sourceTree = "<group>"; };
		6BBE841E23CE60E300ECA586 /* ACRMediaRenderer.h */ = {isa = PBXFileReference; fileEncoding = 4; lastKnownFileType = sourcecode.c.h; path = ACRMediaRenderer.h; sourceTree = "<group>"; };
		6BC30F6D21E56CF900B9FAAE /* UtiliOS.mm */ = {isa = PBXFileReference; fileEncoding = 4; lastKnownFileType = sourcecode.cpp.objcpp; path = UtiliOS.mm; sourceTree = "<group>"; };
		6BC30F7521E5750A00B9FAAE /* EnumMagic.h */ = {isa = PBXFileReference; fileEncoding = 4; lastKnownFileType = sourcecode.c.h; name = EnumMagic.h; path = ../../../../shared/cpp/ObjectModel/EnumMagic.h; sourceTree = "<group>"; };
		6BC30F7721E6E49E00B9FAAE /* ACRCustomActionRenderer.mm */ = {isa = PBXFileReference; fileEncoding = 4; lastKnownFileType = sourcecode.cpp.objcpp; path = ACRCustomActionRenderer.mm; sourceTree = "<group>"; };
		6BC30F7821E6E49E00B9FAAE /* ACRCustomActionRenderer.h */ = {isa = PBXFileReference; fileEncoding = 4; lastKnownFileType = sourcecode.c.h; path = ACRCustomActionRenderer.h; sourceTree = "<group>"; };
		6BCE4B202108EB4D00021A62 /* ACRAVPlayerViewHoldingUIView.h */ = {isa = PBXFileReference; fileEncoding = 4; lastKnownFileType = sourcecode.c.h; path = ACRAVPlayerViewHoldingUIView.h; sourceTree = "<group>"; };
		6BCE4B212108EB4E00021A62 /* ACRAVPlayerViewHoldingUIView.mm */ = {isa = PBXFileReference; fileEncoding = 4; lastKnownFileType = sourcecode.cpp.objcpp; path = ACRAVPlayerViewHoldingUIView.mm; sourceTree = "<group>"; };
		6BCE4B242108FA7C00021A62 /* ACRMediaRenderer.mm */ = {isa = PBXFileReference; fileEncoding = 4; lastKnownFileType = sourcecode.cpp.objcpp; path = ACRMediaRenderer.mm; sourceTree = "<group>"; };
		6BCE4B262108FA9300021A62 /* ACRTapGestureRecognizerFactory.mm */ = {isa = PBXFileReference; fileEncoding = 4; lastKnownFileType = sourcecode.cpp.objcpp; path = ACRTapGestureRecognizerFactory.mm; sourceTree = "<group>"; };
		6BCE4B282108FBD800021A62 /* ACRTapGestureRecognizerFactory.h */ = {isa = PBXFileReference; fileEncoding = 4; lastKnownFileType = sourcecode.c.h; path = ACRTapGestureRecognizerFactory.h; sourceTree = "<group>"; };
		6BD025EB254784660009B019 /* ACOInputResults.h */ = {isa = PBXFileReference; fileEncoding = 4; lastKnownFileType = sourcecode.c.h; path = ACOInputResults.h; sourceTree = "<group>"; };
		6BD025EC254784670009B019 /* ACOInputResults.mm */ = {isa = PBXFileReference; fileEncoding = 4; lastKnownFileType = sourcecode.cpp.objcpp; path = ACOInputResults.mm; sourceTree = "<group>"; };
		6BD859F826F2CA7B0086F5BA /* ACOFillerSpaceManager.h */ = {isa = PBXFileReference; fileEncoding = 4; lastKnownFileType = sourcecode.c.h; path = ACOFillerSpaceManager.h; sourceTree = "<group>"; };
		6BD859F926F2CA7B0086F5BA /* ACOFillerSpaceManager.mm */ = {isa = PBXFileReference; fileEncoding = 4; lastKnownFileType = sourcecode.cpp.objcpp; path = ACOFillerSpaceManager.mm; sourceTree = "<group>"; };
		6BDE5C3826FEA7C9003A1DDB /* ACRAggregateTarget.h */ = {isa = PBXFileReference; fileEncoding = 4; lastKnownFileType = sourcecode.c.h; path = ACRAggregateTarget.h; sourceTree = "<group>"; };
		6BDE5C3926FEA7DB003A1DDB /* ACROverflowTarget.mm */ = {isa = PBXFileReference; fileEncoding = 4; lastKnownFileType = sourcecode.cpp.objcpp; path = ACROverflowTarget.mm; sourceTree = "<group>"; };
		6BDE5C3A26FEA7DB003A1DDB /* ACROverflowTarget.h */ = {isa = PBXFileReference; fileEncoding = 4; lastKnownFileType = sourcecode.c.h; path = ACROverflowTarget.h; sourceTree = "<group>"; };
		6BDE5C3B26FEA7DB003A1DDB /* ACRBaseTarget.mm */ = {isa = PBXFileReference; fileEncoding = 4; lastKnownFileType = sourcecode.cpp.objcpp; path = ACRBaseTarget.mm; sourceTree = "<group>"; };
		6BDE5C3C26FEA7DB003A1DDB /* ACRBaseTarget.h */ = {isa = PBXFileReference; fileEncoding = 4; lastKnownFileType = sourcecode.c.h; path = ACRBaseTarget.h; sourceTree = "<group>"; };
		6BDE5C3E26FEA7DB003A1DDB /* ACRShowCardTarget.mm */ = {isa = PBXFileReference; fileEncoding = 4; lastKnownFileType = sourcecode.cpp.objcpp; path = ACRShowCardTarget.mm; sourceTree = "<group>"; };
		6BDE5C3F26FEA7DC003A1DDB /* ACRAggregateTarget.mm */ = {isa = PBXFileReference; fileEncoding = 4; lastKnownFileType = sourcecode.cpp.objcpp; path = ACRAggregateTarget.mm; sourceTree = "<group>"; };
		6BE6C7A426E17132009E9171 /* ColumnSet.VerticalStretch.json */ = {isa = PBXFileReference; fileEncoding = 4; lastKnownFileType = text.json; name = ColumnSet.VerticalStretch.json; path = ../../../../../../samples/v1.1/Tests/ColumnSet.VerticalStretch.json; sourceTree = "<group>"; };
		6BE6C7AE26E2C969009E9171 /* ACRCustomRenderers.h */ = {isa = PBXFileReference; lastKnownFileType = sourcecode.c.h; path = ACRCustomRenderers.h; sourceTree = "<group>"; };
		6BE6C7AF26E2C9A3009E9171 /* ACRCustomRenderers.mm */ = {isa = PBXFileReference; lastKnownFileType = sourcecode.cpp.objcpp; path = ACRCustomRenderers.mm; sourceTree = "<group>"; };
		6BE6C7B126E2DF29009E9171 /* Container.VerticalContentAlignment2.json */ = {isa = PBXFileReference; fileEncoding = 4; lastKnownFileType = text.json; path = Container.VerticalContentAlignment2.json; sourceTree = "<group>"; };
		6BE6C7B526E2E140009E9171 /* Column.VerticalAlignment.json */ = {isa = PBXFileReference; fileEncoding = 4; lastKnownFileType = text.json; path = Column.VerticalAlignment.json; sourceTree = "<group>"; };
		6BE6C7B726E2E30A009E9171 /* Container.VerticalContentAlignment.json */ = {isa = PBXFileReference; fileEncoding = 4; lastKnownFileType = text.json; path = Container.VerticalContentAlignment.json; sourceTree = "<group>"; };
		6BE6C7B826E2E30A009E9171 /* ColumnSet.Image.VerticalStretch.json */ = {isa = PBXFileReference; fileEncoding = 4; lastKnownFileType = text.json; path = ColumnSet.Image.VerticalStretch.json; sourceTree = "<group>"; };
		6BE6C7B926E2E30A009E9171 /* ColumnSet.FactSet.VerticalStretch.json */ = {isa = PBXFileReference; fileEncoding = 4; lastKnownFileType = text.json; path = ColumnSet.FactSet.VerticalStretch.json; sourceTree = "<group>"; };
		6BE6C7BD26E2E4EC009E9171 /* ColumnSet.VerticalStretch.json */ = {isa = PBXFileReference; fileEncoding = 4; lastKnownFileType = text.json; path = ColumnSet.VerticalStretch.json; sourceTree = "<group>"; };
		6BE6C7BF26E2ECEA009E9171 /* ADCMockResolver.m */ = {isa = PBXFileReference; fileEncoding = 4; lastKnownFileType = sourcecode.c.objc; path = ADCMockResolver.m; sourceTree = "<group>"; };
		6BE6C7C026E2ECEA009E9171 /* ADCMockResolver.h */ = {isa = PBXFileReference; fileEncoding = 4; lastKnownFileType = sourcecode.c.h; path = ADCMockResolver.h; sourceTree = "<group>"; };
		6BE6C7C226E2F07C009E9171 /* sample.json */ = {isa = PBXFileReference; fileEncoding = 4; lastKnownFileType = text.json; name = sample.json; path = ../../../ADCIOSVisualizer/resources/sample.json; sourceTree = "<group>"; };
		6BE6C7C426E7CDCF009E9171 /* ColumnSet.Input.ChoiceSet.VerticalStretch.json */ = {isa = PBXFileReference; fileEncoding = 4; lastKnownFileType = text.json; path = ColumnSet.Input.ChoiceSet.VerticalStretch.json; sourceTree = "<group>"; };
		6BE8DFD3249C4C1B005EFE66 /* ACRToggleInputView.mm */ = {isa = PBXFileReference; lastKnownFileType = sourcecode.cpp.objcpp; path = ACRToggleInputView.mm; sourceTree = "<group>"; };
		6BE8DFD5249C5126005EFE66 /* ACRToggleInputView.h */ = {isa = PBXFileReference; lastKnownFileType = sourcecode.c.h; path = ACRToggleInputView.h; sourceTree = "<group>"; };
		6BF430752190DDCA0068E432 /* ACRQuickReplyView.h */ = {isa = PBXFileReference; fileEncoding = 4; lastKnownFileType = sourcecode.c.h; path = ACRQuickReplyView.h; sourceTree = "<group>"; };
		6BF430762190DDCA0068E432 /* ACRQuickReplyView.mm */ = {isa = PBXFileReference; fileEncoding = 4; lastKnownFileType = sourcecode.cpp.objcpp; path = ACRQuickReplyView.mm; sourceTree = "<group>"; };
		6BF4307D219129600068E432 /* ACRQuickReplyMultilineView.h */ = {isa = PBXFileReference; fileEncoding = 4; lastKnownFileType = sourcecode.c.h; path = ACRQuickReplyMultilineView.h; sourceTree = "<group>"; };
		6BF4307E219129600068E432 /* ACRQuickReplyMultilineView.mm */ = {isa = PBXFileReference; fileEncoding = 4; lastKnownFileType = sourcecode.cpp.objcpp; path = ACRQuickReplyMultilineView.mm; sourceTree = "<group>"; };
		6BFCA13A264F54B000195CA7 /* ACRTableRow.h */ = {isa = PBXFileReference; fileEncoding = 4; lastKnownFileType = sourcecode.c.h; path = ACRTableRow.h; sourceTree = "<group>"; };
		6BFCA13B264F54B100195CA7 /* ACRTableView.h */ = {isa = PBXFileReference; fileEncoding = 4; lastKnownFileType = sourcecode.c.h; path = ACRTableView.h; sourceTree = "<group>"; };
		6BFCA13C264F54B200195CA7 /* ACRTableRow.mm */ = {isa = PBXFileReference; fileEncoding = 4; lastKnownFileType = sourcecode.cpp.objcpp; path = ACRTableRow.mm; sourceTree = "<group>"; };
		6BFCA13D264F54B300195CA7 /* ACRTableView.mm */ = {isa = PBXFileReference; fileEncoding = 4; lastKnownFileType = sourcecode.cpp.objcpp; path = ACRTableView.mm; sourceTree = "<group>"; };
		6BFCA13F264F54B500195CA7 /* ACRTableCellView.mm */ = {isa = PBXFileReference; fileEncoding = 4; lastKnownFileType = sourcecode.cpp.objcpp; path = ACRTableCellView.mm; sourceTree = "<group>"; };
		6BFCA1462653270200195CA7 /* ACRTableCellRenderer.h */ = {isa = PBXFileReference; fileEncoding = 4; lastKnownFileType = sourcecode.c.h; path = ACRTableCellRenderer.h; sourceTree = "<group>"; };
		6BFCA1472653270200195CA7 /* ACRTableCellRenderer.mm */ = {isa = PBXFileReference; fileEncoding = 4; lastKnownFileType = sourcecode.cpp.objcpp; path = ACRTableCellRenderer.mm; sourceTree = "<group>"; };
		6BFCA14A265452E000195CA7 /* ACRTableRenderer.h */ = {isa = PBXFileReference; fileEncoding = 4; lastKnownFileType = sourcecode.c.h; path = ACRTableRenderer.h; sourceTree = "<group>"; };
		6BFCA14B265452E100195CA7 /* ACRTableRenderer.mm */ = {isa = PBXFileReference; fileEncoding = 4; lastKnownFileType = sourcecode.cpp.objcpp; path = ACRTableRenderer.mm; sourceTree = "<group>"; };
		6BFF23DD2714C0EF00183C59 /* ACOBaseCardElementPrivate.h */ = {isa = PBXFileReference; fileEncoding = 4; lastKnownFileType = sourcecode.c.h; name = ACOBaseCardElementPrivate.h; path = PrivateHeaders/ACOBaseCardElementPrivate.h; sourceTree = "<group>"; };
		6BFF23DE2714C0EF00183C59 /* ACRInputLabelViewPrivate.h */ = {isa = PBXFileReference; fileEncoding = 4; lastKnownFileType = sourcecode.c.h; name = ACRInputLabelViewPrivate.h; path = PrivateHeaders/ACRInputLabelViewPrivate.h; sourceTree = "<group>"; };
		6BFF23DF2714C0F000183C59 /* ACRViewPrivate.h */ = {isa = PBXFileReference; fileEncoding = 4; lastKnownFileType = sourcecode.c.h; name = ACRViewPrivate.h; path = PrivateHeaders/ACRViewPrivate.h; sourceTree = "<group>"; };
		6BFF23E02714C0F000183C59 /* ACOAuthenticationPrivate.h */ = {isa = PBXFileReference; fileEncoding = 4; lastKnownFileType = sourcecode.c.h; name = ACOAuthenticationPrivate.h; path = PrivateHeaders/ACOAuthenticationPrivate.h; sourceTree = "<group>"; };
		6BFF23E12714C0F000183C59 /* ACORemoteResourceInformationPrivate.h */ = {isa = PBXFileReference; fileEncoding = 4; lastKnownFileType = sourcecode.c.h; name = ACORemoteResourceInformationPrivate.h; path = PrivateHeaders/ACORemoteResourceInformationPrivate.h; sourceTree = "<group>"; };
		6BFF23E22714C0F000183C59 /* ACOHostConfigPrivate.h */ = {isa = PBXFileReference; fileEncoding = 4; lastKnownFileType = sourcecode.c.h; name = ACOHostConfigPrivate.h; path = PrivateHeaders/ACOHostConfigPrivate.h; sourceTree = "<group>"; };
		6BFF23E32714C0F000183C59 /* ACOParseContextPrivate.h */ = {isa = PBXFileReference; fileEncoding = 4; lastKnownFileType = sourcecode.c.h; name = ACOParseContextPrivate.h; path = PrivateHeaders/ACOParseContextPrivate.h; sourceTree = "<group>"; };
		6BFF23E42714C0F000183C59 /* ACOAdaptiveCardPrivate.h */ = {isa = PBXFileReference; fileEncoding = 4; lastKnownFileType = sourcecode.c.h; name = ACOAdaptiveCardPrivate.h; path = PrivateHeaders/ACOAdaptiveCardPrivate.h; sourceTree = "<group>"; };
		6BFF23E52714C0F000183C59 /* ACRRendererPrivate.h */ = {isa = PBXFileReference; fileEncoding = 4; lastKnownFileType = sourcecode.c.h; name = ACRRendererPrivate.h; path = PrivateHeaders/ACRRendererPrivate.h; sourceTree = "<group>"; };
		6BFF23E62714C0F000183C59 /* ACRRegistrationPrivate.h */ = {isa = PBXFileReference; fileEncoding = 4; lastKnownFileType = sourcecode.c.h; name = ACRRegistrationPrivate.h; path = PrivateHeaders/ACRRegistrationPrivate.h; sourceTree = "<group>"; };
		6BFF23E72714C0F000183C59 /* ACRParseWarningPrivate.h */ = {isa = PBXFileReference; fileEncoding = 4; lastKnownFileType = sourcecode.c.h; name = ACRParseWarningPrivate.h; path = PrivateHeaders/ACRParseWarningPrivate.h; sourceTree = "<group>"; };
		6BFF23E82714C0F000183C59 /* ACORefreshPrivate.h */ = {isa = PBXFileReference; fileEncoding = 4; lastKnownFileType = sourcecode.c.h; name = ACORefreshPrivate.h; path = PrivateHeaders/ACORefreshPrivate.h; sourceTree = "<group>"; };
		6BFF23E92714C0F000183C59 /* ACOBaseActionElementPrivate.h */ = {isa = PBXFileReference; fileEncoding = 4; lastKnownFileType = sourcecode.c.h; name = ACOBaseActionElementPrivate.h; path = PrivateHeaders/ACOBaseActionElementPrivate.h; sourceTree = "<group>"; };
		6BFF23EA2714C0F000183C59 /* ACOTokenExchangeResourcePrivate.h */ = {isa = PBXFileReference; fileEncoding = 4; lastKnownFileType = sourcecode.c.h; name = ACOTokenExchangeResourcePrivate.h; path = PrivateHeaders/ACOTokenExchangeResourcePrivate.h; sourceTree = "<group>"; };
		6BFF23EB2714C0F000183C59 /* ACOMediaEventPrivate.h */ = {isa = PBXFileReference; fileEncoding = 4; lastKnownFileType = sourcecode.c.h; name = ACOMediaEventPrivate.h; path = PrivateHeaders/ACOMediaEventPrivate.h; sourceTree = "<group>"; };
		6BFF23EC2714C0F000183C59 /* ACOAuthCardButtonPrivate.h */ = {isa = PBXFileReference; fileEncoding = 4; lastKnownFileType = sourcecode.c.h; name = ACOAuthCardButtonPrivate.h; path = PrivateHeaders/ACOAuthCardButtonPrivate.h; sourceTree = "<group>"; };
		6BFF23ED2714C0F000183C59 /* ACOActionOverflowPrivate.h */ = {isa = PBXFileReference; fileEncoding = 4; lastKnownFileType = sourcecode.c.h; name = ACOActionOverflowPrivate.h; path = PrivateHeaders/ACOActionOverflowPrivate.h; sourceTree = "<group>"; };
		6BFF23FF2714CA7600183C59 /* ACRChoiceSetViewDataSource.h */ = {isa = PBXFileReference; fileEncoding = 4; lastKnownFileType = sourcecode.c.h; name = ACRChoiceSetViewDataSource.h; path = PrivateHeaders/ACRChoiceSetViewDataSource.h; sourceTree = "<group>"; };
		6BFF24032714E1BD00183C59 /* ACRDateTextField.h */ = {isa = PBXFileReference; fileEncoding = 4; lastKnownFileType = sourcecode.c.h; name = ACRDateTextField.h; path = PrivateHeaders/ACRDateTextField.h; sourceTree = "<group>"; };
		6BFF24052714E26900183C59 /* ACRToggleInputDataSource.h */ = {isa = PBXFileReference; fileEncoding = 4; lastKnownFileType = sourcecode.c.h; name = ACRToggleInputDataSource.h; path = PrivateHeaders/ACRToggleInputDataSource.h; sourceTree = "<group>"; };
		6BFF24072714E30B00183C59 /* ACRShowCardTarget.h */ = {isa = PBXFileReference; fileEncoding = 4; lastKnownFileType = sourcecode.c.h; name = ACRShowCardTarget.h; path = PrivateHeaders/ACRShowCardTarget.h; sourceTree = "<group>"; };
		6BFF24092714E33000183C59 /* ACRToggleVisibilityTarget.h */ = {isa = PBXFileReference; fileEncoding = 4; lastKnownFileType = sourcecode.c.h; name = ACRToggleVisibilityTarget.h; path = PrivateHeaders/ACRToggleVisibilityTarget.h; sourceTree = "<group>"; };
		6BFF240B2714E3D100183C59 /* ACRSeparator.h */ = {isa = PBXFileReference; fileEncoding = 4; lastKnownFileType = sourcecode.c.h; name = ACRSeparator.h; path = PrivateHeaders/ACRSeparator.h; sourceTree = "<group>"; };
		6BFF240D2714E42800183C59 /* ACRTableCellView.h */ = {isa = PBXFileReference; fileEncoding = 4; lastKnownFileType = sourcecode.c.h; name = ACRTableCellView.h; path = PrivateHeaders/ACRTableCellView.h; sourceTree = "<group>"; };
		6BFF240F2714E46300183C59 /* ACRImageSetUICollectionView.h */ = {isa = PBXFileReference; fileEncoding = 4; lastKnownFileType = sourcecode.c.h; name = ACRImageSetUICollectionView.h; path = PrivateHeaders/ACRImageSetUICollectionView.h; sourceTree = "<group>"; };
		6BFF24112714E99C00183C59 /* ACRTargetBuilderDirector.h */ = {isa = PBXFileReference; fileEncoding = 4; lastKnownFileType = sourcecode.c.h; name = ACRTargetBuilderDirector.h; path = PrivateHeaders/ACRTargetBuilderDirector.h; sourceTree = "<group>"; };
		6BFF24132714EF2200183C59 /* UtiliOS.h */ = {isa = PBXFileReference; fileEncoding = 4; lastKnownFileType = sourcecode.c.h; name = UtiliOS.h; path = PrivateHeaders/UtiliOS.h; sourceTree = "<group>"; };
		6BFF24152714FA1D00183C59 /* AdaptiveCards.h */ = {isa = PBXFileReference; fileEncoding = 4; lastKnownFileType = sourcecode.c.h; path = AdaptiveCards.h; sourceTree = "<group>"; };
		6BFF99B925FFF53D0028069F /* AuthCardButton.h */ = {isa = PBXFileReference; fileEncoding = 4; lastKnownFileType = sourcecode.c.h; name = AuthCardButton.h; path = ../../../../shared/cpp/ObjectModel/AuthCardButton.h; sourceTree = "<group>"; };
		6BFF99BA25FFF53D0028069F /* ExecuteAction.h */ = {isa = PBXFileReference; fileEncoding = 4; lastKnownFileType = sourcecode.c.h; name = ExecuteAction.h; path = ../../../../shared/cpp/ObjectModel/ExecuteAction.h; sourceTree = "<group>"; };
		6BFF99BB25FFF53D0028069F /* AuthCardButton.cpp */ = {isa = PBXFileReference; fileEncoding = 4; lastKnownFileType = sourcecode.cpp.cpp; name = AuthCardButton.cpp; path = ../../../../shared/cpp/ObjectModel/AuthCardButton.cpp; sourceTree = "<group>"; };
		6BFF99BC25FFF53D0028069F /* TokenExchangeResource.h */ = {isa = PBXFileReference; fileEncoding = 4; lastKnownFileType = sourcecode.c.h; name = TokenExchangeResource.h; path = ../../../../shared/cpp/ObjectModel/TokenExchangeResource.h; sourceTree = "<group>"; };
		6BFF99BD25FFF53D0028069F /* Authentication.h */ = {isa = PBXFileReference; fileEncoding = 4; lastKnownFileType = sourcecode.c.h; name = Authentication.h; path = ../../../../shared/cpp/ObjectModel/Authentication.h; sourceTree = "<group>"; };
		6BFF99BE25FFF53D0028069F /* ExecuteAction.cpp */ = {isa = PBXFileReference; fileEncoding = 4; lastKnownFileType = sourcecode.cpp.cpp; name = ExecuteAction.cpp; path = ../../../../shared/cpp/ObjectModel/ExecuteAction.cpp; sourceTree = "<group>"; };
		6BFF99BF25FFF53D0028069F /* Refresh.cpp */ = {isa = PBXFileReference; fileEncoding = 4; lastKnownFileType = sourcecode.cpp.cpp; name = Refresh.cpp; path = ../../../../shared/cpp/ObjectModel/Refresh.cpp; sourceTree = "<group>"; };
		6BFF99C025FFF53D0028069F /* Refresh.h */ = {isa = PBXFileReference; fileEncoding = 4; lastKnownFileType = sourcecode.c.h; name = Refresh.h; path = ../../../../shared/cpp/ObjectModel/Refresh.h; sourceTree = "<group>"; };
		6BFF99C125FFF53D0028069F /* TokenExchangeResource.cpp */ = {isa = PBXFileReference; fileEncoding = 4; lastKnownFileType = sourcecode.cpp.cpp; name = TokenExchangeResource.cpp; path = ../../../../shared/cpp/ObjectModel/TokenExchangeResource.cpp; sourceTree = "<group>"; };
		6BFF99C225FFF53D0028069F /* Authentication.cpp */ = {isa = PBXFileReference; fileEncoding = 4; lastKnownFileType = sourcecode.cpp.cpp; name = Authentication.cpp; path = ../../../../shared/cpp/ObjectModel/Authentication.cpp; sourceTree = "<group>"; };
		6BFF99DD260012380028069F /* ACORefresh.h */ = {isa = PBXFileReference; fileEncoding = 4; lastKnownFileType = sourcecode.c.h; path = ACORefresh.h; sourceTree = "<group>"; };
		6BFF99DE260012380028069F /* ACORefresh.mm */ = {isa = PBXFileReference; fileEncoding = 4; lastKnownFileType = sourcecode.cpp.objcpp; path = ACORefresh.mm; sourceTree = "<group>"; };
		6BFF99EA2600387A0028069F /* ACOTokenExchangeResource.h */ = {isa = PBXFileReference; fileEncoding = 4; lastKnownFileType = sourcecode.c.h; path = ACOTokenExchangeResource.h; sourceTree = "<group>"; };
		6BFF99EB2600387A0028069F /* ACOTokenExchangeResource.mm */ = {isa = PBXFileReference; fileEncoding = 4; lastKnownFileType = sourcecode.cpp.objcpp; path = ACOTokenExchangeResource.mm; sourceTree = "<group>"; };
		6BFF99F826003EBA0028069F /* ACOAutoCardButton.mm */ = {isa = PBXFileReference; fileEncoding = 4; lastKnownFileType = sourcecode.cpp.objcpp; path = ACOAutoCardButton.mm; sourceTree = "<group>"; };
		6BFF99F926003EBA0028069F /* ACOAuthCardButton.h */ = {isa = PBXFileReference; fileEncoding = 4; lastKnownFileType = sourcecode.c.h; path = ACOAuthCardButton.h; sourceTree = "<group>"; };
		6BFF9A0026004C580028069F /* ACOAuthentication.h */ = {isa = PBXFileReference; fileEncoding = 4; lastKnownFileType = sourcecode.c.h; path = ACOAuthentication.h; sourceTree = "<group>"; };
		6BFF9A0226004C580028069F /* ACOAuthentication.mm */ = {isa = PBXFileReference; fileEncoding = 4; lastKnownFileType = sourcecode.cpp.objcpp; path = ACOAuthentication.mm; sourceTree = "<group>"; };
		709889F4E83C1064F49E7DDC /* Pods-AdaptiveCardsTests.release.xcconfig */ = {isa = PBXFileReference; includeInIndex = 1; lastKnownFileType = text.xcconfig; name = "Pods-AdaptiveCardsTests.release.xcconfig"; path = "Target Support Files/Pods-AdaptiveCardsTests/Pods-AdaptiveCardsTests.release.xcconfig"; sourceTree = "<group>"; };
		75D7DB0E51EC8A155E83E2D0 /* Pods-ADCIOSVisualizer-AdaptiveCardsTests.debug.xcconfig */ = {isa = PBXFileReference; includeInIndex = 1; lastKnownFileType = text.xcconfig; name = "Pods-ADCIOSVisualizer-AdaptiveCardsTests.debug.xcconfig"; path = "Target Support Files/Pods-ADCIOSVisualizer-AdaptiveCardsTests/Pods-ADCIOSVisualizer-AdaptiveCardsTests.debug.xcconfig"; sourceTree = "<group>"; };
		7749A56FE5104914C2BA9D02 /* Pods-AdaptiveCardsTests-AdaptiveCards.release.xcconfig */ = {isa = PBXFileReference; includeInIndex = 1; lastKnownFileType = text.xcconfig; name = "Pods-AdaptiveCardsTests-AdaptiveCards.release.xcconfig"; path = "Target Support Files/Pods-AdaptiveCardsTests-AdaptiveCards/Pods-AdaptiveCardsTests-AdaptiveCards.release.xcconfig"; sourceTree = "<group>"; };
		7751C0722CAC0EEB00C876DD /* ACRPageControl.h */ = {isa = PBXFileReference; fileEncoding = 4; lastKnownFileType = sourcecode.c.h; name = ACRPageControl.h; path = PrivateHeaders/ACRPageControl.h; sourceTree = "<group>"; };
		7751C0742CAC0F0B00C876DD /* ACRCarouselView.h */ = {isa = PBXFileReference; fileEncoding = 4; lastKnownFileType = sourcecode.c.h; name = ACRCarouselView.h; path = PrivateHeaders/ACRCarouselView.h; sourceTree = "<group>"; };
		7751C0752CAC0F0B00C876DD /* ACRCarouselViewRenderer.h */ = {isa = PBXFileReference; fileEncoding = 4; lastKnownFileType = sourcecode.c.h; name = ACRCarouselViewRenderer.h; path = PrivateHeaders/ACRCarouselViewRenderer.h; sourceTree = "<group>"; };
		7751C0762CAC0F0B00C876DD /* ACRCarouselPageContainerView.h */ = {isa = PBXFileReference; fileEncoding = 4; lastKnownFileType = sourcecode.c.h; name = ACRCarouselPageContainerView.h; path = PrivateHeaders/ACRCarouselPageContainerView.h; sourceTree = "<group>"; };
		7751C07A2CAC0F4100C876DD /* ACRCarouselPageView.h */ = {isa = PBXFileReference; fileEncoding = 4; lastKnownFileType = sourcecode.c.h; name = ACRCarouselPageView.h; path = PrivateHeaders/ACRCarouselPageView.h; sourceTree = "<group>"; };
		7762DE922CB3B8BD0051C112 /* ACRDirectionalPanGestureRecognizer.m */ = {isa = PBXFileReference; lastKnownFileType = sourcecode.c.objc; path = ACRDirectionalPanGestureRecognizer.m; sourceTree = "<group>"; };
		7762DE972CB3F8500051C112 /* ACRDirectionalPanGestureRecognizer.h */ = {isa = PBXFileReference; lastKnownFileType = sourcecode.c.h; path = ACRDirectionalPanGestureRecognizer.h; sourceTree = "<group>"; };
		7773A9112CA2D20100097C06 /* AdaptiveCardCarouselTests.mm */ = {isa = PBXFileReference; explicitFileType = sourcecode.cpp.objcpp; fileEncoding = 4; path = AdaptiveCardCarouselTests.mm; sourceTree = "<group>"; };
		7773A9142CA2D32E00097C06 /* Carousel.valid.json */ = {isa = PBXFileReference; fileEncoding = 4; lastKnownFileType = text.json; path = Carousel.valid.json; sourceTree = "<group>"; };
		7773A9162CA2D33400097C06 /* Carousel.invalid.json */ = {isa = PBXFileReference; fileEncoding = 4; lastKnownFileType = text.json; path = Carousel.invalid.json; sourceTree = "<group>"; };
		7773C2DA2CA3FF8600097C06 /* ACRCarouselPageView.mm */ = {isa = PBXFileReference; fileEncoding = 4; lastKnownFileType = sourcecode.cpp.objcpp; path = ACRCarouselPageView.mm; sourceTree = "<group>"; };
		7773C2E12CA558AE00097C06 /* ACRCarouselPageContainerView.mm */ = {isa = PBXFileReference; fileEncoding = 4; lastKnownFileType = sourcecode.cpp.objcpp; path = ACRCarouselPageContainerView.mm; sourceTree = "<group>"; };
		7773C2E42CA5592200097C06 /* ACRCarouselView.mm */ = {isa = PBXFileReference; fileEncoding = 4; lastKnownFileType = sourcecode.cpp.objcpp; path = ACRCarouselView.mm; sourceTree = "<group>"; };
		7773C2E82CA5656100097C06 /* ACRPageControl.mm */ = {isa = PBXFileReference; fileEncoding = 4; lastKnownFileType = sourcecode.cpp.objcpp; path = ACRPageControl.mm; sourceTree = "<group>"; };
		777DD1173C03E3F4EC695141 /* Pods-AdaptiveCards.debug.xcconfig */ = {isa = PBXFileReference; includeInIndex = 1; lastKnownFileType = text.xcconfig; name = "Pods-AdaptiveCards.debug.xcconfig"; path = "Target Support Files/Pods-AdaptiveCards/Pods-AdaptiveCards.debug.xcconfig"; sourceTree = "<group>"; };
		7A2D17542DFAE0BC00E59055 /* ACRActionPopoverRenderer.h */ = {isa = PBXFileReference; lastKnownFileType = sourcecode.c.h; path = ACRActionPopoverRenderer.h; sourceTree = "<group>"; };
		7A2D17562DFAE1B500E59055 /* ACRActionPopoverRenderer.mm */ = {isa = PBXFileReference; lastKnownFileType = sourcecode.cpp.objcpp; path = ACRActionPopoverRenderer.mm; sourceTree = "<group>"; };
		7A9BD60B2E13A66800114A4F /* ACRPopoverTarget.h */ = {isa = PBXFileReference; lastKnownFileType = sourcecode.c.h; path = ACRPopoverTarget.h; sourceTree = "<group>"; };
		7A9BD60D2E13A6CC00114A4F /* ACRPopoverTarget.mm */ = {isa = PBXFileReference; lastKnownFileType = sourcecode.cpp.objcpp; path = ACRPopoverTarget.mm; sourceTree = "<group>"; };
		7AB4BE5A2E0A749F007E39F3 /* ACRBottomSheetConfiguration.h */ = {isa = PBXFileReference; lastKnownFileType = sourcecode.c.h; path = ACRBottomSheetConfiguration.h; sourceTree = "<group>"; };
		7AB4BE5C2E0A74D9007E39F3 /* ACRBottomSheetConfiguration.mm */ = {isa = PBXFileReference; lastKnownFileType = sourcecode.cpp.objcpp; path = ACRBottomSheetConfiguration.mm; sourceTree = "<group>"; };
		7AB4BE5E2E0A7503007E39F3 /* ACRBottomSheetPresentationController.h */ = {isa = PBXFileReference; lastKnownFileType = sourcecode.c.h; path = ACRBottomSheetPresentationController.h; sourceTree = "<group>"; };
		7AB4BE602E0A752A007E39F3 /* ACRBottomSheetPresentationController.mm */ = {isa = PBXFileReference; lastKnownFileType = sourcecode.cpp.objcpp; path = ACRBottomSheetPresentationController.mm; sourceTree = "<group>"; };
		7AD18A892E028EBF00A35DDD /* ACRBottomSheetViewController.h */ = {isa = PBXFileReference; lastKnownFileType = sourcecode.c.h; path = ACRBottomSheetViewController.h; sourceTree = "<group>"; };
		7AD18A8B2E028F1500A35DDD /* ACRBottomSheetViewController.mm */ = {isa = PBXFileReference; lastKnownFileType = sourcecode.cpp.objcpp; path = ACRBottomSheetViewController.mm; sourceTree = "<group>"; };
		7AD18A8D2E0293DB00A35DDD /* FluentAssets.xcassets */ = {isa = PBXFileReference; lastKnownFileType = folder.assetcatalog; path = FluentAssets.xcassets; sourceTree = "<group>"; };
		7DC49373563AE22454C070D6 /* Pods-Fluent-AdaptiveCards.debug.xcconfig */ = {isa = PBXFileReference; includeInIndex = 1; lastKnownFileType = text.xcconfig; name = "Pods-Fluent-AdaptiveCards.debug.xcconfig"; path = "Target Support Files/Pods-Fluent-AdaptiveCards/Pods-Fluent-AdaptiveCards.debug.xcconfig"; sourceTree = "<group>"; };
		7ECFB63E219A3940004727A9 /* ParseContext.cpp */ = {isa = PBXFileReference; fileEncoding = 4; lastKnownFileType = sourcecode.cpp.cpp; name = ParseContext.cpp; path = ../../../../shared/cpp/ObjectModel/ParseContext.cpp; sourceTree = "<group>"; };
		7ECFB63F219A3940004727A9 /* ParseContext.h */ = {isa = PBXFileReference; fileEncoding = 4; lastKnownFileType = sourcecode.c.h; name = ParseContext.h; path = ../../../../shared/cpp/ObjectModel/ParseContext.h; sourceTree = "<group>"; };
		7EDC0F65213878E800077A13 /* SemanticVersion.h */ = {isa = PBXFileReference; fileEncoding = 4; lastKnownFileType = sourcecode.c.h; name = SemanticVersion.h; path = ../../../../shared/cpp/ObjectModel/SemanticVersion.h; sourceTree = "<group>"; };
		7EDC0F66213878E800077A13 /* SemanticVersion.cpp */ = {isa = PBXFileReference; fileEncoding = 4; lastKnownFileType = sourcecode.cpp.cpp; name = SemanticVersion.cpp; path = ../../../../shared/cpp/ObjectModel/SemanticVersion.cpp; sourceTree = "<group>"; };
		7EF8879B21F14CDD00BAFF02 /* BackgroundImage.h */ = {isa = PBXFileReference; fileEncoding = 4; lastKnownFileType = sourcecode.c.h; name = BackgroundImage.h; path = ../../../../shared/cpp/ObjectModel/BackgroundImage.h; sourceTree = "<group>"; };
		7EF8879C21F14CDD00BAFF02 /* BackgroundImage.cpp */ = {isa = PBXFileReference; fileEncoding = 4; lastKnownFileType = sourcecode.cpp.cpp; name = BackgroundImage.cpp; path = ../../../../shared/cpp/ObjectModel/BackgroundImage.cpp; sourceTree = "<group>"; };
		8404BA8C226697800091A0AD /* FeatureRegistration.h */ = {isa = PBXFileReference; fileEncoding = 4; lastKnownFileType = sourcecode.c.h; name = FeatureRegistration.h; path = ../../../../shared/cpp/ObjectModel/FeatureRegistration.h; sourceTree = "<group>"; };
		8404BA8D226697800091A0AD /* FeatureRegistration.cpp */ = {isa = PBXFileReference; fileEncoding = 4; lastKnownFileType = sourcecode.cpp.cpp; name = FeatureRegistration.cpp; path = ../../../../shared/cpp/ObjectModel/FeatureRegistration.cpp; sourceTree = "<group>"; };
		84AE295327FFA26F00D01B82 /* ContentSource.cpp */ = {isa = PBXFileReference; fileEncoding = 4; lastKnownFileType = sourcecode.cpp.cpp; name = ContentSource.cpp; path = ../../../../shared/cpp/ObjectModel/ContentSource.cpp; sourceTree = "<group>"; };
		84AE295427FFA26F00D01B82 /* CMakeLists.txt */ = {isa = PBXFileReference; fileEncoding = 4; lastKnownFileType = text; name = CMakeLists.txt; path = ../../../../shared/cpp/ObjectModel/CMakeLists.txt; sourceTree = "<group>"; };
		84AE295527FFA26F00D01B82 /* ContentSource.h */ = {isa = PBXFileReference; fileEncoding = 4; lastKnownFileType = sourcecode.c.h; name = ContentSource.h; path = ../../../../shared/cpp/ObjectModel/ContentSource.h; sourceTree = "<group>"; };
		84AE295627FFA26F00D01B82 /* CaptionSource.h */ = {isa = PBXFileReference; fileEncoding = 4; lastKnownFileType = sourcecode.c.h; name = CaptionSource.h; path = ../../../../shared/cpp/ObjectModel/CaptionSource.h; sourceTree = "<group>"; };
		84AE295727FFA26F00D01B82 /* CaptionSource.cpp */ = {isa = PBXFileReference; fileEncoding = 4; lastKnownFileType = sourcecode.cpp.cpp; name = CaptionSource.cpp; path = ../../../../shared/cpp/ObjectModel/CaptionSource.cpp; sourceTree = "<group>"; };
		901FE9892E04BD9800CD77C6 /* SwiftActionElementParser.swift */ = {isa = PBXFileReference; lastKnownFileType = sourcecode.swift; path = SwiftActionElementParser.swift; sourceTree = "<group>"; };
		901FE98A2E04BD9800CD77C6 /* SwiftAdaptiveBase64Util.swift */ = {isa = PBXFileReference; lastKnownFileType = sourcecode.swift; path = SwiftAdaptiveBase64Util.swift; sourceTree = "<group>"; };
		901FE98B2E04BD9800CD77C6 /* SwiftElementParserRegistration.swift */ = {isa = PBXFileReference; lastKnownFileType = sourcecode.swift; path = SwiftElementParserRegistration.swift; sourceTree = "<group>"; };
		901FE98C2E04BD9800CD77C6 /* SwiftLegacyACSupport.swift */ = {isa = PBXFileReference; lastKnownFileType = sourcecode.swift; path = SwiftLegacyACSupport.swift; sourceTree = "<group>"; };
		901FE98D2E04BD9800CD77C6 /* SwiftLegacyACSupportPending.swift */ = {isa = PBXFileReference; lastKnownFileType = sourcecode.swift; path = SwiftLegacyACSupportPending.swift; sourceTree = "<group>"; };
		901FE98E2E04BD9800CD77C6 /* SwiftParseUtil.swift */ = {isa = PBXFileReference; lastKnownFileType = sourcecode.swift; path = SwiftParseUtil.swift; sourceTree = "<group>"; };
		901FE9902E04BD9800CD77C6 /* SwiftMarkDownHtmlGenerator.swift */ = {isa = PBXFileReference; lastKnownFileType = sourcecode.swift; path = SwiftMarkDownHtmlGenerator.swift; sourceTree = "<group>"; };
		901FE9922E04BD9800CD77C6 /* SwiftDateTimePreparser.swift */ = {isa = PBXFileReference; lastKnownFileType = sourcecode.swift; path = SwiftDateTimePreparser.swift; sourceTree = "<group>"; };
		901FE9932E04BD9800CD77C6 /* SwiftEnums.swift */ = {isa = PBXFileReference; lastKnownFileType = sourcecode.swift; path = SwiftEnums.swift; sourceTree = "<group>"; };
		901FE9942E04BD9800CD77C6 /* SwiftFeatureRegistration.swift */ = {isa = PBXFileReference; lastKnownFileType = sourcecode.swift; path = SwiftFeatureRegistration.swift; sourceTree = "<group>"; };
		901FE9952E04BD9800CD77C6 /* SwiftHostConfig.swift */ = {isa = PBXFileReference; lastKnownFileType = sourcecode.swift; path = SwiftHostConfig.swift; sourceTree = "<group>"; };
		901FE9962E04BD9800CD77C6 /* SwiftInternalId.swift */ = {isa = PBXFileReference; lastKnownFileType = sourcecode.swift; path = SwiftInternalId.swift; sourceTree = "<group>"; };
		901FE9972E04BD9800CD77C6 /* SwiftParseContext.swift */ = {isa = PBXFileReference; lastKnownFileType = sourcecode.swift; path = SwiftParseContext.swift; sourceTree = "<group>"; };
		901FE9982E04BD9800CD77C6 /* SwiftUtil.swift */ = {isa = PBXFileReference; lastKnownFileType = sourcecode.swift; path = SwiftUtil.swift; sourceTree = "<group>"; };
		901FE99A2E04BD9800CD77C6 /* SwiftActionElements.swift */ = {isa = PBXFileReference; lastKnownFileType = sourcecode.swift; path = SwiftActionElements.swift; sourceTree = "<group>"; };
		901FE9A32E04BD9800CD77C6 /* SwiftAdaptiveCard.swift */ = {isa = PBXFileReference; lastKnownFileType = sourcecode.swift; path = SwiftAdaptiveCard.swift; sourceTree = "<group>"; };
		901FE9A42E04BD9800CD77C6 /* SwiftBaseCardElement.swift */ = {isa = PBXFileReference; lastKnownFileType = sourcecode.swift; path = SwiftBaseCardElement.swift; sourceTree = "<group>"; };
		901FE9A52E04BD9800CD77C6 /* SwiftBaseElement.swift */ = {isa = PBXFileReference; lastKnownFileType = sourcecode.swift; path = SwiftBaseElement.swift; sourceTree = "<group>"; };
		901FE9A62E04BD9800CD77C6 /* SwiftCardElements.swift */ = {isa = PBXFileReference; lastKnownFileType = sourcecode.swift; path = SwiftCardElements.swift; sourceTree = "<group>"; };
		901FE9A72E04BD9800CD77C6 /* SwiftContainerElements.swift */ = {isa = PBXFileReference; lastKnownFileType = sourcecode.swift; path = SwiftContainerElements.swift; sourceTree = "<group>"; };
		901FE9A82E04BD9800CD77C6 /* SwiftInputElements.swift */ = {isa = PBXFileReference; lastKnownFileType = sourcecode.swift; path = SwiftInputElements.swift; sourceTree = "<group>"; };
		901FE9C72E04BDC800CD77C6 /* SwiftAdaptiveCardObjcBridge.h */ = {isa = PBXFileReference; lastKnownFileType = sourcecode.c.h; path = SwiftAdaptiveCardObjcBridge.h; sourceTree = "<group>"; };
		901FE9C82E04BDC800CD77C6 /* SwiftAdaptiveCardObjcBridge.mm */ = {isa = PBXFileReference; lastKnownFileType = sourcecode.cpp.objcpp; path = SwiftAdaptiveCardObjcBridge.mm; sourceTree = "<group>"; };
		901FE9C92E04BDC800CD77C6 /* SwiftAdaptiveCardSwiftBridge.swift */ = {isa = PBXFileReference; lastKnownFileType = sourcecode.swift; path = SwiftAdaptiveCardSwiftBridge.swift; sourceTree = "<group>"; };
		901FE9CD2E04BE3D00CD77C6 /* ACAdaptiveCardParserTests.swift */ = {isa = PBXFileReference; lastKnownFileType = sourcecode.swift; path = ACAdaptiveCardParserTests.swift; sourceTree = "<group>"; };
		901FE9CE2E04BE3D00CD77C6 /* ACCardActionsTests.swift */ = {isa = PBXFileReference; lastKnownFileType = sourcecode.swift; path = ACCardActionsTests.swift; sourceTree = "<group>"; };
		901FE9CF2E04BE3D00CD77C6 /* ACContainerTests.swift */ = {isa = PBXFileReference; lastKnownFileType = sourcecode.swift; path = ACContainerTests.swift; sourceTree = "<group>"; };
		901FE9D02E04BE3D00CD77C6 /* ACElementTests.swift */ = {isa = PBXFileReference; lastKnownFileType = sourcecode.swift; path = ACElementTests.swift; sourceTree = "<group>"; };
		901FE9D12E04BE3D00CD77C6 /* ACFallBackTests.swift */ = {isa = PBXFileReference; lastKnownFileType = sourcecode.swift; path = ACFallBackTests.swift; sourceTree = "<group>"; };
		901FE9D22E04BE3D00CD77C6 /* ACInputTests.swift */ = {isa = PBXFileReference; lastKnownFileType = sourcecode.swift; path = ACInputTests.swift; sourceTree = "<group>"; };
		901FE9D42E04BE3D00CD77C6 /* AdaptiveCardParseExceptionTest.swift */ = {isa = PBXFileReference; lastKnownFileType = sourcecode.swift; path = AdaptiveCardParseExceptionTest.swift; sourceTree = "<group>"; };
		901FE9D52E04BE3D00CD77C6 /* AdditionalPropertiesTest.swift */ = {isa = PBXFileReference; lastKnownFileType = sourcecode.swift; path = AdditionalPropertiesTest.swift; sourceTree = "<group>"; };
		901FE9D62E04BE3D00CD77C6 /* Base64Test.swift */ = {isa = PBXFileReference; lastKnownFileType = sourcecode.swift; path = Base64Test.swift; sourceTree = "<group>"; };
		901FE9D72E04BE3D00CD77C6 /* ContainerStyleTest.swift */ = {isa = PBXFileReference; lastKnownFileType = sourcecode.swift; path = ContainerStyleTest.swift; sourceTree = "<group>"; };
		901FE9D82E04BE3D00CD77C6 /* DateAndTimeUnitTest.swift */ = {isa = PBXFileReference; lastKnownFileType = sourcecode.swift; path = DateAndTimeUnitTest.swift; sourceTree = "<group>"; };
		901FE9D92E04BE3D00CD77C6 /* ElementTest.swift */ = {isa = PBXFileReference; lastKnownFileType = sourcecode.swift; path = ElementTest.swift; sourceTree = "<group>"; };
		901FE9DA2E04BE3D00CD77C6 /* EnumTest.swift */ = {isa = PBXFileReference; lastKnownFileType = sourcecode.swift; path = EnumTest.swift; sourceTree = "<group>"; };
		901FE9DB2E04BE3D00CD77C6 /* EverythingBagelTest.swift */ = {isa = PBXFileReference; lastKnownFileType = sourcecode.swift; path = EverythingBagelTest.swift; sourceTree = "<group>"; };
		901FE9DC2E04BE3D00CD77C6 /* ExplicitDimensionTest.swift */ = {isa = PBXFileReference; lastKnownFileType = sourcecode.swift; path = ExplicitDimensionTest.swift; sourceTree = "<group>"; };
		901FE9DD2E04BE3D00CD77C6 /* FactUnitTest.swift */ = {isa = PBXFileReference; lastKnownFileType = sourcecode.swift; path = FactUnitTest.swift; sourceTree = "<group>"; };
		901FE9DE2E04BE3D00CD77C6 /* FallBackTests.swift */ = {isa = PBXFileReference; lastKnownFileType = sourcecode.swift; path = FallBackTests.swift; sourceTree = "<group>"; };
		901FE9DF2E04BE3D00CD77C6 /* FontStylesUnitTest.swift */ = {isa = PBXFileReference; lastKnownFileType = sourcecode.swift; path = FontStylesUnitTest.swift; sourceTree = "<group>"; };
		901FE9E02E04BE3D00CD77C6 /* HostConfigTest.swift */ = {isa = PBXFileReference; lastKnownFileType = sourcecode.swift; path = HostConfigTest.swift; sourceTree = "<group>"; };
		901FE9E12E04BE3D00CD77C6 /* ImageBackgroundColorTest.swift */ = {isa = PBXFileReference; lastKnownFileType = sourcecode.swift; path = ImageBackgroundColorTest.swift; sourceTree = "<group>"; };
		901FE9E22E04BE3D00CD77C6 /* MarkDownUnitTest.swift */ = {isa = PBXFileReference; lastKnownFileType = sourcecode.swift; path = MarkDownUnitTest.swift; sourceTree = "<group>"; };
		901FE9E32E04BE3D00CD77C6 /* ObjectModelTest.swift */ = {isa = PBXFileReference; lastKnownFileType = sourcecode.swift; path = ObjectModelTest.swift; sourceTree = "<group>"; };
		901FE9E42E04BE3D00CD77C6 /* ParserRegistrationTest.swift */ = {isa = PBXFileReference; lastKnownFileType = sourcecode.swift; path = ParserRegistrationTest.swift; sourceTree = "<group>"; };
		901FE9E52E04BE3D00CD77C6 /* ParseUtilTest.swift */ = {isa = PBXFileReference; lastKnownFileType = sourcecode.swift; path = ParseUtilTest.swift; sourceTree = "<group>"; };
		901FE9E62E04BE3D00CD77C6 /* SemanticVersionTest.swift */ = {isa = PBXFileReference; lastKnownFileType = sourcecode.swift; path = SemanticVersionTest.swift; sourceTree = "<group>"; };
		901FE9E72E04BE3D00CD77C6 /* TableTests.swift */ = {isa = PBXFileReference; lastKnownFileType = sourcecode.swift; path = TableTests.swift; sourceTree = "<group>"; };
		901FE9E82E04BE3D00CD77C6 /* TextParsingTest.swift */ = {isa = PBXFileReference; lastKnownFileType = sourcecode.swift; path = TextParsingTest.swift; sourceTree = "<group>"; };
		901FE9E92E04BE3D00CD77C6 /* UnsupportedtypesParsingTest.swift */ = {isa = PBXFileReference; lastKnownFileType = sourcecode.swift; path = UnsupportedtypesParsingTest.swift; sourceTree = "<group>"; };
		9240A5BA903EB4E235296A01 /* Pods-AdaptiveCards.apprelease.xcconfig */ = {isa = PBXFileReference; includeInIndex = 1; lastKnownFileType = text.xcconfig; name = "Pods-AdaptiveCards.apprelease.xcconfig"; path = "Target Support Files/Pods-AdaptiveCards/Pods-AdaptiveCards.apprelease.xcconfig"; sourceTree = "<group>"; };
		92C9540BDB87B09349BF0018 /* Pods-AdaptiveCards-AdaptiveCardsTests.release.xcconfig */ = {isa = PBXFileReference; includeInIndex = 1; lastKnownFileType = text.xcconfig; name = "Pods-AdaptiveCards-AdaptiveCardsTests.release.xcconfig"; path = "Target Support Files/Pods-AdaptiveCards-AdaptiveCardsTests/Pods-AdaptiveCards-AdaptiveCardsTests.release.xcconfig"; sourceTree = "<group>"; };
		B35633212C060D7900F1C999 /* ValueChangedActionTests.mm */ = {isa = PBXFileReference; lastKnownFileType = sourcecode.cpp.objcpp; path = ValueChangedActionTests.mm; sourceTree = "<group>"; };
		B35633232C060EEF00F1C999 /* ValueChangedActionValid.json */ = {isa = PBXFileReference; lastKnownFileType = text.json; path = ValueChangedActionValid.json; sourceTree = "<group>"; };
		B35633262C06E4FC00F1C999 /* ValueChangedActionInvalid.json */ = {isa = PBXFileReference; lastKnownFileType = text.json; path = ValueChangedActionInvalid.json; sourceTree = "<group>"; };
		B37FE7542CBEAAEC00537817 /* ACRBadgeRenderer.mm */ = {isa = PBXFileReference; lastKnownFileType = sourcecode.cpp.objcpp; path = ACRBadgeRenderer.mm; sourceTree = "<group>"; };
		B37FE7562CBEAAEC00537817 /* ACRBadgeView.mm */ = {isa = PBXFileReference; lastKnownFileType = sourcecode.cpp.objcpp; path = ACRBadgeView.mm; sourceTree = "<group>"; };
		B37FE75F2CBEB00400537817 /* ACRBadgeRenderer.h */ = {isa = PBXFileReference; lastKnownFileType = sourcecode.c.h; name = ACRBadgeRenderer.h; path = PrivateHeaders/ACRBadgeRenderer.h; sourceTree = "<group>"; };
		B37FE7602CBEB00400537817 /* ACRBadgeView.h */ = {isa = PBXFileReference; lastKnownFileType = sourcecode.c.h; name = ACRBadgeView.h; path = PrivateHeaders/ACRBadgeView.h; sourceTree = "<group>"; };
		C1BFE0C10A542B2DABBE89DC /* Pods-AdaptiveCardsTests.debug.xcconfig */ = {isa = PBXFileReference; includeInIndex = 1; lastKnownFileType = text.xcconfig; name = "Pods-AdaptiveCardsTests.debug.xcconfig"; path = "Target Support Files/Pods-AdaptiveCardsTests/Pods-AdaptiveCardsTests.debug.xcconfig"; sourceTree = "<group>"; };
		C8DEDF37220CDEB00001AAED /* ActionSet.cpp */ = {isa = PBXFileReference; fileEncoding = 4; lastKnownFileType = sourcecode.cpp.cpp; name = ActionSet.cpp; path = ../../../../shared/cpp/ObjectModel/ActionSet.cpp; sourceTree = "<group>"; };
		C8DEDF38220CDEB00001AAED /* ActionSet.h */ = {isa = PBXFileReference; fileEncoding = 4; lastKnownFileType = sourcecode.c.h; name = ActionSet.h; path = ../../../../shared/cpp/ObjectModel/ActionSet.h; sourceTree = "<group>"; };
		CA1218C221C4509300152EA8 /* ToggleVisibilityTarget.h */ = {isa = PBXFileReference; fileEncoding = 4; lastKnownFileType = sourcecode.c.h; name = ToggleVisibilityTarget.h; path = ../../../../shared/cpp/ObjectModel/ToggleVisibilityTarget.h; sourceTree = "<group>"; };
		CA1218C321C4509300152EA8 /* ToggleVisibilityAction.h */ = {isa = PBXFileReference; fileEncoding = 4; lastKnownFileType = sourcecode.c.h; name = ToggleVisibilityAction.h; path = ../../../../shared/cpp/ObjectModel/ToggleVisibilityAction.h; sourceTree = "<group>"; };
		CA1218C421C4509400152EA8 /* ToggleVisibilityTarget.cpp */ = {isa = PBXFileReference; fileEncoding = 4; lastKnownFileType = sourcecode.cpp.cpp; name = ToggleVisibilityTarget.cpp; path = ../../../../shared/cpp/ObjectModel/ToggleVisibilityTarget.cpp; sourceTree = "<group>"; };
		CA1218C521C4509400152EA8 /* ToggleVisibilityAction.cpp */ = {isa = PBXFileReference; fileEncoding = 4; lastKnownFileType = sourcecode.cpp.cpp; name = ToggleVisibilityAction.cpp; path = ../../../../shared/cpp/ObjectModel/ToggleVisibilityAction.cpp; sourceTree = "<group>"; };
		CFB971FF2941C079008E3795 /* ChoicesData.h */ = {isa = PBXFileReference; fileEncoding = 4; lastKnownFileType = sourcecode.c.h; name = ChoicesData.h; path = ../../../../shared/cpp/ObjectModel/ChoicesData.h; sourceTree = "<group>"; };
		CFB972002941C079008E3795 /* ChoicesData.cpp */ = {isa = PBXFileReference; fileEncoding = 4; lastKnownFileType = sourcecode.cpp.cpp; name = ChoicesData.cpp; path = ../../../../shared/cpp/ObjectModel/ChoicesData.cpp; sourceTree = "<group>"; };
		CFF954CD29819AA800F321C3 /* ACOTypeaheadDebouncer.h */ = {isa = PBXFileReference; lastKnownFileType = sourcecode.c.h; path = ACOTypeaheadDebouncer.h; sourceTree = "<group>"; };
		CFF954CE29819ABD00F321C3 /* ACOTypeaheadDebouncer.mm */ = {isa = PBXFileReference; lastKnownFileType = sourcecode.cpp.objcpp; path = ACOTypeaheadDebouncer.mm; sourceTree = "<group>"; };
		CFF954D129819B3C00F321C3 /* ACOTypeaheadDynamicChoicesService.h */ = {isa = PBXFileReference; lastKnownFileType = sourcecode.c.h; path = ACOTypeaheadDynamicChoicesService.h; sourceTree = "<group>"; };
		CFF954D229819B4A00F321C3 /* ACOTypeaheadDynamicChoicesService.mm */ = {isa = PBXFileReference; lastKnownFileType = sourcecode.cpp.objcpp; path = ACOTypeaheadDynamicChoicesService.mm; sourceTree = "<group>"; };
		CFF954D429819C1200F321C3 /* ACOTypeaheadSearchHandler.h */ = {isa = PBXFileReference; lastKnownFileType = sourcecode.c.h; path = ACOTypeaheadSearchHandler.h; sourceTree = "<group>"; };
		CFF954D62981AF5800F321C3 /* ACRChoiceSetFilteredStyleView.mm */ = {isa = PBXFileReference; lastKnownFileType = sourcecode.cpp.objcpp; path = ACRChoiceSetFilteredStyleView.mm; sourceTree = "<group>"; };
		CFF954D72981AF5800F321C3 /* ACRChoiceSetFilteredStyleView.h */ = {isa = PBXFileReference; lastKnownFileType = sourcecode.c.h; path = ACRChoiceSetFilteredStyleView.h; sourceTree = "<group>"; };
		CFF954DA2981B2A700F321C3 /* ACRTypeaheadSearchParameters.mm */ = {isa = PBXFileReference; lastKnownFileType = sourcecode.cpp.objcpp; path = ACRTypeaheadSearchParameters.mm; sourceTree = "<group>"; };
		CFF954DB2981B2A700F321C3 /* ACRTypeaheadSearchParameters.h */ = {isa = PBXFileReference; lastKnownFileType = sourcecode.c.h; path = ACRTypeaheadSearchParameters.h; sourceTree = "<group>"; };
		CFF954DE2981B62000F321C3 /* ACRTypeaheadSearchViewController.mm */ = {isa = PBXFileReference; lastKnownFileType = sourcecode.cpp.objcpp; path = ACRTypeaheadSearchViewController.mm; sourceTree = "<group>"; };
		CFF95C062982E30E00F321C3 /* ACRTypeaheadSearchParametersTests.mm */ = {isa = PBXFileReference; lastKnownFileType = sourcecode.cpp.objcpp; path = ACRTypeaheadSearchParametersTests.mm; sourceTree = "<group>"; };
		CFF95C082982E34300F321C3 /* ACRChoiceSetFilteredStyleViewTests.mm */ = {isa = PBXFileReference; explicitFileType = sourcecode.cpp.objcpp; path = ACRChoiceSetFilteredStyleViewTests.mm; sourceTree = "<group>"; };
		CFF95C0A2982E38500F321C3 /* ACRChoiceSetCompactStyleViewTests.mm */ = {isa = PBXFileReference; explicitFileType = sourcecode.cpp.objcpp; path = ACRChoiceSetCompactStyleViewTests.mm; sourceTree = "<group>"; };
		CFF95C0C2982E3C900F321C3 /* ACOTypeaheadDynamicChoicesServiceTests.mm */ = {isa = PBXFileReference; explicitFileType = sourcecode.cpp.objcpp; path = ACOTypeaheadDynamicChoicesServiceTests.mm; sourceTree = "<group>"; };
		CFF95C0E2982E4EC00F321C3 /* ACOTypeaheadDebouncerTests.mm */ = {isa = PBXFileReference; explicitFileType = sourcecode.cpp.objcpp; path = ACOTypeaheadDebouncerTests.mm; sourceTree = "<group>"; };
		E204C8962EBB79F60065F8F5 /* ACOCitation.h */ = {isa = PBXFileReference; lastKnownFileType = sourcecode.c.h; path = ACOCitation.h; sourceTree = "<group>"; };
		E204C8972EBB79F60065F8F5 /* ACOCitation.mm */ = {isa = PBXFileReference; lastKnownFileType = sourcecode.cpp.objcpp; path = ACOCitation.mm; sourceTree = "<group>"; };
		E204C8982EBB79F60065F8F5 /* ACOReference.h */ = {isa = PBXFileReference; lastKnownFileType = sourcecode.c.h; path = ACOReference.h; sourceTree = "<group>"; };
		E204C8992EBB79F60065F8F5 /* ACOReference.mm */ = {isa = PBXFileReference; lastKnownFileType = sourcecode.cpp.objcpp; path = ACOReference.mm; sourceTree = "<group>"; };
		E204C89A2EBB79F60065F8F5 /* ACRCitationManager.h */ = {isa = PBXFileReference; lastKnownFileType = sourcecode.c.h; path = ACRCitationManager.h; sourceTree = "<group>"; };
		E204C89B2EBB79F60065F8F5 /* ACRCitationManager.m */ = {isa = PBXFileReference; lastKnownFileType = sourcecode.c.objc; path = ACRCitationManager.m; sourceTree = "<group>"; };
		E204C89C2EBB79F60065F8F5 /* ACRCitationManagerDelegate.h */ = {isa = PBXFileReference; lastKnownFileType = sourcecode.c.h; path = ACRCitationManagerDelegate.h; sourceTree = "<group>"; };
		E204C89E2EBB79F60065F8F5 /* ACRCitationParser.h */ = {isa = PBXFileReference; lastKnownFileType = sourcecode.c.h; path = ACRCitationParser.h; sourceTree = "<group>"; };
		E204C89F2EBB79F60065F8F5 /* ACRCitationParser.m */ = {isa = PBXFileReference; lastKnownFileType = sourcecode.c.objc; path = ACRCitationParser.m; sourceTree = "<group>"; };
		E204C8A02EBB79F60065F8F5 /* ACRCitationParserDelegate.h */ = {isa = PBXFileReference; lastKnownFileType = sourcecode.c.h; path = ACRCitationParserDelegate.h; sourceTree = "<group>"; };
		E204C8A12EBB79F60065F8F5 /* ACRCitationReferenceView.h */ = {isa = PBXFileReference; lastKnownFileType = sourcecode.c.h; path = ACRCitationReferenceView.h; sourceTree = "<group>"; };
		E204C8A22EBB79F60065F8F5 /* ACRCitationReferenceView.m */ = {isa = PBXFileReference; lastKnownFileType = sourcecode.c.objc; path = ACRCitationReferenceView.m; sourceTree = "<group>"; };
		E204C8A32EBB79F60065F8F5 /* ACRInlineCitationTokenParser.h */ = {isa = PBXFileReference; lastKnownFileType = sourcecode.c.h; path = ACRInlineCitationTokenParser.h; sourceTree = "<group>"; };
		E204C8A42EBB79F60065F8F5 /* ACRInlineCitationTokenParser.m */ = {isa = PBXFileReference; lastKnownFileType = sourcecode.c.objc; path = ACRInlineCitationTokenParser.m; sourceTree = "<group>"; };
		E204C8B42EBB7A110065F8F5 /* ACRViewAttachingTextView.h */ = {isa = PBXFileReference; lastKnownFileType = sourcecode.c.h; path = ACRViewAttachingTextView.h; sourceTree = "<group>"; };
		E204C8B52EBB7A110065F8F5 /* ACRViewAttachingTextView.mm */ = {isa = PBXFileReference; lastKnownFileType = sourcecode.cpp.objcpp; path = ACRViewAttachingTextView.mm; sourceTree = "<group>"; };
		E204C8B62EBB7A110065F8F5 /* ACRViewAttachingTextViewBehavior.h */ = {isa = PBXFileReference; lastKnownFileType = sourcecode.c.h; path = ACRViewAttachingTextViewBehavior.h; sourceTree = "<group>"; };
		E204C8B72EBB7A110065F8F5 /* ACRViewAttachingTextViewBehavior.mm */ = {isa = PBXFileReference; lastKnownFileType = sourcecode.cpp.objcpp; path = ACRViewAttachingTextViewBehavior.mm; sourceTree = "<group>"; };
		E204C8B82EBB7A110065F8F5 /* ACRViewTextAttachment.h */ = {isa = PBXFileReference; lastKnownFileType = sourcecode.c.h; path = ACRViewTextAttachment.h; sourceTree = "<group>"; };
		E204C8B92EBB7A110065F8F5 /* ACRViewTextAttachment.mm */ = {isa = PBXFileReference; lastKnownFileType = sourcecode.cpp.objcpp; path = ACRViewTextAttachment.mm; sourceTree = "<group>"; };
		E204C8C02EBB7A600065F8F5 /* ACRCitationManagerTests.m */ = {isa = PBXFileReference; lastKnownFileType = sourcecode.c.objc; path = ACRCitationManagerTests.m; sourceTree = "<group>"; };
		E204C8C22EBB81D30065F8F5 /* ACRRichTextBlockCitationParser.m */ = {isa = PBXFileReference; lastKnownFileType = sourcecode.c.objc; path = ACRRichTextBlockCitationParser.m; sourceTree = "<group>"; };
		E204C8C32EBB81D30065F8F5 /* ACRRichTextBlockRenderer.h */ = {isa = PBXFileReference; lastKnownFileType = sourcecode.c.h; path = ACRRichTextBlockRenderer.h; sourceTree = "<group>"; };
		E204C8C42EBB81D30065F8F5 /* ACRTextBlockCitationParser.h */ = {isa = PBXFileReference; lastKnownFileType = sourcecode.c.h; path = ACRTextBlockCitationParser.h; sourceTree = "<group>"; };
		E204C8C52EBB81D30065F8F5 /* ACRTextBlockCitationParser.m */ = {isa = PBXFileReference; lastKnownFileType = sourcecode.c.objc; path = ACRTextBlockCitationParser.m; sourceTree = "<group>"; };
		E25D48E42EBBE10B00CF9715 /* ACRCitationReferenceBaseView.h */ = {isa = PBXFileReference; lastKnownFileType = sourcecode.c.h; path = ACRCitationReferenceBaseView.h; sourceTree = "<group>"; };
		E25D48E52EBBE10B00CF9715 /* ACRCitationReferenceBaseView.m */ = {isa = PBXFileReference; lastKnownFileType = sourcecode.c.objc; path = ACRCitationReferenceBaseView.m; sourceTree = "<group>"; };
		E3DBB3CD3C02321AED9AEF65 /* Pods_AdaptiveCards_AdaptiveCardsTests.framework */ = {isa = PBXFileReference; explicitFileType = wrapper.framework; includeInIndex = 0; path = Pods_AdaptiveCards_AdaptiveCardsTests.framework; sourceTree = BUILT_PRODUCTS_DIR; };
		E672416E2E67690C000ECCE4 /* ACRStringBasedKeyValueObservation.h */ = {isa = PBXFileReference; lastKnownFileType = sourcecode.c.h; path = ACRStringBasedKeyValueObservation.h; sourceTree = "<group>"; };
		E672416F2E67690C000ECCE4 /* ACRStringBasedKeyValueObservation.m */ = {isa = PBXFileReference; lastKnownFileType = sourcecode.c.objc; path = ACRStringBasedKeyValueObservation.m; sourceTree = "<group>"; };
		ED131801E4C2E2B662925ABF /* Pods-AdaptiveCards-AdaptiveCardsTests.apprelease.xcconfig */ = {isa = PBXFileReference; includeInIndex = 1; lastKnownFileType = text.xcconfig; name = "Pods-AdaptiveCards-AdaptiveCardsTests.apprelease.xcconfig"; path = "Target Support Files/Pods-AdaptiveCards-AdaptiveCardsTests/Pods-AdaptiveCards-AdaptiveCardsTests.apprelease.xcconfig"; sourceTree = "<group>"; };
		F401A8761F0DB69B006D7AF2 /* ACRImageSetUICollectionView.mm */ = {isa = PBXFileReference; fileEncoding = 4; lastKnownFileType = sourcecode.cpp.objcpp; path = ACRImageSetUICollectionView.mm; sourceTree = "<group>"; };
		F401A8791F0DCBC8006D7AF2 /* ACRImageSetRenderer.h */ = {isa = PBXFileReference; fileEncoding = 4; lastKnownFileType = sourcecode.c.h; path = ACRImageSetRenderer.h; sourceTree = "<group>"; };
		F401A87A1F0DCBC8006D7AF2 /* ACRImageSetRenderer.mm */ = {isa = PBXFileReference; fileEncoding = 4; lastKnownFileType = sourcecode.cpp.objcpp; path = ACRImageSetRenderer.mm; sourceTree = "<group>"; };
		F401A87D1F1045CA006D7AF2 /* ACRContentHoldingUIView.h */ = {isa = PBXFileReference; fileEncoding = 4; lastKnownFileType = sourcecode.c.h; path = ACRContentHoldingUIView.h; sourceTree = "<group>"; };
		F401A87E1F1045CA006D7AF2 /* ACRContentHoldingUIView.mm */ = {isa = PBXFileReference; fileEncoding = 4; lastKnownFileType = sourcecode.cpp.objcpp; path = ACRContentHoldingUIView.mm; sourceTree = "<group>"; };
		F4071C731FCCBAEE00AF4FEA /* ElementParserRegistration.h */ = {isa = PBXFileReference; fileEncoding = 4; lastKnownFileType = sourcecode.c.h; name = ElementParserRegistration.h; path = ../../../../shared/cpp/ObjectModel/ElementParserRegistration.h; sourceTree = "<group>"; };
		F4071C741FCCBAEF00AF4FEA /* ActionParserRegistration.h */ = {isa = PBXFileReference; fileEncoding = 4; lastKnownFileType = sourcecode.c.h; name = ActionParserRegistration.h; path = ../../../../shared/cpp/ObjectModel/ActionParserRegistration.h; sourceTree = "<group>"; };
		F4071C761FCCBAEF00AF4FEA /* json-forwards.h */ = {isa = PBXFileReference; fileEncoding = 4; lastKnownFileType = sourcecode.c.h; path = "json-forwards.h"; sourceTree = "<group>"; };
		F4071C771FCCBAEF00AF4FEA /* json.h */ = {isa = PBXFileReference; fileEncoding = 4; lastKnownFileType = sourcecode.c.h; path = json.h; sourceTree = "<group>"; };
		F4071C781FCCBAEF00AF4FEA /* ActionParserRegistration.cpp */ = {isa = PBXFileReference; fileEncoding = 4; lastKnownFileType = sourcecode.cpp.cpp; name = ActionParserRegistration.cpp; path = ../../../../shared/cpp/ObjectModel/ActionParserRegistration.cpp; sourceTree = "<group>"; };
		F4071C791FCCBAEF00AF4FEA /* ElementParserRegistration.cpp */ = {isa = PBXFileReference; fileEncoding = 4; lastKnownFileType = sourcecode.cpp.cpp; name = ElementParserRegistration.cpp; path = ../../../../shared/cpp/ObjectModel/ElementParserRegistration.cpp; sourceTree = "<group>"; };
		F423C0B51EE1FBA900905679 /* AdaptiveCards.framework */ = {isa = PBXFileReference; explicitFileType = wrapper.framework; includeInIndex = 0; path = AdaptiveCards.framework; sourceTree = BUILT_PRODUCTS_DIR; };
		F423C0B91EE1FBAA00905679 /* Info.plist */ = {isa = PBXFileReference; lastKnownFileType = text.plist.xml; path = Info.plist; sourceTree = "<group>"; };
		F423C0BE1EE1FBAA00905679 /* AdaptiveCardsTests.xctest */ = {isa = PBXFileReference; explicitFileType = wrapper.cfbundle; includeInIndex = 0; path = AdaptiveCardsTests.xctest; sourceTree = BUILT_PRODUCTS_DIR; };
		F42741061EF8624F00399FBB /* ACRIBaseCardElementRenderer.h */ = {isa = PBXFileReference; fileEncoding = 4; lastKnownFileType = sourcecode.c.h; path = ACRIBaseCardElementRenderer.h; sourceTree = "<group>"; };
		F42741081EF864A900399FBB /* ACRBaseCardElementRenderer.h */ = {isa = PBXFileReference; fileEncoding = 4; lastKnownFileType = sourcecode.c.h; path = ACRBaseCardElementRenderer.h; sourceTree = "<group>"; };
		F42741091EF864A900399FBB /* ACRBaseCardElementRenderer.mm */ = {isa = PBXFileReference; fileEncoding = 4; lastKnownFileType = sourcecode.cpp.objcpp; path = ACRBaseCardElementRenderer.mm; sourceTree = "<group>"; };
		F42741101EF873A600399FBB /* ACRImageRenderer.h */ = {isa = PBXFileReference; fileEncoding = 4; lastKnownFileType = sourcecode.c.h; path = ACRImageRenderer.h; sourceTree = "<group>"; };
		F42741111EF873A600399FBB /* ACRImageRenderer.mm */ = {isa = PBXFileReference; fileEncoding = 4; lastKnownFileType = sourcecode.cpp.objcpp; path = ACRImageRenderer.mm; sourceTree = "<group>"; };
		F42741141EF895AB00399FBB /* ACRTextBlockRenderer.h */ = {isa = PBXFileReference; fileEncoding = 4; lastKnownFileType = sourcecode.c.h; path = ACRTextBlockRenderer.h; sourceTree = "<group>"; };
		F42741151EF895AB00399FBB /* ACRTextBlockRenderer.mm */ = {isa = PBXFileReference; fileEncoding = 4; lastKnownFileType = sourcecode.cpp.objcpp; path = ACRTextBlockRenderer.mm; sourceTree = "<group>"; };
		F427411A1EF8A25200399FBB /* ACRRegistration.h */ = {isa = PBXFileReference; fileEncoding = 4; lastKnownFileType = sourcecode.c.h; path = ACRRegistration.h; sourceTree = "<group>"; };
		F427411B1EF8A25200399FBB /* ACRRegistration.mm */ = {isa = PBXFileReference; fileEncoding = 4; lastKnownFileType = sourcecode.cpp.objcpp; path = ACRRegistration.mm; sourceTree = "<group>"; };
		F427411E1EF9DB8000399FBB /* ACRContainerRenderer.h */ = {isa = PBXFileReference; fileEncoding = 4; lastKnownFileType = sourcecode.c.h; path = ACRContainerRenderer.h; sourceTree = "<group>"; };
		F427411F1EF9DB8000399FBB /* ACRContainerRenderer.mm */ = {isa = PBXFileReference; fileEncoding = 4; lastKnownFileType = sourcecode.cpp.objcpp; path = ACRContainerRenderer.mm; sourceTree = "<group>"; };
		F42741221EFB274C00399FBB /* ACRColumnRenderer.h */ = {isa = PBXFileReference; fileEncoding = 4; lastKnownFileType = sourcecode.c.h; path = ACRColumnRenderer.h; sourceTree = "<group>"; };
		F42741231EFB274C00399FBB /* ACRColumnRenderer.mm */ = {isa = PBXFileReference; fileEncoding = 4; lastKnownFileType = sourcecode.cpp.objcpp; path = ACRColumnRenderer.mm; sourceTree = "<group>"; };
		F42741261EFB374A00399FBB /* ACRColumnSetRenderer.h */ = {isa = PBXFileReference; fileEncoding = 4; lastKnownFileType = sourcecode.c.h; path = ACRColumnSetRenderer.h; sourceTree = "<group>"; };
		F42741271EFB374A00399FBB /* ACRColumnSetRenderer.mm */ = {isa = PBXFileReference; fileEncoding = 4; lastKnownFileType = sourcecode.cpp.objcpp; path = ACRColumnSetRenderer.mm; sourceTree = "<group>"; };
		F42979361F31438900E89914 /* ACRIBaseInputHandler.h */ = {isa = PBXFileReference; fileEncoding = 4; lastKnownFileType = sourcecode.c.h; path = ACRIBaseInputHandler.h; sourceTree = "<group>"; };
		F42979381F31458800E89914 /* ACRActionSubmitRenderer.h */ = {isa = PBXFileReference; fileEncoding = 4; lastKnownFileType = sourcecode.c.h; path = ACRActionSubmitRenderer.h; sourceTree = "<group>"; };
		F42979391F31458800E89914 /* ACRActionSubmitRenderer.mm */ = {isa = PBXFileReference; fileEncoding = 4; lastKnownFileType = sourcecode.cpp.objcpp; path = ACRActionSubmitRenderer.mm; sourceTree = "<group>"; };
		F429793C1F3155EF00E89914 /* ACRTextField.h */ = {isa = PBXFileReference; fileEncoding = 4; lastKnownFileType = sourcecode.c.h; path = ACRTextField.h; sourceTree = "<group>"; };
		F429793D1F3155EF00E89914 /* ACRTextField.mm */ = {isa = PBXFileReference; fileEncoding = 4; lastKnownFileType = sourcecode.cpp.objcpp; path = ACRTextField.mm; sourceTree = "<group>"; };
		F42979401F322C3E00E89914 /* ACRErrors.h */ = {isa = PBXFileReference; fileEncoding = 4; lastKnownFileType = sourcecode.c.h; path = ACRErrors.h; sourceTree = "<group>"; };
		F42979411F322C3E00E89914 /* ACRErrors.mm */ = {isa = PBXFileReference; fileEncoding = 4; lastKnownFileType = sourcecode.cpp.objcpp; path = ACRErrors.mm; sourceTree = "<group>"; };
		F42979441F322C9000E89914 /* ACRNumericTextField.mm */ = {isa = PBXFileReference; fileEncoding = 4; lastKnownFileType = sourcecode.cpp.objcpp; path = ACRNumericTextField.mm; sourceTree = "<group>"; };
		F42979451F322C9000E89914 /* ACRNumericTextField.h */ = {isa = PBXFileReference; fileEncoding = 4; lastKnownFileType = sourcecode.c.h; path = ACRNumericTextField.h; sourceTree = "<group>"; };
		F429794C1F32684900E89914 /* ACRDateTextField.mm */ = {isa = PBXFileReference; fileEncoding = 4; lastKnownFileType = sourcecode.cpp.objcpp; path = ACRDateTextField.mm; sourceTree = "<group>"; };
		F42E516B1FEC383E008F9642 /* MarkDownParsedResult.h */ = {isa = PBXFileReference; fileEncoding = 4; lastKnownFileType = sourcecode.c.h; name = MarkDownParsedResult.h; path = ../../../../shared/cpp/ObjectModel/MarkDownParsedResult.h; sourceTree = "<group>"; };
		F42E516C1FEC383E008F9642 /* MarkDownBlockParser.cpp */ = {isa = PBXFileReference; fileEncoding = 4; lastKnownFileType = sourcecode.cpp.cpp; name = MarkDownBlockParser.cpp; path = ../../../../shared/cpp/ObjectModel/MarkDownBlockParser.cpp; sourceTree = "<group>"; };
		F42E516D1FEC383F008F9642 /* MarkDownHtmlGenerator.h */ = {isa = PBXFileReference; fileEncoding = 4; lastKnownFileType = sourcecode.c.h; name = MarkDownHtmlGenerator.h; path = ../../../../shared/cpp/ObjectModel/MarkDownHtmlGenerator.h; sourceTree = "<group>"; };
		F42E516E1FEC383F008F9642 /* MarkDownParsedResult.cpp */ = {isa = PBXFileReference; fileEncoding = 4; lastKnownFileType = sourcecode.cpp.cpp; name = MarkDownParsedResult.cpp; path = ../../../../shared/cpp/ObjectModel/MarkDownParsedResult.cpp; sourceTree = "<group>"; };
		F42E516F1FEC383F008F9642 /* MarkDownBlockParser.h */ = {isa = PBXFileReference; fileEncoding = 4; lastKnownFileType = sourcecode.c.h; name = MarkDownBlockParser.h; path = ../../../../shared/cpp/ObjectModel/MarkDownBlockParser.h; sourceTree = "<group>"; };
		F42E51701FEC383F008F9642 /* MarkDownHtmlGenerator.cpp */ = {isa = PBXFileReference; fileEncoding = 4; lastKnownFileType = sourcecode.cpp.cpp; name = MarkDownHtmlGenerator.cpp; path = ../../../../shared/cpp/ObjectModel/MarkDownHtmlGenerator.cpp; sourceTree = "<group>"; };
		F42E51711FEC383F008F9642 /* MarkDownParser.h */ = {isa = PBXFileReference; fileEncoding = 4; lastKnownFileType = sourcecode.c.h; name = MarkDownParser.h; path = ../../../../shared/cpp/ObjectModel/MarkDownParser.h; sourceTree = "<group>"; };
		F42E51721FEC3840008F9642 /* MarkDownParser.cpp */ = {isa = PBXFileReference; fileEncoding = 4; lastKnownFileType = sourcecode.cpp.cpp; name = MarkDownParser.cpp; path = ../../../../shared/cpp/ObjectModel/MarkDownParser.cpp; sourceTree = "<group>"; };
		F431103D1F357487001AAE30 /* ACRInputTableView.h */ = {isa = PBXFileReference; fileEncoding = 4; lastKnownFileType = sourcecode.c.h; path = ACRInputTableView.h; sourceTree = "<group>"; };
		F431103F1F357487001AAE30 /* ACOHostConfig.h */ = {isa = PBXFileReference; fileEncoding = 4; lastKnownFileType = sourcecode.c.h; path = ACOHostConfig.h; sourceTree = "<group>"; };
		F43110401F357487001AAE30 /* ACOHostConfig.mm */ = {isa = PBXFileReference; fileEncoding = 4; lastKnownFileType = sourcecode.cpp.objcpp; path = ACOHostConfig.mm; sourceTree = "<group>"; };
		F43660761F0706D800EBA868 /* SharedAdaptiveCard.cpp */ = {isa = PBXFileReference; fileEncoding = 4; lastKnownFileType = sourcecode.cpp.cpp; name = SharedAdaptiveCard.cpp; path = ../../../../shared/cpp/ObjectModel/SharedAdaptiveCard.cpp; sourceTree = "<group>"; };
		F43660771F0706D800EBA868 /* SharedAdaptiveCard.h */ = {isa = PBXFileReference; fileEncoding = 4; lastKnownFileType = sourcecode.c.h; name = SharedAdaptiveCard.h; path = ../../../../shared/cpp/ObjectModel/SharedAdaptiveCard.h; sourceTree = "<group>"; };
		F43A940E1F1D60E30001920B /* ACRFactSetRenderer.h */ = {isa = PBXFileReference; fileEncoding = 4; lastKnownFileType = sourcecode.c.h; path = ACRFactSetRenderer.h; sourceTree = "<group>"; };
		F43A940F1F1D60E30001920B /* ACRFactSetRenderer.mm */ = {isa = PBXFileReference; fileEncoding = 4; lastKnownFileType = sourcecode.cpp.objcpp; path = ACRFactSetRenderer.mm; sourceTree = "<group>"; };
		F43A94121F1EED6D0001920B /* ACRInputRenderer.h */ = {isa = PBXFileReference; fileEncoding = 4; lastKnownFileType = sourcecode.c.h; path = ACRInputRenderer.h; sourceTree = "<group>"; };
		F43A94131F1EED6D0001920B /* ACRInputRenderer.mm */ = {isa = PBXFileReference; fileEncoding = 4; lastKnownFileType = sourcecode.cpp.objcpp; path = ACRInputRenderer.mm; sourceTree = "<group>"; };
		F43A94161F20502D0001920B /* ACRInputToggleRenderer.h */ = {isa = PBXFileReference; fileEncoding = 4; lastKnownFileType = sourcecode.c.h; path = ACRInputToggleRenderer.h; sourceTree = "<group>"; };
		F43A94171F20502D0001920B /* ACRInputToggleRenderer.mm */ = {isa = PBXFileReference; fileEncoding = 4; lastKnownFileType = sourcecode.cpp.objcpp; path = ACRInputToggleRenderer.mm; sourceTree = "<group>"; };
		F44872BD1EE2261F00FCAFAE /* AdaptiveCardParseException.cpp */ = {isa = PBXFileReference; fileEncoding = 4; lastKnownFileType = sourcecode.cpp.cpp; name = AdaptiveCardParseException.cpp; path = ../../../../shared/cpp/ObjectModel/AdaptiveCardParseException.cpp; sourceTree = "<group>"; };
		F44872BE1EE2261F00FCAFAE /* AdaptiveCardParseException.h */ = {isa = PBXFileReference; fileEncoding = 4; lastKnownFileType = sourcecode.c.h; name = AdaptiveCardParseException.h; path = ../../../../shared/cpp/ObjectModel/AdaptiveCardParseException.h; sourceTree = "<group>"; };
		F44872BF1EE2261F00FCAFAE /* BaseActionElement.cpp */ = {isa = PBXFileReference; fileEncoding = 4; lastKnownFileType = sourcecode.cpp.cpp; name = BaseActionElement.cpp; path = ../../../../shared/cpp/ObjectModel/BaseActionElement.cpp; sourceTree = "<group>"; };
		F44872C01EE2261F00FCAFAE /* BaseActionElement.h */ = {isa = PBXFileReference; fileEncoding = 4; lastKnownFileType = sourcecode.c.h; name = BaseActionElement.h; path = ../../../../shared/cpp/ObjectModel/BaseActionElement.h; sourceTree = "<group>"; };
		F44872C11EE2261F00FCAFAE /* BaseCardElement.cpp */ = {isa = PBXFileReference; fileEncoding = 4; lastKnownFileType = sourcecode.cpp.cpp; name = BaseCardElement.cpp; path = ../../../../shared/cpp/ObjectModel/BaseCardElement.cpp; sourceTree = "<group>"; };
		F44872C21EE2261F00FCAFAE /* BaseCardElement.h */ = {isa = PBXFileReference; fileEncoding = 4; lastKnownFileType = sourcecode.c.h; name = BaseCardElement.h; path = ../../../../shared/cpp/ObjectModel/BaseCardElement.h; sourceTree = "<group>"; };
		F44872C31EE2261F00FCAFAE /* BaseInputElement.cpp */ = {isa = PBXFileReference; fileEncoding = 4; lastKnownFileType = sourcecode.cpp.cpp; name = BaseInputElement.cpp; path = ../../../../shared/cpp/ObjectModel/BaseInputElement.cpp; sourceTree = "<group>"; };
		F44872C41EE2261F00FCAFAE /* BaseInputElement.h */ = {isa = PBXFileReference; fileEncoding = 4; lastKnownFileType = sourcecode.c.h; name = BaseInputElement.h; path = ../../../../shared/cpp/ObjectModel/BaseInputElement.h; sourceTree = "<group>"; };
		F44872C51EE2261F00FCAFAE /* ChoiceInput.cpp */ = {isa = PBXFileReference; fileEncoding = 4; lastKnownFileType = sourcecode.cpp.cpp; name = ChoiceInput.cpp; path = ../../../../shared/cpp/ObjectModel/ChoiceInput.cpp; sourceTree = "<group>"; };
		F44872C61EE2261F00FCAFAE /* ChoiceInput.h */ = {isa = PBXFileReference; fileEncoding = 4; lastKnownFileType = sourcecode.c.h; name = ChoiceInput.h; path = ../../../../shared/cpp/ObjectModel/ChoiceInput.h; sourceTree = "<group>"; };
		F44872C71EE2261F00FCAFAE /* ChoiceSetInput.cpp */ = {isa = PBXFileReference; fileEncoding = 4; lastKnownFileType = sourcecode.cpp.cpp; name = ChoiceSetInput.cpp; path = ../../../../shared/cpp/ObjectModel/ChoiceSetInput.cpp; sourceTree = "<group>"; };
		F44872C81EE2261F00FCAFAE /* ChoiceSetInput.h */ = {isa = PBXFileReference; fileEncoding = 4; lastKnownFileType = sourcecode.c.h; name = ChoiceSetInput.h; path = ../../../../shared/cpp/ObjectModel/ChoiceSetInput.h; sourceTree = "<group>"; };
		F44872C91EE2261F00FCAFAE /* Column.cpp */ = {isa = PBXFileReference; fileEncoding = 4; lastKnownFileType = sourcecode.cpp.cpp; name = Column.cpp; path = ../../../../shared/cpp/ObjectModel/Column.cpp; sourceTree = "<group>"; };
		F44872CA1EE2261F00FCAFAE /* Column.h */ = {isa = PBXFileReference; fileEncoding = 4; lastKnownFileType = sourcecode.c.h; name = Column.h; path = ../../../../shared/cpp/ObjectModel/Column.h; sourceTree = "<group>"; };
		F44872CB1EE2261F00FCAFAE /* ColumnSet.cpp */ = {isa = PBXFileReference; fileEncoding = 4; lastKnownFileType = sourcecode.cpp.cpp; name = ColumnSet.cpp; path = ../../../../shared/cpp/ObjectModel/ColumnSet.cpp; sourceTree = "<group>"; };
		F44872CC1EE2261F00FCAFAE /* ColumnSet.h */ = {isa = PBXFileReference; fileEncoding = 4; lastKnownFileType = sourcecode.c.h; name = ColumnSet.h; path = ../../../../shared/cpp/ObjectModel/ColumnSet.h; sourceTree = "<group>"; };
		F44872CD1EE2261F00FCAFAE /* Container.cpp */ = {isa = PBXFileReference; fileEncoding = 4; lastKnownFileType = sourcecode.cpp.cpp; name = Container.cpp; path = ../../../../shared/cpp/ObjectModel/Container.cpp; sourceTree = "<group>"; };
		F44872CE1EE2261F00FCAFAE /* Container.h */ = {isa = PBXFileReference; fileEncoding = 4; lastKnownFileType = sourcecode.c.h; name = Container.h; path = ../../../../shared/cpp/ObjectModel/Container.h; sourceTree = "<group>"; };
		F44872CF1EE2261F00FCAFAE /* DateInput.cpp */ = {isa = PBXFileReference; fileEncoding = 4; lastKnownFileType = sourcecode.cpp.cpp; name = DateInput.cpp; path = ../../../../shared/cpp/ObjectModel/DateInput.cpp; sourceTree = "<group>"; };
		F44872D01EE2261F00FCAFAE /* DateInput.h */ = {isa = PBXFileReference; fileEncoding = 4; lastKnownFileType = sourcecode.c.h; name = DateInput.h; path = ../../../../shared/cpp/ObjectModel/DateInput.h; sourceTree = "<group>"; };
		F44872D11EE2261F00FCAFAE /* Enums.cpp */ = {isa = PBXFileReference; fileEncoding = 4; lastKnownFileType = sourcecode.cpp.cpp; name = Enums.cpp; path = ../../../../shared/cpp/ObjectModel/Enums.cpp; sourceTree = "<group>"; };
		F44872D21EE2261F00FCAFAE /* Enums.h */ = {isa = PBXFileReference; explicitFileType = sourcecode.c.h; fileEncoding = 4; name = Enums.h; path = ../../../../shared/cpp/ObjectModel/Enums.h; sourceTree = "<group>"; };
		F44872D31EE2261F00FCAFAE /* Fact.cpp */ = {isa = PBXFileReference; fileEncoding = 4; lastKnownFileType = sourcecode.cpp.cpp; name = Fact.cpp; path = ../../../../shared/cpp/ObjectModel/Fact.cpp; sourceTree = "<group>"; };
		F44872D41EE2261F00FCAFAE /* Fact.h */ = {isa = PBXFileReference; fileEncoding = 4; lastKnownFileType = sourcecode.c.h; name = Fact.h; path = ../../../../shared/cpp/ObjectModel/Fact.h; sourceTree = "<group>"; };
		F44872D51EE2261F00FCAFAE /* FactSet.cpp */ = {isa = PBXFileReference; fileEncoding = 4; lastKnownFileType = sourcecode.cpp.cpp; name = FactSet.cpp; path = ../../../../shared/cpp/ObjectModel/FactSet.cpp; sourceTree = "<group>"; };
		F44872D61EE2261F00FCAFAE /* FactSet.h */ = {isa = PBXFileReference; fileEncoding = 4; lastKnownFileType = sourcecode.c.h; name = FactSet.h; path = ../../../../shared/cpp/ObjectModel/FactSet.h; sourceTree = "<group>"; };
		F44872D71EE2261F00FCAFAE /* HostConfig.h */ = {isa = PBXFileReference; fileEncoding = 4; lastKnownFileType = sourcecode.c.h; name = HostConfig.h; path = ../../../../shared/cpp/ObjectModel/HostConfig.h; sourceTree = "<group>"; };
		F44872DA1EE2261F00FCAFAE /* Image.cpp */ = {isa = PBXFileReference; fileEncoding = 4; lastKnownFileType = sourcecode.cpp.cpp; name = Image.cpp; path = ../../../../shared/cpp/ObjectModel/Image.cpp; sourceTree = "<group>"; };
		F44872DB1EE2261F00FCAFAE /* Image.h */ = {isa = PBXFileReference; fileEncoding = 4; lastKnownFileType = sourcecode.c.h; name = Image.h; path = ../../../../shared/cpp/ObjectModel/Image.h; sourceTree = "<group>"; };
		F44872DC1EE2261F00FCAFAE /* ImageSet.cpp */ = {isa = PBXFileReference; fileEncoding = 4; lastKnownFileType = sourcecode.cpp.cpp; name = ImageSet.cpp; path = ../../../../shared/cpp/ObjectModel/ImageSet.cpp; sourceTree = "<group>"; };
		F44872DD1EE2261F00FCAFAE /* ImageSet.h */ = {isa = PBXFileReference; fileEncoding = 4; lastKnownFileType = sourcecode.c.h; name = ImageSet.h; path = ../../../../shared/cpp/ObjectModel/ImageSet.h; sourceTree = "<group>"; };
		F44872DF1EE2261F00FCAFAE /* jsoncpp.cpp */ = {isa = PBXFileReference; fileEncoding = 4; lastKnownFileType = sourcecode.cpp.cpp; name = jsoncpp.cpp; path = ../../../../shared/cpp/ObjectModel/jsoncpp.cpp; sourceTree = "<group>"; };
		F44872E01EE2261F00FCAFAE /* NumberInput.cpp */ = {isa = PBXFileReference; fileEncoding = 4; lastKnownFileType = sourcecode.cpp.cpp; name = NumberInput.cpp; path = ../../../../shared/cpp/ObjectModel/NumberInput.cpp; sourceTree = "<group>"; };
		F44872E11EE2261F00FCAFAE /* NumberInput.h */ = {isa = PBXFileReference; fileEncoding = 4; lastKnownFileType = sourcecode.c.h; name = NumberInput.h; path = ../../../../shared/cpp/ObjectModel/NumberInput.h; sourceTree = "<group>"; };
		F44872E21EE2261F00FCAFAE /* OpenUrlAction.cpp */ = {isa = PBXFileReference; fileEncoding = 4; lastKnownFileType = sourcecode.cpp.cpp; name = OpenUrlAction.cpp; path = ../../../../shared/cpp/ObjectModel/OpenUrlAction.cpp; sourceTree = "<group>"; };
		F44872E31EE2261F00FCAFAE /* OpenUrlAction.h */ = {isa = PBXFileReference; fileEncoding = 4; lastKnownFileType = sourcecode.c.h; name = OpenUrlAction.h; path = ../../../../shared/cpp/ObjectModel/OpenUrlAction.h; sourceTree = "<group>"; };
		F44872E41EE2261F00FCAFAE /* ParseUtil.cpp */ = {isa = PBXFileReference; fileEncoding = 4; lastKnownFileType = sourcecode.cpp.cpp; name = ParseUtil.cpp; path = ../../../../shared/cpp/ObjectModel/ParseUtil.cpp; sourceTree = "<group>"; };
		F44872E51EE2261F00FCAFAE /* ParseUtil.h */ = {isa = PBXFileReference; fileEncoding = 4; lastKnownFileType = sourcecode.c.h; name = ParseUtil.h; path = ../../../../shared/cpp/ObjectModel/ParseUtil.h; sourceTree = "<group>"; };
		F44872E61EE2261F00FCAFAE /* pch.h */ = {isa = PBXFileReference; fileEncoding = 4; lastKnownFileType = sourcecode.c.h; name = pch.h; path = ../../../../shared/cpp/ObjectModel/pch.h; sourceTree = "<group>"; };
		F44872E71EE2261F00FCAFAE /* ShowCardAction.cpp */ = {isa = PBXFileReference; fileEncoding = 4; lastKnownFileType = sourcecode.cpp.cpp; name = ShowCardAction.cpp; path = ../../../../shared/cpp/ObjectModel/ShowCardAction.cpp; sourceTree = "<group>"; };
		F44872E81EE2261F00FCAFAE /* ShowCardAction.h */ = {isa = PBXFileReference; fileEncoding = 4; lastKnownFileType = sourcecode.c.h; name = ShowCardAction.h; path = ../../../../shared/cpp/ObjectModel/ShowCardAction.h; sourceTree = "<group>"; };
		F44872E91EE2261F00FCAFAE /* SubmitAction.cpp */ = {isa = PBXFileReference; fileEncoding = 4; lastKnownFileType = sourcecode.cpp.cpp; name = SubmitAction.cpp; path = ../../../../shared/cpp/ObjectModel/SubmitAction.cpp; sourceTree = "<group>"; };
		F44872EA1EE2261F00FCAFAE /* SubmitAction.h */ = {isa = PBXFileReference; fileEncoding = 4; lastKnownFileType = sourcecode.c.h; name = SubmitAction.h; path = ../../../../shared/cpp/ObjectModel/SubmitAction.h; sourceTree = "<group>"; };
		F44872EB1EE2261F00FCAFAE /* TextBlock.cpp */ = {isa = PBXFileReference; fileEncoding = 4; lastKnownFileType = sourcecode.cpp.cpp; name = TextBlock.cpp; path = ../../../../shared/cpp/ObjectModel/TextBlock.cpp; sourceTree = "<group>"; };
		F44872EC1EE2261F00FCAFAE /* TextBlock.h */ = {isa = PBXFileReference; fileEncoding = 4; lastKnownFileType = sourcecode.c.h; name = TextBlock.h; path = ../../../../shared/cpp/ObjectModel/TextBlock.h; sourceTree = "<group>"; };
		F44872ED1EE2261F00FCAFAE /* TextInput.cpp */ = {isa = PBXFileReference; fileEncoding = 4; lastKnownFileType = sourcecode.cpp.cpp; name = TextInput.cpp; path = ../../../../shared/cpp/ObjectModel/TextInput.cpp; sourceTree = "<group>"; };
		F44872EE1EE2261F00FCAFAE /* TextInput.h */ = {isa = PBXFileReference; fileEncoding = 4; lastKnownFileType = sourcecode.c.h; name = TextInput.h; path = ../../../../shared/cpp/ObjectModel/TextInput.h; sourceTree = "<group>"; };
		F44872EF1EE2261F00FCAFAE /* TimeInput.cpp */ = {isa = PBXFileReference; fileEncoding = 4; lastKnownFileType = sourcecode.cpp.cpp; name = TimeInput.cpp; path = ../../../../shared/cpp/ObjectModel/TimeInput.cpp; sourceTree = "<group>"; };
		F44872F01EE2261F00FCAFAE /* TimeInput.h */ = {isa = PBXFileReference; fileEncoding = 4; lastKnownFileType = sourcecode.c.h; name = TimeInput.h; path = ../../../../shared/cpp/ObjectModel/TimeInput.h; sourceTree = "<group>"; };
		F44872F11EE2261F00FCAFAE /* ToggleInput.cpp */ = {isa = PBXFileReference; fileEncoding = 4; lastKnownFileType = sourcecode.cpp.cpp; name = ToggleInput.cpp; path = ../../../../shared/cpp/ObjectModel/ToggleInput.cpp; sourceTree = "<group>"; };
		F44872F21EE2261F00FCAFAE /* ToggleInput.h */ = {isa = PBXFileReference; fileEncoding = 4; lastKnownFileType = sourcecode.c.h; name = ToggleInput.h; path = ../../../../shared/cpp/ObjectModel/ToggleInput.h; sourceTree = "<group>"; };
		F452CD571F68CD6F005394B2 /* HostConfig.cpp */ = {isa = PBXFileReference; fileEncoding = 4; lastKnownFileType = sourcecode.cpp.cpp; name = HostConfig.cpp; path = ../../../../shared/cpp/ObjectModel/HostConfig.cpp; sourceTree = "<group>"; };
		F45A071A1EF4BC44007C6503 /* Foundation.framework */ = {isa = PBXFileReference; lastKnownFileType = wrapper.framework; name = Foundation.framework; path = System/Library/Frameworks/Foundation.framework; sourceTree = SDKROOT; };
		F45A071C1EF4BCC3007C6503 /* CoreGraphics.framework */ = {isa = PBXFileReference; lastKnownFileType = wrapper.framework; name = CoreGraphics.framework; path = System/Library/Frameworks/CoreGraphics.framework; sourceTree = SDKROOT; };
		F45A071E1EF4BD67007C6503 /* UIKit.framework */ = {isa = PBXFileReference; lastKnownFileType = wrapper.framework; name = UIKit.framework; path = System/Library/Frameworks/UIKit.framework; sourceTree = SDKROOT; };
		F495FC082022A18F0093D4DE /* ACRChoiceSetViewDataSource.mm */ = {isa = PBXFileReference; fileEncoding = 4; lastKnownFileType = sourcecode.cpp.objcpp; path = ACRChoiceSetViewDataSource.mm; sourceTree = "<group>"; };
		F4960C022051FE8000780566 /* ACRView.h */ = {isa = PBXFileReference; fileEncoding = 4; lastKnownFileType = sourcecode.c.h; path = ACRView.h; sourceTree = "<group>"; };
		F4960C032051FE8100780566 /* ACRView.mm */ = {isa = PBXFileReference; fileEncoding = 4; lastKnownFileType = sourcecode.cpp.objcpp; path = ACRView.mm; sourceTree = "<group>"; };
		F496834E1F6CA24600DF0D3A /* ACRRenderer.h */ = {isa = PBXFileReference; fileEncoding = 4; lastKnownFileType = sourcecode.c.h; path = ACRRenderer.h; sourceTree = "<group>"; };
		F496834F1F6CA24600DF0D3A /* ACRRenderer.mm */ = {isa = PBXFileReference; fileEncoding = 4; lastKnownFileType = sourcecode.cpp.objcpp; path = ACRRenderer.mm; sourceTree = "<group>"; };
		F49683501F6CA24600DF0D3A /* ACRRenderResult.h */ = {isa = PBXFileReference; fileEncoding = 4; lastKnownFileType = sourcecode.c.h; path = ACRRenderResult.h; sourceTree = "<group>"; };
		F49683511F6CA24600DF0D3A /* ACRRenderResult.mm */ = {isa = PBXFileReference; fileEncoding = 4; lastKnownFileType = sourcecode.cpp.objcpp; path = ACRRenderResult.mm; sourceTree = "<group>"; };
		F4C1F5D31F2187900018CB78 /* ACRInputDateRenderer.h */ = {isa = PBXFileReference; fileEncoding = 4; lastKnownFileType = sourcecode.c.h; path = ACRInputDateRenderer.h; sourceTree = "<group>"; };
		F4C1F5D41F2187900018CB78 /* ACRInputDateRenderer.mm */ = {isa = PBXFileReference; fileEncoding = 4; lastKnownFileType = sourcecode.cpp.objcpp; path = ACRInputDateRenderer.mm; sourceTree = "<group>"; };
		F4C1F5D71F218ABC0018CB78 /* ACRInputTimeRenderer.h */ = {isa = PBXFileReference; fileEncoding = 4; lastKnownFileType = sourcecode.c.h; path = ACRInputTimeRenderer.h; sourceTree = "<group>"; };
		F4C1F5D81F218ABC0018CB78 /* ACRInputTimeRenderer.mm */ = {isa = PBXFileReference; fileEncoding = 4; lastKnownFileType = sourcecode.cpp.objcpp; path = ACRInputTimeRenderer.mm; sourceTree = "<group>"; };
		F4C1F5DB1F218F920018CB78 /* ACRInputNumberRenderer.h */ = {isa = PBXFileReference; fileEncoding = 4; lastKnownFileType = sourcecode.c.h; path = ACRInputNumberRenderer.h; sourceTree = "<group>"; };
		F4C1F5DC1F218F920018CB78 /* ACRInputNumberRenderer.mm */ = {isa = PBXFileReference; fileEncoding = 4; lastKnownFileType = sourcecode.cpp.objcpp; path = ACRInputNumberRenderer.mm; sourceTree = "<group>"; };
		F4C1F5E31F2A62190018CB78 /* ACRActionOpenURLRenderer.mm */ = {isa = PBXFileReference; fileEncoding = 4; lastKnownFileType = sourcecode.cpp.objcpp; path = ACRActionOpenURLRenderer.mm; sourceTree = "<group>"; };
		F4C1F5E51F2ABB0E0018CB78 /* ACRActionOpenURLRenderer.h */ = {isa = PBXFileReference; fileEncoding = 4; lastKnownFileType = sourcecode.c.h; path = ACRActionOpenURLRenderer.h; sourceTree = "<group>"; };
		F4C1F5E71F2ABB3C0018CB78 /* ACRIBaseActionElementRenderer.h */ = {isa = PBXFileReference; fileEncoding = 4; lastKnownFileType = sourcecode.c.h; path = ACRIBaseActionElementRenderer.h; sourceTree = "<group>"; };
		F4C1F5E91F2ABD6B0018CB78 /* ACRBaseActionElementRenderer.h */ = {isa = PBXFileReference; fileEncoding = 4; lastKnownFileType = sourcecode.c.h; path = ACRBaseActionElementRenderer.h; sourceTree = "<group>"; };
		F4C1F5EA1F2ABD6B0018CB78 /* ACRBaseActionElementRenderer.mm */ = {isa = PBXFileReference; fileEncoding = 4; lastKnownFileType = sourcecode.cpp.objcpp; path = ACRBaseActionElementRenderer.mm; sourceTree = "<group>"; };
		F4C1F5ED1F2BB2810018CB78 /* ACRIContentHoldingView.h */ = {isa = PBXFileReference; fileEncoding = 4; lastKnownFileType = sourcecode.c.h; path = ACRIContentHoldingView.h; sourceTree = "<group>"; };
		F4C1F5EF1F2BC6840018CB78 /* ACRButton.h */ = {isa = PBXFileReference; fileEncoding = 4; lastKnownFileType = sourcecode.c.h; path = ACRButton.h; sourceTree = "<group>"; };
		F4C1F5F01F2BC6840018CB78 /* ACRButton.mm */ = {isa = PBXFileReference; fileEncoding = 4; lastKnownFileType = sourcecode.cpp.objcpp; path = ACRButton.mm; sourceTree = "<group>"; };
		F4C1F5FD1F2C235E0018CB78 /* ACRActionShowCardRenderer.mm */ = {isa = PBXFileReference; fileEncoding = 4; lastKnownFileType = sourcecode.cpp.objcpp; path = ACRActionShowCardRenderer.mm; sourceTree = "<group>"; };
		F4C1F5FF1F2C23FD0018CB78 /* ACRActionShowCardRenderer.h */ = {isa = PBXFileReference; fileEncoding = 4; lastKnownFileType = sourcecode.c.h; path = ACRActionShowCardRenderer.h; sourceTree = "<group>"; };
		F4CA749E2016B3B8002041DF /* ACRTapGestureRecognizerEventHandler.mm */ = {isa = PBXFileReference; fileEncoding = 4; lastKnownFileType = sourcecode.cpp.objcpp; path = ACRTapGestureRecognizerEventHandler.mm; sourceTree = "<group>"; };
		F4CA749F2016B3B9002041DF /* ACRTapGestureRecognizerEventHandler.h */ = {isa = PBXFileReference; fileEncoding = 4; lastKnownFileType = sourcecode.c.h; path = ACRTapGestureRecognizerEventHandler.h; sourceTree = "<group>"; };
		F4CA74A320181B52002041DF /* QuartzCore.framework */ = {isa = PBXFileReference; lastKnownFileType = wrapper.framework; name = QuartzCore.framework; path = System/Library/Frameworks/QuartzCore.framework; sourceTree = SDKROOT; };
		F4CAE7791F7325DF00545555 /* Separator.cpp */ = {isa = PBXFileReference; fileEncoding = 4; lastKnownFileType = sourcecode.cpp.cpp; name = Separator.cpp; path = ../../../../shared/cpp/ObjectModel/Separator.cpp; sourceTree = "<group>"; };
		F4CAE77A1F7325DF00545555 /* Separator.h */ = {isa = PBXFileReference; fileEncoding = 4; lastKnownFileType = sourcecode.c.h; name = Separator.h; path = ../../../../shared/cpp/ObjectModel/Separator.h; sourceTree = "<group>"; };
		F4CAE77F1F75AB9000545555 /* ACOAdaptiveCard.h */ = {isa = PBXFileReference; fileEncoding = 4; lastKnownFileType = sourcecode.c.h; path = ACOAdaptiveCard.h; sourceTree = "<group>"; };
		F4CAE7801F75AB9000545555 /* ACOAdaptiveCard.mm */ = {isa = PBXFileReference; fileEncoding = 4; lastKnownFileType = sourcecode.cpp.objcpp; path = ACOAdaptiveCard.mm; sourceTree = "<group>"; };
		F4D06947205B27E9003645E4 /* ACRViewController.mm */ = {isa = PBXFileReference; fileEncoding = 4; lastKnownFileType = sourcecode.cpp.objcpp; path = ACRViewController.mm; sourceTree = "<group>"; };
		F4D06948205B27E9003645E4 /* ACRViewController.h */ = {isa = PBXFileReference; fileEncoding = 4; lastKnownFileType = sourcecode.c.h; path = ACRViewController.h; sourceTree = "<group>"; };
		F4D33EA41F06F41B00941E44 /* ACRSeparator.mm */ = {isa = PBXFileReference; fileEncoding = 4; lastKnownFileType = sourcecode.cpp.objcpp; path = ACRSeparator.mm; sourceTree = "<group>"; };
		F4D4020D1F7DAC2C00D0356B /* ACOAdaptiveCardParseResult.h */ = {isa = PBXFileReference; fileEncoding = 4; lastKnownFileType = sourcecode.c.h; path = ACOAdaptiveCardParseResult.h; sourceTree = "<group>"; };
		F4D4020E1F7DAC2C00D0356B /* ACOAdaptiveCardParseResult.mm */ = {isa = PBXFileReference; fileEncoding = 4; lastKnownFileType = sourcecode.cpp.objcpp; path = ACOAdaptiveCardParseResult.mm; sourceTree = "<group>"; };
		F4D4020F1F7DAC2C00D0356B /* ACOHostConfigParseResult.h */ = {isa = PBXFileReference; fileEncoding = 4; lastKnownFileType = sourcecode.c.h; path = ACOHostConfigParseResult.h; sourceTree = "<group>"; };
		F4D402101F7DAC2C00D0356B /* ACOHostConfigParseResult.mm */ = {isa = PBXFileReference; fileEncoding = 4; lastKnownFileType = sourcecode.cpp.objcpp; path = ACOHostConfigParseResult.mm; sourceTree = "<group>"; };
		F4F2556B1F98246000A80D39 /* ACOBaseActionElement.h */ = {isa = PBXFileReference; fileEncoding = 4; lastKnownFileType = sourcecode.c.h; path = ACOBaseActionElement.h; sourceTree = "<group>"; };
		F4F2556E1F98247600A80D39 /* ACOBaseActionElement.mm */ = {isa = PBXFileReference; fileEncoding = 4; lastKnownFileType = sourcecode.cpp.objcpp; path = ACOBaseActionElement.mm; sourceTree = "<group>"; };
		F4F44B6A203FA8EF00A2F24C /* ACRUILabel.h */ = {isa = PBXFileReference; lastKnownFileType = sourcecode.c.h; path = ACRUILabel.h; sourceTree = "<group>"; };
		F4F44B6D203FAF9300A2F24C /* ACRUILabel.mm */ = {isa = PBXFileReference; lastKnownFileType = sourcecode.cpp.objcpp; path = ACRUILabel.mm; sourceTree = "<group>"; };
		F4F44B7620478C5B00A2F24C /* DateTimePreparsedToken.h */ = {isa = PBXFileReference; fileEncoding = 4; lastKnownFileType = sourcecode.c.h; name = DateTimePreparsedToken.h; path = ../../../../shared/cpp/ObjectModel/DateTimePreparsedToken.h; sourceTree = "<group>"; };
		F4F44B7720478C5B00A2F24C /* DateTimePreparser.h */ = {isa = PBXFileReference; fileEncoding = 4; lastKnownFileType = sourcecode.c.h; name = DateTimePreparser.h; path = ../../../../shared/cpp/ObjectModel/DateTimePreparser.h; sourceTree = "<group>"; };
		F4F44B7820478C5C00A2F24C /* DateTimePreparsedToken.cpp */ = {isa = PBXFileReference; fileEncoding = 4; lastKnownFileType = sourcecode.cpp.cpp; name = DateTimePreparsedToken.cpp; path = ../../../../shared/cpp/ObjectModel/DateTimePreparsedToken.cpp; sourceTree = "<group>"; };
		F4F44B7920478C5C00A2F24C /* DateTimePreparser.cpp */ = {isa = PBXFileReference; fileEncoding = 4; lastKnownFileType = sourcecode.cpp.cpp; name = DateTimePreparser.cpp; path = ../../../../shared/cpp/ObjectModel/DateTimePreparser.cpp; sourceTree = "<group>"; };
		F4F44B7E20478C6F00A2F24C /* Util.h */ = {isa = PBXFileReference; fileEncoding = 4; lastKnownFileType = sourcecode.c.h; name = Util.h; path = ../../../../shared/cpp/ObjectModel/Util.h; sourceTree = "<group>"; };
		F4F44B7F20478C6F00A2F24C /* Util.cpp */ = {isa = PBXFileReference; fileEncoding = 4; lastKnownFileType = sourcecode.cpp.cpp; name = Util.cpp; path = ../../../../shared/cpp/ObjectModel/Util.cpp; sourceTree = "<group>"; };
		F4F44B882048F82F00A2F24C /* ACOBaseCardElement.mm */ = {isa = PBXFileReference; fileEncoding = 4; lastKnownFileType = sourcecode.cpp.objcpp; path = ACOBaseCardElement.mm; sourceTree = "<group>"; };
		F4F44B8A2048F83F00A2F24C /* ACOBaseCardElement.h */ = {isa = PBXFileReference; fileEncoding = 4; lastKnownFileType = sourcecode.c.h; path = ACOBaseCardElement.h; sourceTree = "<group>"; };
		F4F44B9E204CED2300A2F24C /* ACRCustomRenderer.mm */ = {isa = PBXFileReference; fileEncoding = 4; lastKnownFileType = sourcecode.cpp.objcpp; path = ACRCustomRenderer.mm; sourceTree = "<group>"; };
		F4F44B9F204CED2300A2F24C /* ACRCustomRenderer.h */ = {isa = PBXFileReference; fileEncoding = 4; lastKnownFileType = sourcecode.c.h; path = ACRCustomRenderer.h; sourceTree = "<group>"; };
		F4F6BA27204E107F003741B6 /* UnknownElement.h */ = {isa = PBXFileReference; fileEncoding = 4; lastKnownFileType = sourcecode.c.h; name = UnknownElement.h; path = ../../../../shared/cpp/ObjectModel/UnknownElement.h; sourceTree = "<group>"; };
		F4F6BA28204E107F003741B6 /* UnknownElement.cpp */ = {isa = PBXFileReference; fileEncoding = 4; lastKnownFileType = sourcecode.cpp.cpp; name = UnknownElement.cpp; path = ../../../../shared/cpp/ObjectModel/UnknownElement.cpp; sourceTree = "<group>"; };
		F4F6BA2B204F18D7003741B6 /* ParseResult.cpp */ = {isa = PBXFileReference; fileEncoding = 4; lastKnownFileType = sourcecode.cpp.cpp; name = ParseResult.cpp; path = ../../../../shared/cpp/ObjectModel/ParseResult.cpp; sourceTree = "<group>"; };
		F4F6BA2C204F18D8003741B6 /* AdaptiveCardParseWarning.h */ = {isa = PBXFileReference; fileEncoding = 4; lastKnownFileType = sourcecode.c.h; name = AdaptiveCardParseWarning.h; path = ../../../../shared/cpp/ObjectModel/AdaptiveCardParseWarning.h; sourceTree = "<group>"; };
		F4F6BA2D204F18D8003741B6 /* ParseResult.h */ = {isa = PBXFileReference; fileEncoding = 4; lastKnownFileType = sourcecode.c.h; name = ParseResult.h; path = ../../../../shared/cpp/ObjectModel/ParseResult.h; sourceTree = "<group>"; };
		F4F6BA2E204F18D8003741B6 /* AdaptiveCardParseWarning.cpp */ = {isa = PBXFileReference; fileEncoding = 4; lastKnownFileType = sourcecode.cpp.cpp; name = AdaptiveCardParseWarning.cpp; path = ../../../../shared/cpp/ObjectModel/AdaptiveCardParseWarning.cpp; sourceTree = "<group>"; };
		F4F6BA33204F200E003741B6 /* ACRParseWarning.mm */ = {isa = PBXFileReference; fileEncoding = 4; lastKnownFileType = sourcecode.cpp.objcpp; path = ACRParseWarning.mm; sourceTree = "<group>"; };
		F4F6BA34204F200E003741B6 /* ACRParseWarning.h */ = {isa = PBXFileReference; fileEncoding = 4; lastKnownFileType = sourcecode.c.h; path = ACRParseWarning.h; sourceTree = "<group>"; };
		F4FE45641F196E7B0071D9E5 /* ACRColumnView.h */ = {isa = PBXFileReference; fileEncoding = 4; lastKnownFileType = sourcecode.c.h; path = ACRColumnView.h; sourceTree = "<group>"; };
		F4FE45651F196E7B0071D9E5 /* ACRColumnView.mm */ = {isa = PBXFileReference; fileEncoding = 4; lastKnownFileType = sourcecode.cpp.objcpp; path = ACRColumnView.mm; sourceTree = "<group>"; };
		F4FE45681F196F3D0071D9E5 /* ACRContentStackView.h */ = {isa = PBXFileReference; fileEncoding = 4; lastKnownFileType = sourcecode.c.h; path = ACRContentStackView.h; sourceTree = "<group>"; };
		F4FE45691F196F3D0071D9E5 /* ACRContentStackView.mm */ = {isa = PBXFileReference; fileEncoding = 4; lastKnownFileType = sourcecode.cpp.objcpp; path = ACRContentStackView.mm; sourceTree = "<group>"; };
		F4FE456C1F1985200071D9E5 /* ACRColumnSetView.h */ = {isa = PBXFileReference; fileEncoding = 4; lastKnownFileType = sourcecode.c.h; path = ACRColumnSetView.h; sourceTree = "<group>"; };
		F4FE456D1F1985200071D9E5 /* ACRColumnSetView.mm */ = {isa = PBXFileReference; fileEncoding = 4; lastKnownFileType = sourcecode.cpp.objcpp; path = ACRColumnSetView.mm; sourceTree = "<group>"; };
		F974C5342800B8E000C1B3C7 /* CaptionSource.cpp */ = {isa = PBXFileReference; fileEncoding = 4; lastKnownFileType = sourcecode.cpp.cpp; name = CaptionSource.cpp; path = ../../../../shared/cpp/ObjectModel/CaptionSource.cpp; sourceTree = "<group>"; };
		F974C5352800B8E000C1B3C7 /* CaptionSource.h */ = {isa = PBXFileReference; fileEncoding = 4; lastKnownFileType = sourcecode.c.h; name = CaptionSource.h; path = ../../../../shared/cpp/ObjectModel/CaptionSource.h; sourceTree = "<group>"; };
		F974C5382800B8EA00C1B3C7 /* ContentSource.cpp */ = {isa = PBXFileReference; fileEncoding = 4; lastKnownFileType = sourcecode.cpp.cpp; name = ContentSource.cpp; path = ../../../../shared/cpp/ObjectModel/ContentSource.cpp; sourceTree = "<group>"; };
		F974C5392800B8EA00C1B3C7 /* ContentSource.h */ = {isa = PBXFileReference; fileEncoding = 4; lastKnownFileType = sourcecode.c.h; name = ContentSource.h; path = ../../../../shared/cpp/ObjectModel/ContentSource.h; sourceTree = "<group>"; };
		F9A9E54F26FE9FA000D13410 /* CollectionCoreElement.cpp */ = {isa = PBXFileReference; fileEncoding = 4; lastKnownFileType = sourcecode.cpp.cpp; name = CollectionCoreElement.cpp; path = ../../../../shared/cpp/ObjectModel/CollectionCoreElement.cpp; sourceTree = "<group>"; };
		F9A9E55026FE9FA000D13410 /* CollectionCoreElement.h */ = {isa = PBXFileReference; fileEncoding = 4; lastKnownFileType = sourcecode.c.h; name = CollectionCoreElement.h; path = ../../../../shared/cpp/ObjectModel/CollectionCoreElement.h; sourceTree = "<group>"; };
		F9A9E55326FE9FE400D13410 /* StyledCollectionElement.cpp */ = {isa = PBXFileReference; fileEncoding = 4; lastKnownFileType = sourcecode.cpp.cpp; name = StyledCollectionElement.cpp; path = ../../../../shared/cpp/ObjectModel/StyledCollectionElement.cpp; sourceTree = "<group>"; };
		F9A9E55426FE9FE400D13410 /* StyledCollectionElement.h */ = {isa = PBXFileReference; fileEncoding = 4; lastKnownFileType = sourcecode.c.h; name = StyledCollectionElement.h; path = ../../../../shared/cpp/ObjectModel/StyledCollectionElement.h; sourceTree = "<group>"; };
		FA7F18E62E884B950052B2C6 /* AllExpressionTests.swift */ = {isa = PBXFileReference; lastKnownFileType = sourcecode.swift; path = AllExpressionTests.swift; sourceTree = "<group>"; };
		FA7F18E72E884B950052B2C6 /* BindingTests.swift */ = {isa = PBXFileReference; lastKnownFileType = sourcecode.swift; path = BindingTests.swift; sourceTree = "<group>"; };
		FA7F18E82E884B950052B2C6 /* BuiltInFunctionIntegrationTests.swift */ = {isa = PBXFileReference; lastKnownFileType = sourcecode.swift; path = BuiltInFunctionIntegrationTests.swift; sourceTree = "<group>"; };
		FA7F18E92E884B950052B2C6 /* CustomFunctionCategoryTests.swift */ = {isa = PBXFileReference; lastKnownFileType = sourcecode.swift; path = CustomFunctionCategoryTests.swift; sourceTree = "<group>"; };
		FA7F18EA2E884B950052B2C6 /* DateFunctionsTests.swift */ = {isa = PBXFileReference; lastKnownFileType = sourcecode.swift; path = DateFunctionsTests.swift; sourceTree = "<group>"; };
		FA7F18EB2E884B950052B2C6 /* ErrorHandlingTests.swift */ = {isa = PBXFileReference; lastKnownFileType = sourcecode.swift; path = ErrorHandlingTests.swift; sourceTree = "<group>"; };
		FA7F18EC2E884B950052B2C6 /* ExpressionTests.swift */ = {isa = PBXFileReference; lastKnownFileType = sourcecode.swift; path = ExpressionTests.swift; sourceTree = "<group>"; };
		FA7F18ED2E884B950052B2C6 /* FunctionCacheTests.swift */ = {isa = PBXFileReference; lastKnownFileType = sourcecode.swift; path = FunctionCacheTests.swift; sourceTree = "<group>"; };
		FA7F18EE2E884B950052B2C6 /* FunctionRegistryTests.swift */ = {isa = PBXFileReference; lastKnownFileType = sourcecode.swift; path = FunctionRegistryTests.swift; sourceTree = "<group>"; };
		FA7F18EF2E884B950052B2C6 /* IntegrationTests.swift */ = {isa = PBXFileReference; lastKnownFileType = sourcecode.swift; path = IntegrationTests.swift; sourceTree = "<group>"; };
		FA7F18F02E884B950052B2C6 /* MathFunctionsTests.swift */ = {isa = PBXFileReference; lastKnownFileType = sourcecode.swift; path = MathFunctionsTests.swift; sourceTree = "<group>"; };
		FA7F18F12E884B950052B2C6 /* ObjCExpressionEvaluatorTests.swift */ = {isa = PBXFileReference; lastKnownFileType = sourcecode.swift; path = ObjCExpressionEvaluatorTests.swift; sourceTree = "<group>"; };
		FA7F18F22E884B950052B2C6 /* StringFunctionTests.swift */ = {isa = PBXFileReference; lastKnownFileType = sourcecode.swift; path = StringFunctionTests.swift; sourceTree = "<group>"; };
		FA7F18F42E884B950052B2C6 /* TokenizerTests.swift */ = {isa = PBXFileReference; lastKnownFileType = sourcecode.swift; path = TokenizerTests.swift; sourceTree = "<group>"; };
		FA7F18F52E884B950052B2C6 /* UtilityFunctionsTests.swift */ = {isa = PBXFileReference; lastKnownFileType = sourcecode.swift; path = UtilityFunctionsTests.swift; sourceTree = "<group>"; };
		FA7F19062E884BB10052B2C6 /* BinaryOperatorNode.swift */ = {isa = PBXFileReference; lastKnownFileType = sourcecode.swift; path = BinaryOperatorNode.swift; sourceTree = "<group>"; };
		FA7F19072E884BB10052B2C6 /* Binding.swift */ = {isa = PBXFileReference; lastKnownFileType = sourcecode.swift; path = Binding.swift; sourceTree = "<group>"; };
		FA7F19082E884BB10052B2C6 /* BuiltInFunctions.swift */ = {isa = PBXFileReference; lastKnownFileType = sourcecode.swift; path = BuiltInFunctions.swift; sourceTree = "<group>"; };
		FA7F19092E884BB10052B2C6 /* EvaluationContext.swift */ = {isa = PBXFileReference; lastKnownFileType = sourcecode.swift; path = EvaluationContext.swift; sourceTree = "<group>"; };
		FA7F190A2E884BB10052B2C6 /* Expression.swift */ = {isa = PBXFileReference; lastKnownFileType = sourcecode.swift; path = Expression.swift; sourceTree = "<group>"; };
		FA7F190B2E884BB10052B2C6 /* ExpressionEngine.swift */ = {isa = PBXFileReference; lastKnownFileType = sourcecode.swift; path = ExpressionEngine.swift; sourceTree = "<group>"; };
		FA7F190C2E884BB10052B2C6 /* ExpressionErrors.swift */ = {isa = PBXFileReference; lastKnownFileType = sourcecode.swift; path = ExpressionErrors.swift; sourceTree = "<group>"; };
		FA7F190D2E884BB10052B2C6 /* ExpressionHelpers.swift */ = {isa = PBXFileReference; lastKnownFileType = sourcecode.swift; path = ExpressionHelpers.swift; sourceTree = "<group>"; };
		FA7F190E2E884BB10052B2C6 /* ExpressionModels.swift */ = {isa = PBXFileReference; lastKnownFileType = sourcecode.swift; path = ExpressionModels.swift; sourceTree = "<group>"; };
		FA7F190F2E884BB10052B2C6 /* ExpressionNodes.swift */ = {isa = PBXFileReference; lastKnownFileType = sourcecode.swift; path = ExpressionNodes.swift; sourceTree = "<group>"; };
		FA7F19102E884BB10052B2C6 /* ExpressionParser.swift */ = {isa = PBXFileReference; lastKnownFileType = sourcecode.swift; path = ExpressionParser.swift; sourceTree = "<group>"; };
		FA7F19112E884BB10052B2C6 /* ExpressionTypes.swift */ = {isa = PBXFileReference; lastKnownFileType = sourcecode.swift; path = ExpressionTypes.swift; sourceTree = "<group>"; };
		FA7F19122E884BB10052B2C6 /* ExpressionUtilities.swift */ = {isa = PBXFileReference; lastKnownFileType = sourcecode.swift; path = ExpressionUtilities.swift; sourceTree = "<group>"; };
		FA7F19132E884BB10052B2C6 /* FunctionCache.swift */ = {isa = PBXFileReference; lastKnownFileType = sourcecode.swift; path = FunctionCache.swift; sourceTree = "<group>"; };
		FA7F19142E884BB10052B2C6 /* Tokenizer.swift */ = {isa = PBXFileReference; lastKnownFileType = sourcecode.swift; path = Tokenizer.swift; sourceTree = "<group>"; };
		FA7F19242E884D7D0052B2C6 /* TSExpressionObjCBridge.m */ = {isa = PBXFileReference; lastKnownFileType = sourcecode.c.objc; path = TSExpressionObjCBridge.m; sourceTree = "<group>"; };
		FA7F19262E884DD60052B2C6 /* TSExpressionObjCBridge.h */ = {isa = PBXFileReference; lastKnownFileType = sourcecode.c.h; path = TSExpressionObjCBridge.h; sourceTree = "<group>"; };
/* End PBXFileReference section */

/* Begin PBXFrameworksBuildPhase section */
		F423C0B11EE1FBA900905679 /* Frameworks */ = {
			isa = PBXFrameworksBuildPhase;
			buildActionMask = 2147483647;
			files = (
				6B421CC121015EDD002F401A /* CoreGraphics.framework in Frameworks */,
				6B421CC02101503E002F401A /* QuartzCore.framework in Frameworks */,
				6BB21219210015A7009EA1BA /* AVKit.framework in Frameworks */,
				6BB2121821001596009EA1BA /* AVFoundation.framework in Frameworks */,
				F45A071F1EF4BD67007C6503 /* UIKit.framework in Frameworks */,
				DD278A02932F65F8BDD1EA5D /* Pods_AdaptiveCards.framework in Frameworks */,
			);
			runOnlyForDeploymentPostprocessing = 0;
		};
		F423C0BB1EE1FBAA00905679 /* Frameworks */ = {
			isa = PBXFrameworksBuildPhase;
			buildActionMask = 2147483647;
			files = (
				6B124CA826D050DB007E9641 /* CoreGraphics.framework in Frameworks */,
				6B124C8E26B4B3CD007E9641 /* UIKit.framework in Frameworks */,
				F423C0BF1EE1FBAA00905679 /* AdaptiveCards.framework in Frameworks */,
				EC367F912F6036B68C5BBFDB /* Pods_AdaptiveCards_AdaptiveCardsTests.framework in Frameworks */,
			);
			runOnlyForDeploymentPostprocessing = 0;
		};
/* End PBXFrameworksBuildPhase section */

/* Begin PBXGroup section */
		1779FD9986EE958A93BD0A28 /* Pods */ = {
			isa = PBXGroup;
			children = (
				777DD1173C03E3F4EC695141 /* Pods-AdaptiveCards.debug.xcconfig */,
				4B0881019D2B9BA6009F1B94 /* Pods-AdaptiveCards.release.xcconfig */,
				C1BFE0C10A542B2DABBE89DC /* Pods-AdaptiveCardsTests.debug.xcconfig */,
				709889F4E83C1064F49E7DDC /* Pods-AdaptiveCardsTests.release.xcconfig */,
				3F3FBD57C361267D351D4B65 /* Pods-AdaptiveCards-AdaptiveCardsTests.debug.xcconfig */,
				92C9540BDB87B09349BF0018 /* Pods-AdaptiveCards-AdaptiveCardsTests.release.xcconfig */,
				7DC49373563AE22454C070D6 /* Pods-Fluent-AdaptiveCards.debug.xcconfig */,
				27CC4CEB2C16B73E2987EB85 /* Pods-Fluent-AdaptiveCards.release.xcconfig */,
				0E46B8FBE57A09301765F779 /* Pods-Fluent-AdaptiveCardsTests.debug.xcconfig */,
				270B2D4F8E11C644BA95F36D /* Pods-Fluent-AdaptiveCardsTests.release.xcconfig */,
				0FFDCEA85BBFF936BE8D0383 /* Pods-AdaptiveCardsTests-AdaptiveCards.debug.xcconfig */,
				7749A56FE5104914C2BA9D02 /* Pods-AdaptiveCardsTests-AdaptiveCards.release.xcconfig */,
				75D7DB0E51EC8A155E83E2D0 /* Pods-ADCIOSVisualizer-AdaptiveCardsTests.debug.xcconfig */,
				45580A4A0B0DE521608DDA3A /* Pods-ADCIOSVisualizer-AdaptiveCardsTests.release.xcconfig */,
				9240A5BA903EB4E235296A01 /* Pods-AdaptiveCards.apprelease.xcconfig */,
				ED131801E4C2E2B662925ABF /* Pods-AdaptiveCards-AdaptiveCardsTests.apprelease.xcconfig */,
			);
			name = Pods;
			path = ../Pods;
			sourceTree = "<group>";
		};
		241C67242E02DE5D0007EA18 /* Resources */ = {
			isa = PBXGroup;
			children = (
				24E0D48A2EB9FBF70059F8F8 /* CitationAssets.xcassets */,
				241C67232E02DE5D0007EA18 /* FluentAssets.xcassets */,
			);
			path = Resources;
			sourceTree = "<group>";
		};
		6B124C9226B8AE3B007E9641 /* Mocks */ = {
			isa = PBXGroup;
			children = (
				6BE6C7C026E2ECEA009E9171 /* ADCMockResolver.h */,
				6BE6C7BF26E2ECEA009E9171 /* ADCMockResolver.m */,
				6B124C8F26B8AC37007E9641 /* ACRMockViews.mm */,
				6B124C9126B8AC58007E9641 /* ACRMockViews.h */,
				6B124C9326B8AE59007E9641 /* MockContext.h */,
				6B124C9426B8AE72007E9641 /* MockContext.mm */,
			);
			path = Mocks;
			sourceTree = "<group>";
		};
		6B124C9626B9F519007E9641 /* Columns */ = {
			isa = PBXGroup;
			children = (
				6BD859F826F2CA7B0086F5BA /* ACOFillerSpaceManager.h */,
				6BD859F926F2CA7B0086F5BA /* ACOFillerSpaceManager.mm */,
				6B124C9926B9F6B1007E9641 /* ACOVisibilityManager.h */,
				6B124C9A26B9F7AD007E9641 /* ACOVisibilityManager.mm */,
				F42741221EFB274C00399FBB /* ACRColumnRenderer.h */,
				F42741231EFB274C00399FBB /* ACRColumnRenderer.mm */,
			);
			name = Columns;
			sourceTree = "<group>";
		};
		6B124C9E26BA0D49007E9641 /* Action.ToggleVisibility */ = {
			isa = PBXGroup;
			children = (
				6BFF24092714E33000183C59 /* ACRToggleVisibilityTarget.h */,
				6B616C3E21CB1878003E29CE /* ACRToggleVisibilityTarget.mm */,
				6B616C4121CB20D1003E29CE /* ACRActionToggleVisibilityRenderer.h */,
				6B616C4221CB20D1003E29CE /* ACRActionToggleVisibilityRenderer.mm */,
			);
			name = Action.ToggleVisibility;
			sourceTree = "<group>";
		};
		6B70ABA425797B720095D925 /* InputRenderers */ = {
			isa = PBXGroup;
			children = (
				4608EE8B2BF5C1B800543095 /* ACRRatingInputRenderer.h */,
				4608EE8C2BF5C1B800543095 /* ACRRatingInputRenderer.mm */,
				6B6840F61F25EC2D008A933F /* ACRInputChoiceSetRenderer.h */,
				6B6840F71F25EC2D008A933F /* ACRInputChoiceSetRenderer.mm */,
				F4C1F5D31F2187900018CB78 /* ACRInputDateRenderer.h */,
				F4C1F5D41F2187900018CB78 /* ACRInputDateRenderer.mm */,
				F4C1F5DB1F218F920018CB78 /* ACRInputNumberRenderer.h */,
				F4C1F5DC1F218F920018CB78 /* ACRInputNumberRenderer.mm */,
				F43A94121F1EED6D0001920B /* ACRInputRenderer.h */,
				F43A94131F1EED6D0001920B /* ACRInputRenderer.mm */,
				F4C1F5D71F218ABC0018CB78 /* ACRInputTimeRenderer.h */,
				F4C1F5D81F218ABC0018CB78 /* ACRInputTimeRenderer.mm */,
				F43A94161F20502D0001920B /* ACRInputToggleRenderer.h */,
				F43A94171F20502D0001920B /* ACRInputToggleRenderer.mm */,
			);
			name = InputRenderers;
			sourceTree = "<group>";
		};
		6B92A71B266FE84F00CAE3BF /* Utilities */ = {
			isa = PBXGroup;
			children = (
				FA7F19262E884DD60052B2C6 /* TSExpressionObjCBridge.h */,
				FA7F19242E884D7D0052B2C6 /* TSExpressionObjCBridge.m */,
				E672416E2E67690C000ECCE4 /* ACRStringBasedKeyValueObservation.h */,
				E672416F2E67690C000ECCE4 /* ACRStringBasedKeyValueObservation.m */,
				901FE9C72E04BDC800CD77C6 /* SwiftAdaptiveCardObjcBridge.h */,
				901FE9C82E04BDC800CD77C6 /* SwiftAdaptiveCardObjcBridge.mm */,
				901FE9C92E04BDC800CD77C6 /* SwiftAdaptiveCardSwiftBridge.swift */,
				901FE9A92E04BD9800CD77C6 /* SwiftAdaptiveCards */,
				F4CAE77F1F75AB9000545555 /* ACOAdaptiveCard.h */,
				F4CAE7801F75AB9000545555 /* ACOAdaptiveCard.mm */,
				F4D4020D1F7DAC2C00D0356B /* ACOAdaptiveCardParseResult.h */,
				F4D4020E1F7DAC2C00D0356B /* ACOAdaptiveCardParseResult.mm */,
				6BFF23E42714C0F000183C59 /* ACOAdaptiveCardPrivate.h */,
				6BFF23E92714C0F000183C59 /* ACOBaseActionElementPrivate.h */,
				F4F44B8A2048F83F00A2F24C /* ACOBaseCardElement.h */,
				F4F44B882048F82F00A2F24C /* ACOBaseCardElement.mm */,
				6BFF23DD2714C0EF00183C59 /* ACOBaseCardElementPrivate.h */,
				6B8C766426461E98009548FA /* ACOBundle.h */,
				6B8C766226461E97009548FA /* ACOBundle.mm */,
				6B25D3E126138E3600A47AFB /* ACOEnums.h */,
				F431103F1F357487001AAE30 /* ACOHostConfig.h */,
				F43110401F357487001AAE30 /* ACOHostConfig.mm */,
				F4D4020F1F7DAC2C00D0356B /* ACOHostConfigParseResult.h */,
				F4D402101F7DAC2C00D0356B /* ACOHostConfigParseResult.mm */,
				6BFF23E22714C0F000183C59 /* ACOHostConfigPrivate.h */,
				6B9BDFC920F6BF5D00F13155 /* ACOIResourceResolver.h */,
				6B5D240A212C89E70010EB07 /* ACORemoteResourceInformation.h */,
				6B5D240B212C89E70010EB07 /* ACORemoteResourceInformation.mm */,
				6BFF23E12714C0F000183C59 /* ACORemoteResourceInformationPrivate.h */,
				6B25D3E92613D83700A47AFB /* ACORenderContext.h */,
				6B25D3EA2613D83700A47AFB /* ACORenderContext.mm */,
				6B9BDF7E20F40D1000F13155 /* ACOResourceResolvers.h */,
				6B9BDF7D20F40D0F00F13155 /* ACOResourceResolvers.mm */,
				6BBE841823CD184D00ECA586 /* ACOWarning.h */,
				6B5BA8BE2707BBD000719853 /* ACOWarning.mm */,
				6B1147D01F32E53A008846EC /* ACRActionDelegate.h */,
				6BBE841623CD184D00ECA586 /* ACREnums.h */,
				F42979401F322C3E00E89914 /* ACRErrors.h */,
				F42979411F322C3E00E89914 /* ACRErrors.mm */,
				F4F6BA34204F200E003741B6 /* ACRParseWarning.h */,
				F4F6BA33204F200E003741B6 /* ACRParseWarning.mm */,
				6BFF23E72714C0F000183C59 /* ACRParseWarningPrivate.h */,
				F427411A1EF8A25200399FBB /* ACRRegistration.h */,
				F427411B1EF8A25200399FBB /* ACRRegistration.mm */,
				6BFF23E62714C0F000183C59 /* ACRRegistrationPrivate.h */,
				F496834E1F6CA24600DF0D3A /* ACRRenderer.h */,
				F496834F1F6CA24600DF0D3A /* ACRRenderer.mm */,
				6BFF23E52714C0F000183C59 /* ACRRendererPrivate.h */,
				F49683501F6CA24600DF0D3A /* ACRRenderResult.h */,
				F49683511F6CA24600DF0D3A /* ACRRenderResult.mm */,
				F4960C022051FE8000780566 /* ACRView.h */,
				F4960C032051FE8100780566 /* ACRView.mm */,
				F4D06948205B27E9003645E4 /* ACRViewController.h */,
				F4D06947205B27E9003645E4 /* ACRViewController.mm */,
				6BFF23DF2714C0F000183C59 /* ACRViewPrivate.h */,
				6BFF24132714EF2200183C59 /* UtiliOS.h */,
				6BC30F6D21E56CF900B9FAAE /* UtiliOS.mm */,
				46058FE02C64774800966E76 /* ACRLayoutHelper.mm */,
				46DF58E22C6F12FC00DCBA77 /* ACRFlowLayout.mm */,
			);
			name = Utilities;
			sourceTree = "<group>";
		};
		6B92A7E72679227C00CAE3BF /* CompactStyleChoiceSet */ = {
			isa = PBXGroup;
			children = (
				6B92A7E32677DC8B00CAE3BF /* ACRChoiceSetCompactStyleView.mm */,
				6B92A7E52677DFAB00CAE3BF /* ACRChoiceSetCompactStyleView.h */,
			);
			name = CompactStyleChoiceSet;
			sourceTree = "<group>";
		};
		6BB2120621000024009EA1BA /* Media */ = {
			isa = PBXGroup;
			children = (
				6B9D650721095C7A00BB5C7B /* ACOMediaEvent.h */,
				6B9D650821095C7A00BB5C7B /* ACOMediaEvent.mm */,
				6BFF23EB2714C0F000183C59 /* ACOMediaEventPrivate.h */,
				6BB211FE20FFF9C0009EA1BA /* ACRIMedia.h */,
				6BBE841E23CE60E300ECA586 /* ACRMediaRenderer.h */,
				6BCE4B242108FA7C00021A62 /* ACRMediaRenderer.mm */,
				6B9D650C21095CBE00BB5C7B /* ACRMediaTarget.h */,
				6B9D650D21095CBE00BB5C7B /* ACRMediaTarget.mm */,
			);
			name = Media;
			sourceTree = "<group>";
		};
		6BDE5C4A26FEAB52003A1DDB /* Targets */ = {
			isa = PBXGroup;
			children = (
				7A9BD60D2E13A6CC00114A4F /* ACRPopoverTarget.mm */,
				7A9BD60B2E13A66800114A4F /* ACRPopoverTarget.h */,
				6BDE5C3826FEA7C9003A1DDB /* ACRAggregateTarget.h */,
				6BDE5C3F26FEA7DC003A1DDB /* ACRAggregateTarget.mm */,
				6BDE5C3C26FEA7DB003A1DDB /* ACRBaseTarget.h */,
				6BDE5C3B26FEA7DB003A1DDB /* ACRBaseTarget.mm */,
				6BDE5C3A26FEA7DB003A1DDB /* ACROverflowTarget.h */,
				6BDE5C3926FEA7DB003A1DDB /* ACROverflowTarget.mm */,
				6BFF24072714E30B00183C59 /* ACRShowCardTarget.h */,
				6BDE5C3E26FEA7DB003A1DDB /* ACRShowCardTarget.mm */,
			);
			name = Targets;
			sourceTree = "<group>";
		};
		6BE6C79426E1560A009E9171 /* Helpers */ = {
			isa = PBXGroup;
			children = (
				6BE6C7AE26E2C969009E9171 /* ACRCustomRenderers.h */,
				6BE6C7AF26E2C9A3009E9171 /* ACRCustomRenderers.mm */,
			);
			path = Helpers;
			sourceTree = "<group>";
		};
		6BE6C79F26E17077009E9171 /* TestFiles */ = {
			isa = PBXGroup;
			children = (
				6B654C742708168D00DF6A5F /* Action.ToggleVisibilityExhaustive.json */,
				6BE6C7B526E2E140009E9171 /* Column.VerticalAlignment.json */,
				6BE6C7B926E2E30A009E9171 /* ColumnSet.FactSet.VerticalStretch.json */,
				6BE6C7B826E2E30A009E9171 /* ColumnSet.Image.VerticalStretch.json */,
				6BE6C7C426E7CDCF009E9171 /* ColumnSet.Input.ChoiceSet.VerticalStretch.json */,
				46CBB6432C22BA96008FC5D5 /* CompoundButtonInvalid.json */,
				7773A9162CA2D33400097C06 /* Carousel.invalid.json */,
				46CBB6442C22BA96008FC5D5 /* CompoundButtonValid.json */,
				7773A9142CA2D32E00097C06 /* Carousel.valid.json */,
				6BE6C7BD26E2E4EC009E9171 /* ColumnSet.VerticalStretch.json */,
				6BE6C7A426E17132009E9171 /* ColumnSet.VerticalStretch.json */,
				6BE6C7B726E2E30A009E9171 /* Container.VerticalContentAlignment.json */,
				6BE6C7B126E2DF29009E9171 /* Container.VerticalContentAlignment2.json */,
				6BE6C7C226E2F07C009E9171 /* sample.json */,
				46B78E652C0586D500EF4566 /* RatingInputValid.json */,
				46B78E672C0587B700EF4566 /* RatingLabelValid.json */,
				B35633232C060EEF00F1C999 /* ValueChangedActionValid.json */,
				B35633262C06E4FC00F1C999 /* ValueChangedActionInvalid.json */,
			);
			path = TestFiles;
			sourceTree = "<group>";
		};
		6BE6C7C626E7E2A6009E9171 /* ImageSet */ = {
			isa = PBXGroup;
			children = (
				F401A8791F0DCBC8006D7AF2 /* ACRImageSetRenderer.h */,
				F401A87A1F0DCBC8006D7AF2 /* ACRImageSetRenderer.mm */,
				6BFF240F2714E46300183C59 /* ACRImageSetUICollectionView.h */,
				F401A8761F0DB69B006D7AF2 /* ACRImageSetUICollectionView.mm */,
			);
			name = ImageSet;
			sourceTree = "<group>";
		};
		6BFCA139264F548600195CA7 /* Table */ = {
			isa = PBXGroup;
			children = (
				6BFCA14A265452E000195CA7 /* ACRTableRenderer.h */,
				6BFCA14B265452E100195CA7 /* ACRTableRenderer.mm */,
				6BFCA1462653270200195CA7 /* ACRTableCellRenderer.h */,
				6BFCA1472653270200195CA7 /* ACRTableCellRenderer.mm */,
				6BFF240D2714E42800183C59 /* ACRTableCellView.h */,
				6BFCA13F264F54B500195CA7 /* ACRTableCellView.mm */,
				6BFCA13A264F54B000195CA7 /* ACRTableRow.h */,
				6BFCA13C264F54B200195CA7 /* ACRTableRow.mm */,
				6BFCA13B264F54B100195CA7 /* ACRTableView.h */,
				6BFCA13D264F54B300195CA7 /* ACRTableView.mm */,
			);
			name = Table;
			sourceTree = "<group>";
		};
		6BFF99DC2600121A0028069F /* Action.Execute */ = {
			isa = PBXGroup;
			children = (
				6BFF99F926003EBA0028069F /* ACOAuthCardButton.h */,
				6BFF23EC2714C0F000183C59 /* ACOAuthCardButtonPrivate.h */,
				6BFF9A0026004C580028069F /* ACOAuthentication.h */,
				6BFF9A0226004C580028069F /* ACOAuthentication.mm */,
				6BFF23E02714C0F000183C59 /* ACOAuthenticationPrivate.h */,
				6BFF99F826003EBA0028069F /* ACOAutoCardButton.mm */,
				6BFF99DD260012380028069F /* ACORefresh.h */,
				6BFF99DE260012380028069F /* ACORefresh.mm */,
				6BFF23E82714C0F000183C59 /* ACORefreshPrivate.h */,
				6BFF99EA2600387A0028069F /* ACOTokenExchangeResource.h */,
				6BFF99EB2600387A0028069F /* ACOTokenExchangeResource.mm */,
				6BFF23EA2714C0F000183C59 /* ACOTokenExchangeResourcePrivate.h */,
				6B377282260193FF0024E527 /* ACRActionExecuteRenderer.h */,
				6B377283260194000024E527 /* ACRActionExecuteRenderer.mm */,
			);
			name = Action.Execute;
			sourceTree = "<group>";
		};
		901FE98F2E04BD9800CD77C6 /* Legacy */ = {
			isa = PBXGroup;
			children = (
				901FE9892E04BD9800CD77C6 /* SwiftActionElementParser.swift */,
				901FE98A2E04BD9800CD77C6 /* SwiftAdaptiveBase64Util.swift */,
				901FE98B2E04BD9800CD77C6 /* SwiftElementParserRegistration.swift */,
				901FE98C2E04BD9800CD77C6 /* SwiftLegacyACSupport.swift */,
				901FE98D2E04BD9800CD77C6 /* SwiftLegacyACSupportPending.swift */,
				901FE98E2E04BD9800CD77C6 /* SwiftParseUtil.swift */,
			);
			path = Legacy;
			sourceTree = "<group>";
		};
		901FE9912E04BD9800CD77C6 /* Markdown */ = {
			isa = PBXGroup;
			children = (
				901FE9902E04BD9800CD77C6 /* SwiftMarkDownHtmlGenerator.swift */,
			);
			path = Markdown;
			sourceTree = "<group>";
		};
		901FE9992E04BD9800CD77C6 /* Util */ = {
			isa = PBXGroup;
			children = (
				901FE9922E04BD9800CD77C6 /* SwiftDateTimePreparser.swift */,
				901FE9932E04BD9800CD77C6 /* SwiftEnums.swift */,
				901FE9942E04BD9800CD77C6 /* SwiftFeatureRegistration.swift */,
				901FE9952E04BD9800CD77C6 /* SwiftHostConfig.swift */,
				901FE9962E04BD9800CD77C6 /* SwiftInternalId.swift */,
				901FE9972E04BD9800CD77C6 /* SwiftParseContext.swift */,
				901FE9982E04BD9800CD77C6 /* SwiftUtil.swift */,
			);
			path = Util;
			sourceTree = "<group>";
		};
		901FE9A92E04BD9800CD77C6 /* SwiftAdaptiveCards */ = {
			isa = PBXGroup;
			children = (
				FA7F18E32E884AC60052B2C6 /* ExpressionEngine */,
				901FE98F2E04BD9800CD77C6 /* Legacy */,
				901FE9912E04BD9800CD77C6 /* Markdown */,
				901FE9992E04BD9800CD77C6 /* Util */,
				901FE99A2E04BD9800CD77C6 /* SwiftActionElements.swift */,
				901FE9A32E04BD9800CD77C6 /* SwiftAdaptiveCard.swift */,
				901FE9A42E04BD9800CD77C6 /* SwiftBaseCardElement.swift */,
				901FE9A52E04BD9800CD77C6 /* SwiftBaseElement.swift */,
				901FE9A62E04BD9800CD77C6 /* SwiftCardElements.swift */,
				901FE9A72E04BD9800CD77C6 /* SwiftContainerElements.swift */,
				901FE9A82E04BD9800CD77C6 /* SwiftInputElements.swift */,
			);
			path = SwiftAdaptiveCards;
			sourceTree = "<group>";
		};
		901FE9D32E04BE3D00CD77C6 /* Flattened */ = {
			isa = PBXGroup;
			children = (
				901FE9CD2E04BE3D00CD77C6 /* ACAdaptiveCardParserTests.swift */,
				901FE9CE2E04BE3D00CD77C6 /* ACCardActionsTests.swift */,
				901FE9CF2E04BE3D00CD77C6 /* ACContainerTests.swift */,
				901FE9D02E04BE3D00CD77C6 /* ACElementTests.swift */,
				901FE9D12E04BE3D00CD77C6 /* ACFallBackTests.swift */,
				901FE9D22E04BE3D00CD77C6 /* ACInputTests.swift */,
			);
			path = Flattened;
			sourceTree = "<group>";
		};
		901FE9EA2E04BE3D00CD77C6 /* ObjectModel */ = {
			isa = PBXGroup;
			children = (
				901FE9D42E04BE3D00CD77C6 /* AdaptiveCardParseExceptionTest.swift */,
				901FE9D52E04BE3D00CD77C6 /* AdditionalPropertiesTest.swift */,
				901FE9D62E04BE3D00CD77C6 /* Base64Test.swift */,
				901FE9D72E04BE3D00CD77C6 /* ContainerStyleTest.swift */,
				901FE9D82E04BE3D00CD77C6 /* DateAndTimeUnitTest.swift */,
				901FE9D92E04BE3D00CD77C6 /* ElementTest.swift */,
				901FE9DA2E04BE3D00CD77C6 /* EnumTest.swift */,
				901FE9DB2E04BE3D00CD77C6 /* EverythingBagelTest.swift */,
				901FE9DC2E04BE3D00CD77C6 /* ExplicitDimensionTest.swift */,
				901FE9DD2E04BE3D00CD77C6 /* FactUnitTest.swift */,
				901FE9DE2E04BE3D00CD77C6 /* FallBackTests.swift */,
				901FE9DF2E04BE3D00CD77C6 /* FontStylesUnitTest.swift */,
				901FE9E02E04BE3D00CD77C6 /* HostConfigTest.swift */,
				901FE9E12E04BE3D00CD77C6 /* ImageBackgroundColorTest.swift */,
				901FE9E22E04BE3D00CD77C6 /* MarkDownUnitTest.swift */,
				901FE9E32E04BE3D00CD77C6 /* ObjectModelTest.swift */,
				901FE9E42E04BE3D00CD77C6 /* ParserRegistrationTest.swift */,
				901FE9E52E04BE3D00CD77C6 /* ParseUtilTest.swift */,
				901FE9E62E04BE3D00CD77C6 /* SemanticVersionTest.swift */,
				901FE9E72E04BE3D00CD77C6 /* TableTests.swift */,
				901FE9E82E04BE3D00CD77C6 /* TextParsingTest.swift */,
				901FE9E92E04BE3D00CD77C6 /* UnsupportedtypesParsingTest.swift */,
			);
			path = ObjectModel;
			sourceTree = "<group>";
		};
		901FE9EB2E04BE3D00CD77C6 /* SwiftAdaptiveCardsTests */ = {
			isa = PBXGroup;
			children = (
				FA7F18E52E884B400052B2C6 /* ExpressionEngineTests */,
				901FE9D32E04BE3D00CD77C6 /* Flattened */,
				901FE9EA2E04BE3D00CD77C6 /* ObjectModel */,
			);
			path = SwiftAdaptiveCardsTests;
			sourceTree = "<group>";
		};
		CFF954CC29819A6B00F321C3 /* DynamicTypeahead */ = {
			isa = PBXGroup;
			children = (
				6B00E1152A3A58B30079D8A6 /* ACRTypeaheadSearchViewControllerPrivate.h */,
				CFF954D429819C1200F321C3 /* ACOTypeaheadSearchHandler.h */,
				CFF954CD29819AA800F321C3 /* ACOTypeaheadDebouncer.h */,
				CFF954CE29819ABD00F321C3 /* ACOTypeaheadDebouncer.mm */,
				CFF954D129819B3C00F321C3 /* ACOTypeaheadDynamicChoicesService.h */,
				CFF954D229819B4A00F321C3 /* ACOTypeaheadDynamicChoicesService.mm */,
				CFF954DB2981B2A700F321C3 /* ACRTypeaheadSearchParameters.h */,
				CFF954DA2981B2A700F321C3 /* ACRTypeaheadSearchParameters.mm */,
				CFF954D72981AF5800F321C3 /* ACRChoiceSetFilteredStyleView.h */,
				CFF954D62981AF5800F321C3 /* ACRChoiceSetFilteredStyleView.mm */,
				CFF954DE2981B62000F321C3 /* ACRTypeaheadSearchViewController.mm */,
			);
			name = DynamicTypeahead;
			sourceTree = "<group>";
		};
		CFF95C052982E2CB00F321C3 /* DynamicTypeahead */ = {
			isa = PBXGroup;
			children = (
				CFF95C062982E30E00F321C3 /* ACRTypeaheadSearchParametersTests.mm */,
				CFF95C082982E34300F321C3 /* ACRChoiceSetFilteredStyleViewTests.mm */,
				CFF95C0A2982E38500F321C3 /* ACRChoiceSetCompactStyleViewTests.mm */,
				CFF95C0C2982E3C900F321C3 /* ACOTypeaheadDynamicChoicesServiceTests.mm */,
				CFF95C0E2982E4EC00F321C3 /* ACOTypeaheadDebouncerTests.mm */,
			);
			path = DynamicTypeahead;
			sourceTree = "<group>";
		};
		E204C8942EBB799B0065F8F5 /* Citation */ = {
			isa = PBXGroup;
			children = (
<<<<<<< HEAD
				E25D48E42EBBE10B00CF9715 /* ACRCitationReferenceBaseView.h */,
				E25D48E52EBBE10B00CF9715 /* ACRCitationReferenceBaseView.m */,
=======
				248924CE2EBBB37E00F76802 /* ACRCitationReferenceMoreDetailsView.h */,
				248924CF2EBBB37E00F76802 /* ACRCitationReferenceMoreDetailsView.m */,
>>>>>>> 4cd024fc
				E204C8C22EBB81D30065F8F5 /* ACRRichTextBlockCitationParser.m */,
				E204C8C32EBB81D30065F8F5 /* ACRRichTextBlockRenderer.h */,
				E204C8C42EBB81D30065F8F5 /* ACRTextBlockCitationParser.h */,
				E204C8C52EBB81D30065F8F5 /* ACRTextBlockCitationParser.m */,
				E204C8962EBB79F60065F8F5 /* ACOCitation.h */,
				E204C8972EBB79F60065F8F5 /* ACOCitation.mm */,
				E204C8982EBB79F60065F8F5 /* ACOReference.h */,
				E204C8992EBB79F60065F8F5 /* ACOReference.mm */,
				E204C89A2EBB79F60065F8F5 /* ACRCitationManager.h */,
				E204C89B2EBB79F60065F8F5 /* ACRCitationManager.m */,
				E204C89C2EBB79F60065F8F5 /* ACRCitationManagerDelegate.h */,
				E204C89E2EBB79F60065F8F5 /* ACRCitationParser.h */,
				E204C89F2EBB79F60065F8F5 /* ACRCitationParser.m */,
				E204C8A02EBB79F60065F8F5 /* ACRCitationParserDelegate.h */,
				E204C8A12EBB79F60065F8F5 /* ACRCitationReferenceView.h */,
				E204C8A22EBB79F60065F8F5 /* ACRCitationReferenceView.m */,
				E204C8A32EBB79F60065F8F5 /* ACRInlineCitationTokenParser.h */,
				E204C8A42EBB79F60065F8F5 /* ACRInlineCitationTokenParser.m */,
			);
			name = Citation;
			sourceTree = "<group>";
		};
		E204C8952EBB79AE0065F8F5 /* CustomAttachmentTextView */ = {
			isa = PBXGroup;
			children = (
				E204C8B42EBB7A110065F8F5 /* ACRViewAttachingTextView.h */,
				E204C8B52EBB7A110065F8F5 /* ACRViewAttachingTextView.mm */,
				E204C8B62EBB7A110065F8F5 /* ACRViewAttachingTextViewBehavior.h */,
				E204C8B72EBB7A110065F8F5 /* ACRViewAttachingTextViewBehavior.mm */,
				E204C8B82EBB7A110065F8F5 /* ACRViewTextAttachment.h */,
				E204C8B92EBB7A110065F8F5 /* ACRViewTextAttachment.mm */,
			);
			name = CustomAttachmentTextView;
			sourceTree = "<group>";
		};
		F4071C751FCCBAEF00AF4FEA /* json */ = {
			isa = PBXGroup;
			children = (
				F4071C761FCCBAEF00AF4FEA /* json-forwards.h */,
				F4071C771FCCBAEF00AF4FEA /* json.h */,
			);
			name = json;
			path = ../../../../shared/cpp/ObjectModel/json;
			sourceTree = "<group>";
		};
		F423C0AB1EE1FBA900905679 = {
			isa = PBXGroup;
			children = (
				F423C0B71EE1FBA900905679 /* AdaptiveCards */,
				F423C0C21EE1FBAA00905679 /* AdaptiveCardsTests */,
				F45A07191EF4BC44007C6503 /* Frameworks */,
				F423C0B61EE1FBA900905679 /* Products */,
				1779FD9986EE958A93BD0A28 /* Pods */,
				FA7F18E22E884A140052B2C6 /* Recovered References */,
			);
			sourceTree = "<group>";
		};
		F423C0B61EE1FBA900905679 /* Products */ = {
			isa = PBXGroup;
			children = (
				F423C0B51EE1FBA900905679 /* AdaptiveCards.framework */,
				F423C0BE1EE1FBAA00905679 /* AdaptiveCardsTests.xctest */,
			);
			name = Products;
			sourceTree = "<group>";
		};
		F423C0B71EE1FBA900905679 /* AdaptiveCards */ = {
			isa = PBXGroup;
			children = (
				241C67242E02DE5D0007EA18 /* Resources */,
				F42979331F30079D00E89914 /* Actions */,
				6BFF24152714FA1D00183C59 /* AdaptiveCards.h */,
				F423C0B91EE1FBAA00905679 /* Info.plist */,
				F42979321F30074900E89914 /* Inputs */,
				F42979351F3007DF00E89914 /* Layouts */,
				F42979341F3007C500E89914 /* ReadOnlyObjects */,
				F423C0D71EE1FF2F00905679 /* SharedLib */,
				6B92A71B266FE84F00CAE3BF /* Utilities */,
			);
			path = AdaptiveCards;
			sourceTree = "<group>";
		};
		F423C0C21EE1FBAA00905679 /* AdaptiveCardsTests */ = {
			isa = PBXGroup;
			children = (
				E204C8C02EBB7A600065F8F5 /* ACRCitationManagerTests.m */,
				901FE9EB2E04BE3D00CD77C6 /* SwiftAdaptiveCardsTests */,
				CFF95C052982E2CB00F321C3 /* DynamicTypeahead */,
				6B4C05BE27864B0800882387 /* ACRImagePropertiesTests.mm */,
				6B124C8B26B4AA07007E9641 /* AdaptiveCardsActionsTest.mm */,
				6B124C9726B9F5FC007E9641 /* AdaptiveCardsColumnTests.mm */,
				30D56DE8268298B300D6E418 /* AdaptiveCardsTests.mm */,
				30D56DEE2682AB9C00D6E418 /* AdaptiveCardsTextBlockTests.mm */,
				6B124CA326D04CA9007E9641 /* AdaptiveCardsUtiliOSTest.mm */,
				7773A9112CA2D20100097C06 /* AdaptiveCardCarouselTests.mm */,
				46CBB6412C22BA88008FC5D5 /* AdaptiveCardCompoundButtonTests.mm */,
				46B78E632C0580D100EF4566 /* AdaptiveCardsRatingElementTests.mm */,
				B35633212C060D7900F1C999 /* ValueChangedActionTests.mm */,
				6BE6C79426E1560A009E9171 /* Helpers */,
				6B124C9226B8AE3B007E9641 /* Mocks */,
				6BE6C79F26E17077009E9171 /* TestFiles */,
				246485652E3CEA0C0085F3BD /* ACRPopoverTargetTests.mm */,
			);
			path = AdaptiveCardsTests;
			sourceTree = "<group>";
		};
		F423C0D71EE1FF2F00905679 /* SharedLib */ = {
			isa = PBXGroup;
			children = (
				37CC40EB2DBA1BD9004D5C66 /* PopoverAction.h */,
				37CC40EC2DBA1BD9004D5C66 /* PopoverAction.cpp */,
				37A8DF4E2DB79C8800F3A23F /* ProgressBar.h */,
				37A8DF4F2DB79C8800F3A23F /* ProgressBar.cpp */,
				37A8DF502DB79C8800F3A23F /* ProgressRing.h */,
				37A8DF512DB79C8800F3A23F /* ProgressRing.cpp */,
				3714EB502DAFB30400EE15AA /* ThemedUrl.h */,
				3714EB512DAFB30400EE15AA /* ThemedUrl.cpp */,
				46731C0A2CBD198F0092B7A9 /* Badge.cpp */,
				46731C0B2CBD198F0092B7A9 /* Badge.h */,
				CFB972002941C079008E3795 /* ChoicesData.cpp */,
				CFB971FF2941C079008E3795 /* ChoicesData.h */,
				84AE295727FFA26F00D01B82 /* CaptionSource.cpp */,
				84AE295627FFA26F00D01B82 /* CaptionSource.h */,
				84AE295427FFA26F00D01B82 /* CMakeLists.txt */,
				84AE295327FFA26F00D01B82 /* ContentSource.cpp */,
				84AE295527FFA26F00D01B82 /* ContentSource.h */,
				F4071C781FCCBAEF00AF4FEA /* ActionParserRegistration.cpp */,
				F4071C741FCCBAEF00AF4FEA /* ActionParserRegistration.h */,
				C8DEDF37220CDEB00001AAED /* ActionSet.cpp */,
				C8DEDF38220CDEB00001AAED /* ActionSet.h */,
				300ECB61219A12D100371DC5 /* AdaptiveBase64Util.cpp */,
				300ECB62219A12D100371DC5 /* AdaptiveBase64Util.h */,
				F44872BD1EE2261F00FCAFAE /* AdaptiveCardParseException.cpp */,
				F44872BE1EE2261F00FCAFAE /* AdaptiveCardParseException.h */,
				F4F6BA2E204F18D8003741B6 /* AdaptiveCardParseWarning.cpp */,
				F4F6BA2C204F18D8003741B6 /* AdaptiveCardParseWarning.h */,
				6BFF99BB25FFF53D0028069F /* AuthCardButton.cpp */,
				F974C5342800B8E000C1B3C7 /* CaptionSource.cpp */,
				F974C5352800B8E000C1B3C7 /* CaptionSource.h */,
				6BFF99B925FFF53D0028069F /* AuthCardButton.h */,
				6BFF99C225FFF53D0028069F /* Authentication.cpp */,
				6BFF99BD25FFF53D0028069F /* Authentication.h */,
				7EF8879C21F14CDD00BAFF02 /* BackgroundImage.cpp */,
				7EF8879B21F14CDD00BAFF02 /* BackgroundImage.h */,
				F44872BF1EE2261F00FCAFAE /* BaseActionElement.cpp */,
				F974C5382800B8EA00C1B3C7 /* ContentSource.cpp */,
				F974C5392800B8EA00C1B3C7 /* ContentSource.h */,
				F44872C01EE2261F00FCAFAE /* BaseActionElement.h */,
				F44872C11EE2261F00FCAFAE /* BaseCardElement.cpp */,
				F44872C21EE2261F00FCAFAE /* BaseCardElement.h */,
				6B224275220BAC8A000ACDA1 /* BaseElement.cpp */,
				6B224276220BAC8B000ACDA1 /* BaseElement.h */,
				F44872C31EE2261F00FCAFAE /* BaseInputElement.cpp */,
				F44872C41EE2261F00FCAFAE /* BaseInputElement.h */,
				F44872C51EE2261F00FCAFAE /* ChoiceInput.cpp */,
				F44872C61EE2261F00FCAFAE /* ChoiceInput.h */,
				F44872C71EE2261F00FCAFAE /* ChoiceSetInput.cpp */,
				F44872C81EE2261F00FCAFAE /* ChoiceSetInput.h */,
				F9A9E54F26FE9FA000D13410 /* CollectionCoreElement.cpp */,
				F9A9E55026FE9FA000D13410 /* CollectionCoreElement.h */,
				F44872C91EE2261F00FCAFAE /* Column.cpp */,
				F44872CA1EE2261F00FCAFAE /* Column.h */,
				F44872CB1EE2261F00FCAFAE /* ColumnSet.cpp */,
				F44872CC1EE2261F00FCAFAE /* ColumnSet.h */,
				F44872CD1EE2261F00FCAFAE /* Container.cpp */,
				F44872CE1EE2261F00FCAFAE /* Container.h */,
				F44872CF1EE2261F00FCAFAE /* DateInput.cpp */,
				F44872D01EE2261F00FCAFAE /* DateInput.h */,
				F4F44B7820478C5C00A2F24C /* DateTimePreparsedToken.cpp */,
				F4F44B7620478C5B00A2F24C /* DateTimePreparsedToken.h */,
				F4F44B7920478C5C00A2F24C /* DateTimePreparser.cpp */,
				F4F44B7720478C5B00A2F24C /* DateTimePreparser.h */,
				F4071C791FCCBAEF00AF4FEA /* ElementParserRegistration.cpp */,
				F4071C731FCCBAEE00AF4FEA /* ElementParserRegistration.h */,
				6BC30F7521E5750A00B9FAAE /* EnumMagic.h */,
				F44872D11EE2261F00FCAFAE /* Enums.cpp */,
				F44872D21EE2261F00FCAFAE /* Enums.h */,
				6BFF99BE25FFF53D0028069F /* ExecuteAction.cpp */,
				6BFF99BA25FFF53D0028069F /* ExecuteAction.h */,
				F44872D31EE2261F00FCAFAE /* Fact.cpp */,
				F44872D41EE2261F00FCAFAE /* Fact.h */,
				F44872D51EE2261F00FCAFAE /* FactSet.cpp */,
				F44872D61EE2261F00FCAFAE /* FactSet.h */,
				8404BA8D226697800091A0AD /* FeatureRegistration.cpp */,
				8404BA8C226697800091A0AD /* FeatureRegistration.h */,
				F452CD571F68CD6F005394B2 /* HostConfig.cpp */,
				F44872D71EE2261F00FCAFAE /* HostConfig.h */,
				F44872DA1EE2261F00FCAFAE /* Image.cpp */,
				46CBB6392C22BA33008FC5D5 /* CompoundButton.cpp */,
				46CBB63A2C22BA33008FC5D5 /* CompoundButton.h */,
				F44872DB1EE2261F00FCAFAE /* Image.h */,
				46DF37B12C90306D001C254F /* CarouselPage.cpp */,
				463C3C062BD8DB1F00A95C4E /* Icon.cpp */,
				46DF37AF2C902FD4001C254F /* CarouselPage.h */,
				4615350F2C81D9D100054123 /* Carousel.h */,
				46DF37AD2C902F97001C254F /* Carousel.cpp */,
				463C3C0A2BD8DCC000A95C4E /* Icon.h */,
				46CBB6352C22BA24008FC5D5 /* IconInfo.cpp */,
				46CBB6362C22BA24008FC5D5 /* IconInfo.h */,
				F44872DC1EE2261F00FCAFAE /* ImageSet.cpp */,
				F44872DD1EE2261F00FCAFAE /* ImageSet.h */,
				6B2242B322334492000ACDA1 /* Inline.cpp */,
				6B2242AB22334451000ACDA1 /* Inline.h */,
				6B8C76422641D8D6009548FA /* InternalId.h */,
				F4071C751FCCBAEF00AF4FEA /* json */,
				F44872DF1EE2261F00FCAFAE /* jsoncpp.cpp */,
				F42E516C1FEC383E008F9642 /* MarkDownBlockParser.cpp */,
				F42E516F1FEC383F008F9642 /* MarkDownBlockParser.h */,
				F42E51701FEC383F008F9642 /* MarkDownHtmlGenerator.cpp */,
				F42E516D1FEC383F008F9642 /* MarkDownHtmlGenerator.h */,
				F42E516E1FEC383F008F9642 /* MarkDownParsedResult.cpp */,
				F42E516B1FEC383E008F9642 /* MarkDownParsedResult.h */,
				F42E51721FEC3840008F9642 /* MarkDownParser.cpp */,
				F42E51711FEC383F008F9642 /* MarkDownParser.h */,
				6B7B1A8D20B4D2AA00260731 /* Media.cpp */,
				6B7B1A9020B4D2AB00260731 /* Media.h */,
				6B7B1A8E20B4D2AA00260731 /* MediaSource.cpp */,
				6B7B1A8F20B4D2AA00260731 /* MediaSource.h */,
				F44872E01EE2261F00FCAFAE /* NumberInput.cpp */,
				F44872E11EE2261F00FCAFAE /* NumberInput.h */,
				F44872E21EE2261F00FCAFAE /* OpenUrlAction.cpp */,
				F44872E31EE2261F00FCAFAE /* OpenUrlAction.h */,
				7ECFB63E219A3940004727A9 /* ParseContext.cpp */,
				7ECFB63F219A3940004727A9 /* ParseContext.h */,
				F4F6BA2B204F18D7003741B6 /* ParseResult.cpp */,
				F4F6BA2D204F18D8003741B6 /* ParseResult.h */,
				F44872E41EE2261F00FCAFAE /* ParseUtil.cpp */,
				F44872E51EE2261F00FCAFAE /* ParseUtil.h */,
				6B224277220BAC8B000ACDA1 /* pch.cpp */,
				F44872E61EE2261F00FCAFAE /* pch.h */,
				6BFF99BF25FFF53D0028069F /* Refresh.cpp */,
				6BFF99C025FFF53D0028069F /* Refresh.h */,
				6B268FE620CF19E100D99C1B /* RemoteResourceInformation.h */,
				6B2242A52233442C000ACDA1 /* RichTextBlock.cpp */,
				6B2242A62233442C000ACDA1 /* RichTextBlock.h */,
				6BAC0F2C228E2D7300E42DEB /* RichTextElementProperties.cpp */,
				6BAC0F2B228E2D7200E42DEB /* RichTextElementProperties.h */,
				7EDC0F66213878E800077A13 /* SemanticVersion.cpp */,
				7EDC0F65213878E800077A13 /* SemanticVersion.h */,
				F4CAE7791F7325DF00545555 /* Separator.cpp */,
				F4CAE77A1F7325DF00545555 /* Separator.h */,
				F43660761F0706D800EBA868 /* SharedAdaptiveCard.cpp */,
				F43660771F0706D800EBA868 /* SharedAdaptiveCard.h */,
				F44872E71EE2261F00FCAFAE /* ShowCardAction.cpp */,
				F44872E81EE2261F00FCAFAE /* ShowCardAction.h */,
				F9A9E55326FE9FE400D13410 /* StyledCollectionElement.cpp */,
				F9A9E55426FE9FE400D13410 /* StyledCollectionElement.h */,
				F44872E91EE2261F00FCAFAE /* SubmitAction.cpp */,
				F44872EA1EE2261F00FCAFAE /* SubmitAction.h */,
				6B8C764E26449B08009548FA /* Table.cpp */,
				6B8C764B26449B07009548FA /* Table.h */,
				6B8C764C26449B08009548FA /* TableCell.cpp */,
				6B8C765126449B08009548FA /* TableCell.h */,
				6B8C764A26449B07009548FA /* TableColumnDefinition.cpp */,
				6B8C764D26449B08009548FA /* TableColumnDefinition.h */,
				6B8C765026449B08009548FA /* TableRow.cpp */,
				6B8C764F26449B08009548FA /* TableRow.h */,
				F44872EB1EE2261F00FCAFAE /* TextBlock.cpp */,
				F44872EC1EE2261F00FCAFAE /* TextBlock.h */,
				6B2242A12233439D000ACDA1 /* TextElementProperties.cpp */,
				6B2242A22233439D000ACDA1 /* TextElementProperties.h */,
				F44872ED1EE2261F00FCAFAE /* TextInput.cpp */,
				F44872EE1EE2261F00FCAFAE /* TextInput.h */,
				248924C22EBB617600F76802 /* CitationRun.h */,
				248924C32EBB617600F76802 /* CitationRun.cpp */,
				248924C42EBB617600F76802 /* References.h */,
				248924C52EBB617600F76802 /* References.cpp */,
				24D7AB422EB344A600F0806F /* Resources.h */,
				24D7AB432EB344A600F0806F /* Resources.cpp */,
				24D7AB442EB344A600F0806F /* StringResource.h */,
				24D7AB452EB344A600F0806F /* StringResource.cpp */,
				6B2242AA22334451000ACDA1 /* TextRun.cpp */,
				6B2242A922334451000ACDA1 /* TextRun.h */,
				F44872EF1EE2261F00FCAFAE /* TimeInput.cpp */,
				F44872F01EE2261F00FCAFAE /* TimeInput.h */,
				F44872F11EE2261F00FCAFAE /* ToggleInput.cpp */,
				F44872F21EE2261F00FCAFAE /* ToggleInput.h */,
				CA1218C521C4509400152EA8 /* ToggleVisibilityAction.cpp */,
				CA1218C321C4509300152EA8 /* ToggleVisibilityAction.h */,
				CA1218C421C4509400152EA8 /* ToggleVisibilityTarget.cpp */,
				CA1218C221C4509300152EA8 /* ToggleVisibilityTarget.h */,
				6BFF99C125FFF53D0028069F /* TokenExchangeResource.cpp */,
				6BFF99BC25FFF53D0028069F /* TokenExchangeResource.h */,
				6B22426C2203BE97000ACDA1 /* UnknownAction.cpp */,
				6B22426B2203BE97000ACDA1 /* UnknownAction.h */,
				F4F6BA28204E107F003741B6 /* UnknownElement.cpp */,
				F4F6BA27204E107F003741B6 /* UnknownElement.h */,
				F4F44B7F20478C6F00A2F24C /* Util.cpp */,
				F4F44B7E20478C6F00A2F24C /* Util.h */,
				46B329152BF32057009671AE /* RatingInput.h */,
				46B329172BF3228F009671AE /* RatingInput.cpp */,
				4621E12B2BF3557C004F03F3 /* RatingLabel.h */,
				4621E12D2BF35784004F03F3 /* RatingLabel.cpp */,
				46F6F7802BFF1C8200D31C47 /* ValueChangedAction.h */,
				46F6F7822BFF1CB400D31C47 /* ValueChangedAction.cpp */,
				46058FCE2C5CCBAA00966E76 /* Layout.h */,
				46058FD02C5CCBED00966E76 /* Layout.cpp */,
				46058FD22C5CEEFE00966E76 /* FlowLayout.cpp */,
				46058FD32C5CEEFE00966E76 /* FlowLayout.h */,
				46058FD62C6086AA00966E76 /* GridArea.cpp */,
				46058FD72C6086AA00966E76 /* GridArea.h */,
				46058FDA2C608D0800966E76 /* AreaGridLayout.cpp */,
				46058FDB2C608D0800966E76 /* AreaGridLayout.h */,
			);
			name = SharedLib;
			sourceTree = "<group>";
		};
		F42979321F30074900E89914 /* Inputs */ = {
			isa = PBXGroup;
			children = (
				6BD025EB254784660009B019 /* ACOInputResults.h */,
				6BD025EC254784670009B019 /* ACOInputResults.mm */,
				6BFF23FF2714CA7600183C59 /* ACRChoiceSetViewDataSource.h */,
				F495FC082022A18F0093D4DE /* ACRChoiceSetViewDataSource.mm */,
				6BFF24032714E1BD00183C59 /* ACRDateTextField.h */,
				F429794C1F32684900E89914 /* ACRDateTextField.mm */,
				F42979361F31438900E89914 /* ACRIBaseInputHandler.h */,
				6B27CD6424BD52D500C0F90F /* ACRInputLabelView.h */,
				6B27CD6524BD52D600C0F90F /* ACRInputLabelView.mm */,
				6BFF23DE2714C0EF00183C59 /* ACRInputLabelViewPrivate.h */,
				F431103D1F357487001AAE30 /* ACRInputTableView.h */,
				6B8C766326461E98009548FA /* ACRInputTableView.mm */,
				F42979451F322C9000E89914 /* ACRNumericTextField.h */,
				F42979441F322C9000E89914 /* ACRNumericTextField.mm */,
				6BF4307D219129600068E432 /* ACRQuickReplyMultilineView.h */,
				6BF4307E219129600068E432 /* ACRQuickReplyMultilineView.mm */,
				6BF430752190DDCA0068E432 /* ACRQuickReplyView.h */,
				6BF430762190DDCA0068E432 /* ACRQuickReplyView.mm */,
				F429793C1F3155EF00E89914 /* ACRTextField.h */,
				F429793D1F3155EF00E89914 /* ACRTextField.mm */,
				6B94F2DB24C7997D00E2B310 /* ACRTextInputHandler.h */,
				6B94F2DC24C7997D00E2B310 /* ACRTextInputHandler.mm */,
				6B9AB30E20DD82A2005C8E15 /* ACRTextView.h */,
				6B9AB30F20DD82A2005C8E15 /* ACRTextView.mm */,
				6BFF24052714E26900183C59 /* ACRToggleInputDataSource.h */,
				6B9BDF7120E1BD0E00F13155 /* ACRToggleInputDataSource.mm */,
				465352602C16FD9800DCEE25 /* ACRRatingInputDataSource.h */,
				468F1F192BFC5BC500C2F561 /* ACRRatingInputDataSource.mm */,
				46445D882BF72A5300831973 /* ACRRatingView.h */,
				46445D8A2BF7324100831973 /* ACRRatingView.mm */,
				6BE8DFD5249C5126005EFE66 /* ACRToggleInputView.h */,
				6BE8DFD3249C4C1B005EFE66 /* ACRToggleInputView.mm */,
				CFF954CC29819A6B00F321C3 /* DynamicTypeahead */,
				6B92A7E72679227C00CAE3BF /* CompactStyleChoiceSet */,
				6B70ABA425797B720095D925 /* InputRenderers */,
			);
			name = Inputs;
			sourceTree = "<group>";
		};
		F42979331F30079D00E89914 /* Actions */ = {
			isa = PBXGroup;
			children = (
				7AB4BE602E0A752A007E39F3 /* ACRBottomSheetPresentationController.mm */,
				7AB4BE5E2E0A7503007E39F3 /* ACRBottomSheetPresentationController.h */,
				7AB4BE5C2E0A74D9007E39F3 /* ACRBottomSheetConfiguration.mm */,
				7AB4BE5A2E0A749F007E39F3 /* ACRBottomSheetConfiguration.h */,
				7AD18A8B2E028F1500A35DDD /* ACRBottomSheetViewController.mm */,
				7AD18A892E028EBF00A35DDD /* ACRBottomSheetViewController.h */,
				7A2D17562DFAE1B500E59055 /* ACRActionPopoverRenderer.mm */,
				7A2D17542DFAE0BC00E59055 /* ACRActionPopoverRenderer.h */,
				0D3485EC26180E9900614EB9 /* ACOActionOverflow.h */,
				0D3485F026180F8F00614EB9 /* ACOActionOverflow.mm */,
				6BFF23ED2714C0F000183C59 /* ACOActionOverflowPrivate.h */,
				F4F2556B1F98246000A80D39 /* ACOBaseActionElement.h */,
				F4F2556E1F98247600A80D39 /* ACOBaseActionElement.mm */,
				6B22425B21E80647000ACDA1 /* ACOParseContext.h */,
				6B22425C21E80647000ACDA1 /* ACOParseContext.mm */,
				6BFF23E32714C0F000183C59 /* ACOParseContextPrivate.h */,
				F4C1F5E51F2ABB0E0018CB78 /* ACRActionOpenURLRenderer.h */,
				F4C1F5E31F2A62190018CB78 /* ACRActionOpenURLRenderer.mm */,
				0D45F5A6261731E400EF03C5 /* ACRActionOverflowRenderer.h */,
				0D45F59A2617319D00EF03C5 /* ACRActionOverflowRenderer.mm */,
				6BB211FB20FF9FEA009EA1BA /* ACRActionSetRenderer.h */,
				6BB211FA20FF9FE9009EA1BA /* ACRActionSetRenderer.mm */,
				F4C1F5FF1F2C23FD0018CB78 /* ACRActionShowCardRenderer.h */,
				F4C1F5FD1F2C235E0018CB78 /* ACRActionShowCardRenderer.mm */,
				F42979381F31458800E89914 /* ACRActionSubmitRenderer.h */,
				F42979391F31458800E89914 /* ACRActionSubmitRenderer.mm */,
				F4C1F5E91F2ABD6B0018CB78 /* ACRBaseActionElementRenderer.h */,
				F4C1F5EA1F2ABD6B0018CB78 /* ACRBaseActionElementRenderer.mm */,
				F4C1F5EF1F2BC6840018CB78 /* ACRButton.h */,
				F4C1F5F01F2BC6840018CB78 /* ACRButton.mm */,
				6BC30F7821E6E49E00B9FAAE /* ACRCustomActionRenderer.h */,
				6BC30F7721E6E49E00B9FAAE /* ACRCustomActionRenderer.mm */,
				F4C1F5E71F2ABB3C0018CB78 /* ACRIBaseActionElementRenderer.h */,
				F4CA749F2016B3B9002041DF /* ACRTapGestureRecognizerEventHandler.h */,
				F4CA749E2016B3B8002041DF /* ACRTapGestureRecognizerEventHandler.mm */,
				6BCE4B282108FBD800021A62 /* ACRTapGestureRecognizerFactory.h */,
				6BCE4B262108FA9300021A62 /* ACRTapGestureRecognizerFactory.mm */,
				6B250FB1253F5F8E007FFCFB /* ACRTargetBuilder.h */,
				6BFF24112714E99C00183C59 /* ACRTargetBuilderDirector.h */,
				6B696CD723202B1A00E1D607 /* ACRTargetBuilderDirector.mm */,
				6BFF99DC2600121A0028069F /* Action.Execute */,
				6B124C9E26BA0D49007E9641 /* Action.ToggleVisibility */,
				6BDE5C4A26FEAB52003A1DDB /* Targets */,
			);
			name = Actions;
			sourceTree = "<group>";
		};
		F42979341F3007C500E89914 /* ReadOnlyObjects */ = {
			isa = PBXGroup;
			children = (
				E204C8952EBB79AE0065F8F5 /* CustomAttachmentTextView */,
				E204C8942EBB799B0065F8F5 /* Citation */,
				24EDF0C12DCB7F9100558378 /* ACRProgressRingRenderer.h */,
				24EDF0BF2DCB7F8100558378 /* ACRProgressRingRenderer.mm */,
				24EDF0BD2DCB7B6C00558378 /* ACRProgressBarRenderer.mm */,
				24EDF0BB2DCB7B2500558378 /* ACRProgressBarRenderer.h */,
				B37FE75F2CBEB00400537817 /* ACRBadgeRenderer.h */,
				B37FE7602CBEB00400537817 /* ACRBadgeView.h */,
				B37FE7542CBEAAEC00537817 /* ACRBadgeRenderer.mm */,
				B37FE7562CBEAAEC00537817 /* ACRBadgeView.mm */,
				F42741081EF864A900399FBB /* ACRBaseCardElementRenderer.h */,
				F42741091EF864A900399FBB /* ACRBaseCardElementRenderer.mm */,
				7773C2E12CA558AE00097C06 /* ACRCarouselPageContainerView.mm */,
				7751C0762CAC0F0B00C876DD /* ACRCarouselPageContainerView.h */,
				7751C07A2CAC0F4100C876DD /* ACRCarouselPageView.h */,
				7751C0742CAC0F0B00C876DD /* ACRCarouselView.h */,
				7751C0752CAC0F0B00C876DD /* ACRCarouselViewRenderer.h */,
				7773C2DA2CA3FF8600097C06 /* ACRCarouselPageView.mm */,
				7762DE972CB3F8500051C112 /* ACRDirectionalPanGestureRecognizer.h */,
				7762DE922CB3B8BD0051C112 /* ACRDirectionalPanGestureRecognizer.m */,
				7773C2E42CA5592200097C06 /* ACRCarouselView.mm */,
				46DF37B52C903377001C254F /* ACRCarouselViewRenderer.mm */,
				7751C0722CAC0EEB00C876DD /* ACRPageControl.h */,
				F42741261EFB374A00399FBB /* ACRColumnSetRenderer.h */,
				F42741271EFB374A00399FBB /* ACRColumnSetRenderer.mm */,
				46CBB63D2C22BA4D008FC5D5 /* ACRCompoundButtonRenderer.h */,
				7773C2E82CA5656100097C06 /* ACRPageControl.mm */,
				46DF37B72C903377001C254F /* ACRCompoundButtonRenderer.mm */,
				46DF37C62C9034E6001C254F /* ACRCompoundButtonRenderer.mm */,
				46CBB63E2C22BA4D008FC5D5 /* ACRCompoundButtonRenderer.mm */,
				F427411E1EF9DB8000399FBB /* ACRContainerRenderer.h */,
				F427411F1EF9DB8000399FBB /* ACRContainerRenderer.mm */,
				F4F44B9F204CED2300A2F24C /* ACRCustomRenderer.h */,
				F4F44B9E204CED2300A2F24C /* ACRCustomRenderer.mm */,
				F43A940E1F1D60E30001920B /* ACRFactSetRenderer.h */,
				F43A940F1F1D60E30001920B /* ACRFactSetRenderer.mm */,
				F42741061EF8624F00399FBB /* ACRIBaseCardElementRenderer.h */,
				463C3C0C2BD8F63100A95C4E /* ACRIconRenderer.h */,
				463C3C0D2BD8F6D100A95C4E /* ACRIconRenderer.mm */,
				46CE7DC42C7C554F000508DF /* ACRIFeatureFlagResolver.h */,
				6B74403725BA71B60051F2A1 /* ACRImageProperties.h */,
				6B74403825BA71B60051F2A1 /* ACRImageProperties.mm */,
				F42741101EF873A600399FBB /* ACRImageRenderer.h */,
				F42741111EF873A600399FBB /* ACRImageRenderer.mm */,
				4608EE872BF5C1AB00543095 /* ACRRatingLabelRenderer.h */,
				4608EE882BF5C1AB00543095 /* ACRRatingLabelRenderer.mm */,
				6B096D4C225431D0006CC034 /* ACRRichTextBlockRenderer.h */,
				6B096D4D225431D0006CC034 /* ACRRichTextBlockRenderer.mm */,
				463C4EDE2BDF63E700A95C4E /* ACRSVGIconHoldingView.h */,
				463C4EE02BDF640300A95C4E /* ACRSVGIconHoldingView.mm */,
				463C4EDA2BDB666A00A95C4E /* ACRSVGImageView.h */,
				463C4EDC2BDB66C600A95C4E /* ACRSVGImageView.mm */,
				F42741141EF895AB00399FBB /* ACRTextBlockRenderer.h */,
				F42741151EF895AB00399FBB /* ACRTextBlockRenderer.mm */,
				6B7B1A9620BE2CBC00260731 /* ACRUIImageView.h */,
				6B7B1A9520BE2CBB00260731 /* ACRUIImageView.mm */,
				F4F44B6A203FA8EF00A2F24C /* ACRUILabel.h */,
				F4F44B6D203FAF9300A2F24C /* ACRUILabel.mm */,
				6B124C9626B9F519007E9641 /* Columns */,
				6BE6C7C626E7E2A6009E9171 /* ImageSet */,
				6BB2120621000024009EA1BA /* Media */,
				6BFCA139264F548600195CA7 /* Table */,
			);
			name = ReadOnlyObjects;
			sourceTree = "<group>";
		};
		F42979351F3007DF00E89914 /* Layouts */ = {
			isa = PBXGroup;
			children = (
				46CE97192C7DBECF000508DF /* ACRFlowLayout.h */,
				46CE971A2C7DBECF000508DF /* ACRLayoutHelper.h */,
				46CE97182C7DBECF000508DF /* ARCGridViewLayout.h */,
				6BCE4B202108EB4D00021A62 /* ACRAVPlayerViewHoldingUIView.h */,
				6BCE4B212108EB4E00021A62 /* ACRAVPlayerViewHoldingUIView.mm */,
				F4FE456C1F1985200071D9E5 /* ACRColumnSetView.h */,
				F4FE456D1F1985200071D9E5 /* ACRColumnSetView.mm */,
				F4FE45641F196E7B0071D9E5 /* ACRColumnView.h */,
				F4FE45651F196E7B0071D9E5 /* ACRColumnView.mm */,
				6B3787B920CB3E0E00015401 /* ACRContentHoldingUIScrollView.h */,
				6B3787B820CB3E0E00015401 /* ACRContentHoldingUIScrollView.mm */,
				F401A87D1F1045CA006D7AF2 /* ACRContentHoldingUIView.h */,
				F401A87E1F1045CA006D7AF2 /* ACRContentHoldingUIView.mm */,
				F4FE45681F196F3D0071D9E5 /* ACRContentStackView.h */,
				F4FE45691F196F3D0071D9E5 /* ACRContentStackView.mm */,
				F4C1F5ED1F2BB2810018CB78 /* ACRIContentHoldingView.h */,
				6BFF240B2714E3D100183C59 /* ACRSeparator.h */,
				F4D33EA41F06F41B00941E44 /* ACRSeparator.mm */,
				0D993BEF2C788D4200B4D1C6 /* ARCGridViewLayout.mm */,
				0D993BF12C7A11E000B4D1C6 /* ACRLayoutHelper.mm */,
			);
			name = Layouts;
			sourceTree = "<group>";
		};
		F45A07191EF4BC44007C6503 /* Frameworks */ = {
			isa = PBXGroup;
			children = (
				6B654C722708153100DF6A5F /* FluentUI.framework */,
				6B182B3026683C73008BFDEA /* FluentUI.framework */,
				6B124CA726D050DB007E9641 /* CoreGraphics.framework */,
				6B124CA526D050C9007E9641 /* Foundation.framework */,
				6B124C8D26B4B3CD007E9641 /* UIKit.framework */,
				6BB2121721001596009EA1BA /* AVFoundation.framework */,
				6BB2120F210013AA009EA1BA /* AVKit.framework */,
				F4CA74A320181B52002041DF /* QuartzCore.framework */,
				F45A071E1EF4BD67007C6503 /* UIKit.framework */,
				F45A071C1EF4BCC3007C6503 /* CoreGraphics.framework */,
				F45A071A1EF4BC44007C6503 /* Foundation.framework */,
				255F5D3143215497D4067E21 /* Pods_AdaptiveCards.framework */,
				E3DBB3CD3C02321AED9AEF65 /* Pods_AdaptiveCards_AdaptiveCardsTests.framework */,
			);
			name = Frameworks;
			sourceTree = "<group>";
		};
		FA7F18E22E884A140052B2C6 /* Recovered References */ = {
			isa = PBXGroup;
			children = (
				7AD18A8D2E0293DB00A35DDD /* FluentAssets.xcassets */,
			);
			name = "Recovered References";
			sourceTree = "<group>";
		};
		FA7F18E32E884AC60052B2C6 /* ExpressionEngine */ = {
			isa = PBXGroup;
			children = (
				FA7F19062E884BB10052B2C6 /* BinaryOperatorNode.swift */,
				FA7F19072E884BB10052B2C6 /* Binding.swift */,
				FA7F19082E884BB10052B2C6 /* BuiltInFunctions.swift */,
				FA7F19092E884BB10052B2C6 /* EvaluationContext.swift */,
				FA7F190A2E884BB10052B2C6 /* Expression.swift */,
				FA7F190B2E884BB10052B2C6 /* ExpressionEngine.swift */,
				FA7F190C2E884BB10052B2C6 /* ExpressionErrors.swift */,
				FA7F190D2E884BB10052B2C6 /* ExpressionHelpers.swift */,
				FA7F190E2E884BB10052B2C6 /* ExpressionModels.swift */,
				FA7F190F2E884BB10052B2C6 /* ExpressionNodes.swift */,
				FA7F19102E884BB10052B2C6 /* ExpressionParser.swift */,
				FA7F19112E884BB10052B2C6 /* ExpressionTypes.swift */,
				FA7F19122E884BB10052B2C6 /* ExpressionUtilities.swift */,
				FA7F19132E884BB10052B2C6 /* FunctionCache.swift */,
				FA7F19142E884BB10052B2C6 /* Tokenizer.swift */,
			);
			path = ExpressionEngine;
			sourceTree = "<group>";
		};
		FA7F18E52E884B400052B2C6 /* ExpressionEngineTests */ = {
			isa = PBXGroup;
			children = (
				FA7F18E62E884B950052B2C6 /* AllExpressionTests.swift */,
				FA7F18E72E884B950052B2C6 /* BindingTests.swift */,
				FA7F18E82E884B950052B2C6 /* BuiltInFunctionIntegrationTests.swift */,
				FA7F18E92E884B950052B2C6 /* CustomFunctionCategoryTests.swift */,
				FA7F18EA2E884B950052B2C6 /* DateFunctionsTests.swift */,
				FA7F18EB2E884B950052B2C6 /* ErrorHandlingTests.swift */,
				FA7F18EC2E884B950052B2C6 /* ExpressionTests.swift */,
				FA7F18ED2E884B950052B2C6 /* FunctionCacheTests.swift */,
				FA7F18EE2E884B950052B2C6 /* FunctionRegistryTests.swift */,
				FA7F18EF2E884B950052B2C6 /* IntegrationTests.swift */,
				FA7F18F02E884B950052B2C6 /* MathFunctionsTests.swift */,
				FA7F18F12E884B950052B2C6 /* ObjCExpressionEvaluatorTests.swift */,
				FA7F18F22E884B950052B2C6 /* StringFunctionTests.swift */,
				FA7F18F42E884B950052B2C6 /* TokenizerTests.swift */,
				FA7F18F52E884B950052B2C6 /* UtilityFunctionsTests.swift */,
			);
			path = ExpressionEngineTests;
			sourceTree = "<group>";
		};
/* End PBXGroup section */

/* Begin PBXHeadersBuildPhase section */
		F423C0B21EE1FBA900905679 /* Headers */ = {
			isa = PBXHeadersBuildPhase;
			buildActionMask = 2147483647;
			files = (
				248924C92EBB617600F76802 /* References.h in Headers */,
				CFF954DD2981B2A700F321C3 /* ACRTypeaheadSearchParameters.h in Headers */,
				6B27CD6624BD52D600C0F90F /* ACRInputLabelView.h in Headers */,
				6BBE841923CD184D00ECA586 /* ACREnums.h in Headers */,
				6BBE841F23CE60E300ECA586 /* ACRMediaRenderer.h in Headers */,
				6B74403925BA71B60051F2A1 /* ACRImageProperties.h in Headers */,
				24D7AB482EB344A600F0806F /* Resources.h in Headers */,
				24D7AB492EB344A600F0806F /* StringResource.h in Headers */,
				6BBE841B23CD184D00ECA586 /* ACOWarning.h in Headers */,
				37A8DF542DB79C8800F3A23F /* ProgressRing.h in Headers */,
				37A8DF552DB79C8800F3A23F /* ProgressBar.h in Headers */,
				46058FCF2C5CCBAA00966E76 /* Layout.h in Headers */,
				6B2242B022334452000ACDA1 /* Inline.h in Headers */,
				7EDC0F67213878E800077A13 /* SemanticVersion.h in Headers */,
				F4F44B8020478C6F00A2F24C /* Util.h in Headers */,
				8404BA8E226697800091A0AD /* FeatureRegistration.h in Headers */,
				6B224279220BAC8B000ACDA1 /* BaseElement.h in Headers */,
				F448732A1EE2261F00FCAFAE /* ToggleInput.h in Headers */,
				6BC30F7621E5750A00B9FAAE /* EnumMagic.h in Headers */,
				6B3787B720CA00D300015401 /* ACRUILabel.h in Headers */,
				F44873281EE2261F00FCAFAE /* TimeInput.h in Headers */,
				F44873261EE2261F00FCAFAE /* TextInput.h in Headers */,
				F44873221EE2261F00FCAFAE /* SubmitAction.h in Headers */,
				6B00E1162A3A58B30079D8A6 /* ACRTypeaheadSearchViewControllerPrivate.h in Headers */,
				F44873201EE2261F00FCAFAE /* ShowCardAction.h in Headers */,
				46CBB6382C22BA24008FC5D5 /* IconInfo.h in Headers */,
				7EF8879D21F14CDD00BAFF02 /* BackgroundImage.h in Headers */,
				F448731B1EE2261F00FCAFAE /* OpenUrlAction.h in Headers */,
				84AE295A27FFA26F00D01B82 /* ContentSource.h in Headers */,
				F44873191EE2261F00FCAFAE /* NumberInput.h in Headers */,
				F44873151EE2261F00FCAFAE /* ImageSet.h in Headers */,
				F44873131EE2261F00FCAFAE /* Image.h in Headers */,
				F448730F1EE2261F00FCAFAE /* HostConfig.h in Headers */,
				7762DE982CB3F8500051C112 /* ACRDirectionalPanGestureRecognizer.h in Headers */,
				F448730E1EE2261F00FCAFAE /* FactSet.h in Headers */,
				F448730C1EE2261F00FCAFAE /* Fact.h in Headers */,
				F44873081EE2261F00FCAFAE /* DateInput.h in Headers */,
				F44873061EE2261F00FCAFAE /* Container.h in Headers */,
				F44873041EE2261F00FCAFAE /* ColumnSet.h in Headers */,
				F44873001EE2261F00FCAFAE /* ChoiceSetInput.h in Headers */,
				F44872FE1EE2261F00FCAFAE /* ChoiceInput.h in Headers */,
				248924D12EBBB37E00F76802 /* ACRCitationReferenceMoreDetailsView.h in Headers */,
				F44872FC1EE2261F00FCAFAE /* BaseInputElement.h in Headers */,
				F4071C7A1FCCBAEF00AF4FEA /* ElementParserRegistration.h in Headers */,
				F4071C7B1FCCBAEF00AF4FEA /* ActionParserRegistration.h in Headers */,
				F4F44B7B20478C5C00A2F24C /* DateTimePreparser.h in Headers */,
				F4F44B7A20478C5C00A2F24C /* DateTimePreparsedToken.h in Headers */,
				E25D48E62EBBE10B00CF9715 /* ACRCitationReferenceBaseView.h in Headers */,
				F4CAE77C1F7325DF00545555 /* Separator.h in Headers */,
				F4F6BA29204E107F003741B6 /* UnknownElement.h in Headers */,
				F9A9E55226FE9FA000D13410 /* CollectionCoreElement.h in Headers */,
				F44873241EE2261F00FCAFAE /* TextBlock.h in Headers */,
				F4F6BA30204F18D8003741B6 /* AdaptiveCardParseWarning.h in Headers */,
				F4F6BA31204F18D8003741B6 /* ParseResult.h in Headers */,
				F448731D1EE2261F00FCAFAE /* ParseUtil.h in Headers */,
				F448731E1EE2261F00FCAFAE /* pch.h in Headers */,
				463C4EDF2BDF63E700A95C4E /* ACRSVGIconHoldingView.h in Headers */,
				F448730A1EE2261F00FCAFAE /* Enums.h in Headers */,
				CFB972012941C07A008E3795 /* ChoicesData.h in Headers */,
				B37FE7612CBEB00400537817 /* ACRBadgeView.h in Headers */,
				B37FE7622CBEB00400537817 /* ACRBadgeRenderer.h in Headers */,
				248924C82EBB617600F76802 /* CitationRun.h in Headers */,
				E204C8BA2EBB7A110065F8F5 /* ACRViewTextAttachment.h in Headers */,
				E204C8BB2EBB7A110065F8F5 /* ACRViewAttachingTextView.h in Headers */,
				E204C8BC2EBB7A110065F8F5 /* ACRViewAttachingTextViewBehavior.h in Headers */,
				F44872F61EE2261F00FCAFAE /* AdaptiveCardParseException.h in Headers */,
				F44872FA1EE2261F00FCAFAE /* BaseCardElement.h in Headers */,
				F44872F81EE2261F00FCAFAE /* BaseActionElement.h in Headers */,
				F43660791F0706D800EBA868 /* SharedAdaptiveCard.h in Headers */,
				F4960C042051FE8200780566 /* ACRView.h in Headers */,
				F4D0694B205B27EA003645E4 /* ACRViewController.h in Headers */,
				46CE7DC52C7C554F000508DF /* ACRIFeatureFlagResolver.h in Headers */,
				F4FE45661F196E7B0071D9E5 /* ACRColumnView.h in Headers */,
				46731C0D2CBD198F0092B7A9 /* Badge.h in Headers */,
				901FE9CC2E04BDC800CD77C6 /* SwiftAdaptiveCardObjcBridge.h in Headers */,
				F4F6BA36204F200F003741B6 /* ACRParseWarning.h in Headers */,
				F4F44B9D204A16BC00A2F24C /* ACRTextBlockRenderer.h in Headers */,
				F4F44B9C204A169D00A2F24C /* ACRErrors.h in Headers */,
				F4F44B9A204A164100A2F24C /* ACRInputToggleRenderer.h in Headers */,
				465352612C16FD9800DCEE25 /* ACRRatingInputDataSource.h in Headers */,
				F4F44B99204A162900A2F24C /* ACRInputTimeRenderer.h in Headers */,
				F4F44B9B204A165F00A2F24C /* ACRIBaseInputHandler.h in Headers */,
				F4F44B93204A155B00A2F24C /* ACRFactSetRenderer.h in Headers */,
				F4F44B96204A15C500A2F24C /* ACRInputChoiceSetRenderer.h in Headers */,
				7A9BD60C2E13A67800114A4F /* ACRPopoverTarget.h in Headers */,
				F4F44B97204A15DF00A2F24C /* ACRInputDateRenderer.h in Headers */,
				F4F44B98204A160B00A2F24C /* ACRInputRenderer.h in Headers */,
				F4F44B95204A159A00A2F24C /* ACRImageSetRenderer.h in Headers */,
				F4F44B90204A14EF00A2F24C /* ACRColumnRenderer.h in Headers */,
				F4F44B92204A153D00A2F24C /* ACRContainerRenderer.h in Headers */,
				F4F44B91204A152100A2F24C /* ACRColumnSetRenderer.h in Headers */,
				F43110431F357487001AAE30 /* ACRInputTableView.h in Headers */,
				F4F44B94204A157B00A2F24C /* ACRImageRenderer.h in Headers */,
				E204C8A52EBB79F60065F8F5 /* ACOCitation.h in Headers */,
				E204C8A62EBB79F60065F8F5 /* ACRCitationReferenceView.h in Headers */,
				E204C8A72EBB79F60065F8F5 /* ACRCitationManagerDelegate.h in Headers */,
				E204C8A82EBB79F60065F8F5 /* ACRCitationParser.h in Headers */,
				E204C8A92EBB79F60065F8F5 /* ACRCitationParserDelegate.h in Headers */,
				E204C8AA2EBB79F60065F8F5 /* ACRInlineCitationTokenParser.h in Headers */,
				E204C8AB2EBB79F60065F8F5 /* ACOReference.h in Headers */,
				E204C8AC2EBB79F60065F8F5 /* ACRCitationManager.h in Headers */,
				F4F44B8D204A11D000A2F24C /* (null) in Headers */,
				F4F44B8F204A148200A2F24C /* ACOBaseCardElement.h in Headers */,
				F401A87F1F1045CA006D7AF2 /* ACRContentHoldingUIView.h in Headers */,
				F4C1F5DD1F218F920018CB78 /* ACRInputNumberRenderer.h in Headers */,
				F4C1F5EE1F2BB2810018CB78 /* ACRIContentHoldingView.h in Headers */,
				F4FE456A1F196F3D0071D9E5 /* ACRContentStackView.h in Headers */,
				F4D402111F7DAC2C00D0356B /* ACOAdaptiveCardParseResult.h in Headers */,
				F42741071EF8624F00399FBB /* ACRIBaseCardElementRenderer.h in Headers */,
				F4D402131F7DAC2C00D0356B /* ACOHostConfigParseResult.h in Headers */,
				F43110451F357487001AAE30 /* ACOHostConfig.h in Headers */,
				F4F2556C1F98246000A80D39 /* ACOBaseActionElement.h in Headers */,
				F427410A1EF864A900399FBB /* ACRBaseCardElementRenderer.h in Headers */,
				CFF954D52981AED600F321C3 /* ACOTypeaheadSearchHandler.h in Headers */,
				F4CAE7821F75AB9000545555 /* ACOAdaptiveCard.h in Headers */,
				F4C1F6001F2C23FD0018CB78 /* ACRActionShowCardRenderer.h in Headers */,
				F4C1F5E61F2ABB0E0018CB78 /* ACRActionOpenURLRenderer.h in Headers */,
				F429793A1F31458800E89914 /* ACRActionSubmitRenderer.h in Headers */,
				46058FD52C5CEEFE00966E76 /* FlowLayout.h in Headers */,
				46CE971B2C7DBECF000508DF /* ARCGridViewLayout.h in Headers */,
				F49683521F6CA24600DF0D3A /* ACRRenderer.h in Headers */,
				46CE971C2C7DBECF000508DF /* ACRFlowLayout.h in Headers */,
				F44873021EE2261F00FCAFAE /* Column.h in Headers */,
				F4C1F5F11F2BC6840018CB78 /* ACRButton.h in Headers */,
				F42E51771FEC3840008F9642 /* MarkDownBlockParser.h in Headers */,
				F4FE456E1F1985200071D9E5 /* ACRColumnSetView.h in Headers */,
				F42E51751FEC3840008F9642 /* MarkDownHtmlGenerator.h in Headers */,
				F42E51731FEC3840008F9642 /* MarkDownParsedResult.h in Headers */,
				F42979471F322C9000E89914 /* ACRNumericTextField.h in Headers */,
				24EDF0BC2DCB7B2500558378 /* ACRProgressBarRenderer.h in Headers */,
				F42E51791FEC3840008F9642 /* MarkDownParser.h in Headers */,
				6B268FE720CF19E200D99C1B /* RemoteResourceInformation.h in Headers */,
				F9A9E55626FE9FE400D13410 /* StyledCollectionElement.h in Headers */,
				CA1218C621C4509400152EA8 /* ToggleVisibilityTarget.h in Headers */,
				CA1218C721C4509400152EA8 /* ToggleVisibilityAction.h in Headers */,
				6BAC0F2D228E2D7300E42DEB /* RichTextElementProperties.h in Headers */,
				6B2242AE22334452000ACDA1 /* TextRun.h in Headers */,
				6B22426D2203BE98000ACDA1 /* UnknownAction.h in Headers */,
				F4071C7D1FCCBAEF00AF4FEA /* json.h in Headers */,
				7AD18A8A2E028EC500A35DDD /* ACRBottomSheetViewController.h in Headers */,
				F4071C7C1FCCBAEF00AF4FEA /* json-forwards.h in Headers */,
				6B2242A82233442C000ACDA1 /* RichTextBlock.h in Headers */,
				463C4EDB2BDB666A00A95C4E /* ACRSVGImageView.h in Headers */,
				6B096D4E225431D0006CC034 /* ACRRichTextBlockRenderer.h in Headers */,
				300ECB64219A12D100371DC5 /* AdaptiveBase64Util.h in Headers */,
				6B616C4321CB20D2003E29CE /* ACRActionToggleVisibilityRenderer.h in Headers */,
				F4CA74A12016B3B9002041DF /* ACRTapGestureRecognizerEventHandler.h in Headers */,
				46F6F7812BFF1C8200D31C47 /* ValueChangedAction.h in Headers */,
				6B7B1A9820BE2CBC00260731 /* ACRUIImageView.h in Headers */,
				F429793E1F3155EF00E89914 /* ACRTextField.h in Headers */,
				6B2242A42233439E000ACDA1 /* TextElementProperties.h in Headers */,
				F427411C1EF8A25200399FBB /* ACRRegistration.h in Headers */,
				F49683541F6CA24600DF0D3A /* ACRRenderResult.h in Headers */,
				F4F44BA1204CED2400A2F24C /* ACRCustomRenderer.h in Headers */,
				463C3C0B2BD8DCC000A95C4E /* Icon.h in Headers */,
				6B9AB31020DD82A2005C8E15 /* ACRTextView.h in Headers */,
				6B3787BB20CB3E0E00015401 /* ACRContentHoldingUIScrollView.h in Headers */,
				46CE971D2C7DBECF000508DF /* ACRLayoutHelper.h in Headers */,
				46058FDD2C608D0800966E76 /* AreaGridLayout.h in Headers */,
				7751C0732CAC0EEB00C876DD /* ACRPageControl.h in Headers */,
				6B9BDF8020F40D1000F13155 /* ACOResourceResolvers.h in Headers */,
				6BB211FD20FF9FEA009EA1BA /* ACRActionSetRenderer.h in Headers */,
				6B9BDFCA20F6BF5D00F13155 /* ACOIResourceResolver.h in Headers */,
				6B7B1A9420B4D2AB00260731 /* Media.h in Headers */,
				6B22425E21E80647000ACDA1 /* ACOParseContext.h in Headers */,
				6BF4307F219129600068E432 /* ACRQuickReplyMultilineView.h in Headers */,
				6BC30F7A21E6E49E00B9FAAE /* ACRCustomActionRenderer.h in Headers */,
				F4C1F5E81F2ABB3C0018CB78 /* ACRIBaseActionElementRenderer.h in Headers */,
				6BF430772190DDCA0068E432 /* ACRQuickReplyView.h in Headers */,
				C8DEDF3A220CDEB00001AAED /* ActionSet.h in Headers */,
				7AB4BE5B2E0A74B6007E39F3 /* ACRBottomSheetConfiguration.h in Headers */,
				6BB211FF20FFF9C0009EA1BA /* ACRIMedia.h in Headers */,
				6B7B1A9320B4D2AB00260731 /* MediaSource.h in Headers */,
				7ECFB641219A3940004727A9 /* ParseContext.h in Headers */,
				0D34862D261C606D00614EB9 /* ACOActionOverflow.h in Headers */,
				6BCE4B292108FBD800021A62 /* ACRTapGestureRecognizerFactory.h in Headers */,
				6B9D650A21095C7A00BB5C7B /* ACOMediaEvent.h in Headers */,
				6B5D240D212C89E70010EB07 /* ACORemoteResourceInformation.h in Headers */,
				6B9D650E21095CBF00BB5C7B /* ACRMediaTarget.h in Headers */,
				46B329162BF32057009671AE /* RatingInput.h in Headers */,
				6BCE4B222108EB4E00021A62 /* ACRAVPlayerViewHoldingUIView.h in Headers */,
				F4C1F5EB1F2ABD6B0018CB78 /* ACRBaseActionElementRenderer.h in Headers */,
				6B1147D11F32E53A008846EC /* ACRActionDelegate.h in Headers */,
				7AB4BE5F2E0A7507007E39F3 /* ACRBottomSheetPresentationController.h in Headers */,
				6BFF99C725FFF53E0028069F /* Authentication.h in Headers */,
				FA7F19272E884DD60052B2C6 /* TSExpressionObjCBridge.h in Headers */,
				6BFF99C325FFF53E0028069F /* AuthCardButton.h in Headers */,
				3714EB532DAFB30400EE15AA /* ThemedUrl.h in Headers */,
				6BFF99C425FFF53E0028069F /* ExecuteAction.h in Headers */,
				6BFF99C625FFF53E0028069F /* TokenExchangeResource.h in Headers */,
				6BFF99CA25FFF53E0028069F /* Refresh.h in Headers */,
				6BFF9A0326004C580028069F /* ACOAuthentication.h in Headers */,
				6BFF99ED2600387A0028069F /* ACOTokenExchangeResource.h in Headers */,
				6BFF99FC26003EBA0028069F /* ACOAuthCardButton.h in Headers */,
				6BFF99E0260012380028069F /* ACORefresh.h in Headers */,
				46DF37B02C902FD4001C254F /* CarouselPage.h in Headers */,
				F974C5372800B8E100C1B3C7 /* CaptionSource.h in Headers */,
				6B94F2DD24C7997D00E2B310 /* ACRTextInputHandler.h in Headers */,
				7751C0782CAC0F0B00C876DD /* ACRCarouselViewRenderer.h in Headers */,
				6BD025ED254784670009B019 /* ACOInputResults.h in Headers */,
				6BFF24162714FA1D00183C59 /* AdaptiveCards.h in Headers */,
				6BFF23F62714C0F000183C59 /* ACRRendererPrivate.h in Headers */,
				6BFF23F52714C0F000183C59 /* ACOAdaptiveCardPrivate.h in Headers */,
				6BFF24042714E1BD00183C59 /* ACRDateTextField.h in Headers */,
				46058FD92C6086AA00966E76 /* GridArea.h in Headers */,
				F974C53B2800B8EA00C1B3C7 /* ContentSource.h in Headers */,
				6BFF23F92714C0F000183C59 /* ACORefreshPrivate.h in Headers */,
				6BFF240C2714E3D100183C59 /* ACRSeparator.h in Headers */,
				CFF954D92981AF5800F321C3 /* ACRChoiceSetFilteredStyleView.h in Headers */,
				6BFF240A2714E33000183C59 /* ACRToggleVisibilityTarget.h in Headers */,
				6BFF23F22714C0F000183C59 /* ACORemoteResourceInformationPrivate.h in Headers */,
				E67241712E67690C000ECCE4 /* ACRStringBasedKeyValueObservation.h in Headers */,
				6BFF23F82714C0F000183C59 /* ACRParseWarningPrivate.h in Headers */,
				6BFF24062714E26900183C59 /* ACRToggleInputDataSource.h in Headers */,
				6B377284260194000024E527 /* ACRActionExecuteRenderer.h in Headers */,
				46CBB63F2C22BA4D008FC5D5 /* ACRCompoundButtonRenderer.h in Headers */,
				7751C0792CAC0F0B00C876DD /* ACRCarouselPageContainerView.h in Headers */,
				6B8C765526449B09009548FA /* TableColumnDefinition.h in Headers */,
				6B8C765326449B09009548FA /* Table.h in Headers */,
				6BFCA141264F54B500195CA7 /* ACRTableView.h in Headers */,
				CFF954D029819AC300F321C3 /* ACOTypeaheadDebouncer.h in Headers */,
				37CC40EE2DBA1BD9004D5C66 /* PopoverAction.h in Headers */,
				7A2D17552DFAE0CB00E59055 /* ACRActionPopoverRenderer.h in Headers */,
				6BFF24142714EF2200183C59 /* UtiliOS.h in Headers */,
				6BFF24082714E30B00183C59 /* ACRShowCardTarget.h in Headers */,
				46CBB63C2C22BA33008FC5D5 /* CompoundButton.h in Headers */,
				6BFF24102714E46300183C59 /* ACRImageSetUICollectionView.h in Headers */,
				6BFF23F32714C0F000183C59 /* ACOHostConfigPrivate.h in Headers */,
				6BFF24002714CA7600183C59 /* ACRChoiceSetViewDataSource.h in Headers */,
				6BFF23FE2714C0F000183C59 /* ACOActionOverflowPrivate.h in Headers */,
				24EDF0C22DCB7F9100558378 /* ACRProgressRingRenderer.h in Headers */,
				463C3C0F2BD8F7D200A95C4E /* ACRIconRenderer.h in Headers */,
				6BFF24122714E99C00183C59 /* ACRTargetBuilderDirector.h in Headers */,
				6B8C765926449B09009548FA /* TableCell.h in Headers */,
				6BFCA14C265452E100195CA7 /* ACRTableRenderer.h in Headers */,
				6BFCA1482653270200195CA7 /* ACRTableCellRenderer.h in Headers */,
				6BFCA140264F54B500195CA7 /* ACRTableRow.h in Headers */,
				6B8C765726449B09009548FA /* TableRow.h in Headers */,
				6B25D3E226138E3700A47AFB /* ACOEnums.h in Headers */,
				6B25D3EB2613D83700A47AFB /* ACORenderContext.h in Headers */,
				6BFF23F02714C0F000183C59 /* ACRViewPrivate.h in Headers */,
				6BFF23F12714C0F000183C59 /* ACOAuthenticationPrivate.h in Headers */,
				6BFF23EF2714C0F000183C59 /* ACRInputLabelViewPrivate.h in Headers */,
				6BFF23F42714C0F000183C59 /* ACOParseContextPrivate.h in Headers */,
				84AE295B27FFA26F00D01B82 /* CaptionSource.h in Headers */,
				6BFF23EE2714C0F000183C59 /* ACOBaseCardElementPrivate.h in Headers */,
				6BFF23FD2714C0F000183C59 /* ACOAuthCardButtonPrivate.h in Headers */,
				6BFF23F72714C0F000183C59 /* ACRRegistrationPrivate.h in Headers */,
				6BFF23FA2714C0F000183C59 /* ACOBaseActionElementPrivate.h in Headers */,
				6BFF23FC2714C0F000183C59 /* ACOMediaEventPrivate.h in Headers */,
				4621E12C2BF3557C004F03F3 /* RatingLabel.h in Headers */,
				6BFF240E2714E42800183C59 /* ACRTableCellView.h in Headers */,
				6BFF23FB2714C0F000183C59 /* ACOTokenExchangeResourcePrivate.h in Headers */,
				E204C8C62EBB81D30065F8F5 /* ACRTextBlockCitationParser.h in Headers */,
				E204C8C72EBB81D30065F8F5 /* ACRRichTextBlockRenderer.h in Headers */,
				4608EE892BF5C1AB00543095 /* ACRRatingLabelRenderer.h in Headers */,
				6B250FB2253F5F8F007FFCFB /* ACRTargetBuilder.h in Headers */,
				6B8C76432641D8D6009548FA /* InternalId.h in Headers */,
				6BDE5C4226FEA7DC003A1DDB /* ACROverflowTarget.h in Headers */,
				6B5E9CBB24B644B100757882 /* ACRToggleInputView.h in Headers */,
				7751C0772CAC0F0B00C876DD /* ACRCarouselView.h in Headers */,
				6BDE5C4026FEA7DC003A1DDB /* ACRAggregateTarget.h in Headers */,
				6BDE5C4426FEA7DC003A1DDB /* ACRBaseTarget.h in Headers */,
				7751C07B2CAC0F4100C876DD /* ACRCarouselPageView.h in Headers */,
				6B8C766726461E98009548FA /* ACOBundle.h in Headers */,
				4608EE8D2BF5C1B800543095 /* ACRRatingInputRenderer.h in Headers */,
				6B124C9F26BCB2FE007E9641 /* ACOVisibilityManager.h in Headers */,
				6B92A7E62677DFAB00CAE3BF /* ACRChoiceSetCompactStyleView.h in Headers */,
				6BD859FB26F2CA7B0086F5BA /* ACOFillerSpaceManager.h in Headers */,
				0D45F5A7261731E400EF03C5 /* ACRActionOverflowRenderer.h in Headers */,
				46445D892BF72A5300831973 /* ACRRatingView.h in Headers */,
			);
			runOnlyForDeploymentPostprocessing = 0;
		};
/* End PBXHeadersBuildPhase section */

/* Begin PBXNativeTarget section */
		F423C0B41EE1FBA900905679 /* AdaptiveCards */ = {
			isa = PBXNativeTarget;
			buildConfigurationList = F423C0C91EE1FBAA00905679 /* Build configuration list for PBXNativeTarget "AdaptiveCards" */;
			buildPhases = (
				8CD5C2E532EDBA1D1879049F /* [CP] Check Pods Manifest.lock */,
				6BF339D220A6647500DA5973 /* CopyFiles */,
				F423C0B01EE1FBA900905679 /* Sources */,
				F423C0B11EE1FBA900905679 /* Frameworks */,
				F423C0B21EE1FBA900905679 /* Headers */,
				F423C0B31EE1FBA900905679 /* Resources */,
			);
			buildRules = (
			);
			dependencies = (
			);
			name = AdaptiveCards;
			productName = AdaptiveCards;
			productReference = F423C0B51EE1FBA900905679 /* AdaptiveCards.framework */;
			productType = "com.apple.product-type.framework";
		};
		F423C0BD1EE1FBAA00905679 /* AdaptiveCardsTests */ = {
			isa = PBXNativeTarget;
			buildConfigurationList = F423C0CC1EE1FBAA00905679 /* Build configuration list for PBXNativeTarget "AdaptiveCardsTests" */;
			buildPhases = (
				EC2A78897FE6224EAF525E8C /* [CP] Check Pods Manifest.lock */,
				F423C0BA1EE1FBAA00905679 /* Sources */,
				F423C0BB1EE1FBAA00905679 /* Frameworks */,
				F423C0BC1EE1FBAA00905679 /* Resources */,
				254423FF1DE5FEC29B4DA914 /* [CP] Embed Pods Frameworks */,
			);
			buildRules = (
			);
			dependencies = (
				F423C0C11EE1FBAA00905679 /* PBXTargetDependency */,
			);
			name = AdaptiveCardsTests;
			productName = AdaptiveCardsTests;
			productReference = F423C0BE1EE1FBAA00905679 /* AdaptiveCardsTests.xctest */;
			productType = "com.apple.product-type.bundle.unit-test";
		};
/* End PBXNativeTarget section */

/* Begin PBXProject section */
		F423C0AC1EE1FBA900905679 /* Project object */ = {
			isa = PBXProject;
			attributes = {
				LastUpgradeCheck = 1250;
				ORGANIZATIONNAME = Microsoft;
				TargetAttributes = {
					F423C0B41EE1FBA900905679 = {
						CreatedOnToolsVersion = 8.3.2;
						DevelopmentTeam = UBF8T346G9;
						ProvisioningStyle = Automatic;
					};
					F423C0BD1EE1FBAA00905679 = {
						CreatedOnToolsVersion = 8.3.2;
						DevelopmentTeam = UBF8T346G9;
						ProvisioningStyle = Automatic;
					};
					F47ACEE01F62495B0010BEF0 = {
						CreatedOnToolsVersion = 8.3.3;
						ProvisioningStyle = Automatic;
					};
				};
			};
			buildConfigurationList = F423C0AF1EE1FBA900905679 /* Build configuration list for PBXProject "AdaptiveCards" */;
			compatibilityVersion = "Xcode 3.2";
			developmentRegion = English;
			hasScannedForEncodings = 0;
			knownRegions = (
				English,
				en,
				global,
				Base,
			);
			mainGroup = F423C0AB1EE1FBA900905679;
			productRefGroup = F423C0B61EE1FBA900905679 /* Products */;
			projectDirPath = "";
			projectRoot = "";
			targets = (
				F423C0B41EE1FBA900905679 /* AdaptiveCards */,
				F423C0BD1EE1FBAA00905679 /* AdaptiveCardsTests */,
				F47ACEE01F62495B0010BEF0 /* AdaptiveCards-Universal */,
			);
		};
/* End PBXProject section */

/* Begin PBXResourcesBuildPhase section */
		F423C0B31EE1FBA900905679 /* Resources */ = {
			isa = PBXResourcesBuildPhase;
			buildActionMask = 2147483647;
			files = (
				241C67252E02DE5D0007EA18 /* FluentAssets.xcassets in Resources */,
				24E0D48B2EB9FBF70059F8F8 /* CitationAssets.xcassets in Resources */,
				84AE295927FFA26F00D01B82 /* CMakeLists.txt in Resources */,
				7AD18A8F2E0293DB00A35DDD /* FluentAssets.xcassets in Resources */,
			);
			runOnlyForDeploymentPostprocessing = 0;
		};
		F423C0BC1EE1FBAA00905679 /* Resources */ = {
			isa = PBXResourcesBuildPhase;
			buildActionMask = 2147483647;
			files = (
				6B654C752708168D00DF6A5F /* Action.ToggleVisibilityExhaustive.json in Resources */,
				7773A9172CA2D33400097C06 /* Carousel.invalid.json in Resources */,
				46CBB6462C22BA96008FC5D5 /* CompoundButtonValid.json in Resources */,
				46B78E662C0586D500EF4566 /* RatingInputValid.json in Resources */,
				6BE6C7C526E7CDD0009E9171 /* ColumnSet.Input.ChoiceSet.VerticalStretch.json in Resources */,
				6BE6C7BA26E2E30A009E9171 /* Container.VerticalContentAlignment.json in Resources */,
				46B78E682C0587B700EF4566 /* RatingLabelValid.json in Resources */,
				6BE6C7BE26E2E4EC009E9171 /* ColumnSet.VerticalStretch.json in Resources */,
				7773A9152CA2D32E00097C06 /* Carousel.valid.json in Resources */,
				6BE6C7BB26E2E30A009E9171 /* ColumnSet.Image.VerticalStretch.json in Resources */,
				46CBB6452C22BA96008FC5D5 /* CompoundButtonInvalid.json in Resources */,
				6BE6C7C326E2F07C009E9171 /* sample.json in Resources */,
				6BE6C7BC26E2E30A009E9171 /* ColumnSet.FactSet.VerticalStretch.json in Resources */,
				6BE6C7B626E2E140009E9171 /* Column.VerticalAlignment.json in Resources */,
				B35633272C06E4FC00F1C999 /* ValueChangedActionInvalid.json in Resources */,
				6BE6C7B226E2DF29009E9171 /* Container.VerticalContentAlignment2.json in Resources */,
				B35633242C060EEF00F1C999 /* ValueChangedActionValid.json in Resources */,
			);
			runOnlyForDeploymentPostprocessing = 0;
		};
/* End PBXResourcesBuildPhase section */

/* Begin PBXShellScriptBuildPhase section */
		254423FF1DE5FEC29B4DA914 /* [CP] Embed Pods Frameworks */ = {
			isa = PBXShellScriptBuildPhase;
			buildActionMask = 2147483647;
			files = (
			);
			inputPaths = (
				"${PODS_ROOT}/Target Support Files/Pods-AdaptiveCards-AdaptiveCardsTests/Pods-AdaptiveCards-AdaptiveCardsTests-frameworks.sh",
				"${BUILT_PRODUCTS_DIR}/CocoaLumberjack/CocoaLumberjack.framework",
				"${BUILT_PRODUCTS_DIR}/MicrosoftFluentUI/FluentUI.framework",
				"${BUILT_PRODUCTS_DIR}/SVGKit/SVGKit.framework",
			);
			name = "[CP] Embed Pods Frameworks";
			outputPaths = (
				"${TARGET_BUILD_DIR}/${FRAMEWORKS_FOLDER_PATH}/CocoaLumberjack.framework",
				"${TARGET_BUILD_DIR}/${FRAMEWORKS_FOLDER_PATH}/FluentUI.framework",
				"${TARGET_BUILD_DIR}/${FRAMEWORKS_FOLDER_PATH}/SVGKit.framework",
			);
			runOnlyForDeploymentPostprocessing = 0;
			shellPath = /bin/sh;
			shellScript = "\"${PODS_ROOT}/Target Support Files/Pods-AdaptiveCards-AdaptiveCardsTests/Pods-AdaptiveCards-AdaptiveCardsTests-frameworks.sh\"\n";
			showEnvVarsInLog = 0;
		};
		8CD5C2E532EDBA1D1879049F /* [CP] Check Pods Manifest.lock */ = {
			isa = PBXShellScriptBuildPhase;
			buildActionMask = 2147483647;
			files = (
			);
			inputFileListPaths = (
			);
			inputPaths = (
				"${PODS_PODFILE_DIR_PATH}/Podfile.lock",
				"${PODS_ROOT}/Manifest.lock",
			);
			name = "[CP] Check Pods Manifest.lock";
			outputFileListPaths = (
			);
			outputPaths = (
				"$(DERIVED_FILE_DIR)/Pods-AdaptiveCards-checkManifestLockResult.txt",
			);
			runOnlyForDeploymentPostprocessing = 0;
			shellPath = /bin/sh;
			shellScript = "diff \"${PODS_PODFILE_DIR_PATH}/Podfile.lock\" \"${PODS_ROOT}/Manifest.lock\" > /dev/null\nif [ $? != 0 ] ; then\n    # print error to STDERR\n    echo \"error: The sandbox is not in sync with the Podfile.lock. Run 'pod install' or update your CocoaPods installation.\" >&2\n    exit 1\nfi\n# This output is used by Xcode 'outputs' to avoid re-running this script phase.\necho \"SUCCESS\" > \"${SCRIPT_OUTPUT_FILE_0}\"\n";
			showEnvVarsInLog = 0;
		};
		EC2A78897FE6224EAF525E8C /* [CP] Check Pods Manifest.lock */ = {
			isa = PBXShellScriptBuildPhase;
			buildActionMask = 2147483647;
			files = (
			);
			inputFileListPaths = (
			);
			inputPaths = (
				"${PODS_PODFILE_DIR_PATH}/Podfile.lock",
				"${PODS_ROOT}/Manifest.lock",
			);
			name = "[CP] Check Pods Manifest.lock";
			outputFileListPaths = (
			);
			outputPaths = (
				"$(DERIVED_FILE_DIR)/Pods-AdaptiveCards-AdaptiveCardsTests-checkManifestLockResult.txt",
			);
			runOnlyForDeploymentPostprocessing = 0;
			shellPath = /bin/sh;
			shellScript = "diff \"${PODS_PODFILE_DIR_PATH}/Podfile.lock\" \"${PODS_ROOT}/Manifest.lock\" > /dev/null\nif [ $? != 0 ] ; then\n    # print error to STDERR\n    echo \"error: The sandbox is not in sync with the Podfile.lock. Run 'pod install' or update your CocoaPods installation.\" >&2\n    exit 1\nfi\n# This output is used by Xcode 'outputs' to avoid re-running this script phase.\necho \"SUCCESS\" > \"${SCRIPT_OUTPUT_FILE_0}\"\n";
			showEnvVarsInLog = 0;
		};
		F47ACEE41F6249610010BEF0 /* ShellScript */ = {
			isa = PBXShellScriptBuildPhase;
			buildActionMask = 2147483647;
			files = (
			);
			inputPaths = (
			);
			outputPaths = (
			);
			runOnlyForDeploymentPostprocessing = 0;
			shellPath = /bin/sh;
			shellScript = "# Set the output folder var\nUNIVERSAL_OUTPUTFOLDER=${PROJECT_DIR}/output\n# To make an XCFramework, we first build the framework for every type seperately\necho \"XCFramework: Starting script to build an XCFramework. Output dir: ${UNIVERSAL_OUTPUTFOLDER}\"\n# Device slice.\necho \"XCFramework: Archiving DEVICE type...\"\nxcodebuild archive -scheme \"${PROJECT_NAME}\" -configuration Release -destination 'generic/platform=iOS' -archivePath \"${BUILD_DIR}/archives/${PROJECT_NAME}.framework-iphoneos.xcarchive\" SKIP_INSTALL=NO\necho \"XCFramework: Archiving SIMULATOR type...\"\n# Simulator slice.\nxcodebuild archive -scheme \"${PROJECT_NAME}\" -configuration Release -destination 'generic/platform=iOS Simulator' -archivePath \"${BUILD_DIR}/archives/${PROJECT_NAME}.framework-iphonesimulator.xcarchive\" SKIP_INSTALL=NO\n# First, get all the UUID filepaths for BCSymbolMaps, because these are randomly generated and need to be individually added as the `-debug-symbols` parameter. The dSYM path is always the same so that one is manually added\necho \"XCFramework: Generating IPHONE BCSymbolMap paths...\"\nIPHONE_BCSYMBOLMAP_PATHS=(${BUILD_DIR}/archives/${PROJECT_NAME}.framework-iphoneos.xcarchive/BCSymbolMaps/*)\nIPHONE_BCSYMBOLMAP_COMMANDS=\"\"\nfor path in \"${IPHONE_BCSYMBOLMAP_PATHS[@]}\"; do\n  IPHONE_BCSYMBOLMAP_COMMANDS=\"$IPHONE_BCSYMBOLMAP_COMMANDS -debug-symbols $path \"\n  echo $IPHONE_BCSYMBOLMAP_COMMANDS\ndone\n# Simulator-targeted archives don't generate BCSymbolMap files, so above is only needed for iphone target\necho \"XCFramework: Creating XCFramework file\"\n# Then we group them into one XCFramework file\nxcodebuild -create-xcframework -framework \"${BUILD_DIR}/archives/${PROJECT_NAME}.framework-iphoneos.xcarchive/Products/Library/Frameworks/${PROJECT_NAME}.framework\" -debug-symbols \"${BUILD_DIR}/archives/${PROJECT_NAME}.framework-iphoneos.xcarchive/dSYMs/${PROJECT_NAME}.framework.dSYM\" $IPHONE_BCSYMBOLMAP_COMMANDS -framework \"${BUILD_DIR}/archives/${PROJECT_NAME}.framework-iphonesimulator.xcarchive/Products/Library/Frameworks/${PROJECT_NAME}.framework\" -debug-symbols \"${BUILD_DIR}/archives/${PROJECT_NAME}.framework-iphonesimulator.xcarchive/dSYMs/${PROJECT_NAME}.framework.dSYM\" -output \"${UNIVERSAL_OUTPUTFOLDER}/${PROJECT_NAME}.xcframework\"\n# For developer convenience, open the output folder\n open \"${UNIVERSAL_OUTPUTFOLDER}\"\n \ncd ${UNIVERSAL_OUTPUTFOLDER}\ncp ../../../../EULA-Non-Windows.txt .\nzip -r AdaptiveCards.framework.zip ${PROJECT_NAME}.xcframework EULA-Non-Windows.txt \n\ncp AdaptiveCards.framework.zip ../\n\ncd ..\n#rm -rf ${OUTPUT_DIR}\n";
		};
/* End PBXShellScriptBuildPhase section */

/* Begin PBXSourcesBuildPhase section */
		F423C0B01EE1FBA900905679 /* Sources */ = {
			isa = PBXSourcesBuildPhase;
			buildActionMask = 2147483647;
			files = (
				46058FD82C6086AA00966E76 /* GridArea.cpp in Sources */,
				7EF8879E21F14CDD00BAFF02 /* BackgroundImage.cpp in Sources */,
				6B5BA8BF2707BBD000719853 /* ACOWarning.mm in Sources */,
				300ECB63219A12D100371DC5 /* AdaptiveBase64Util.cpp in Sources */,
				F4F44B8E204A145200A2F24C /* ACOBaseCardElement.mm in Sources */,
				6B27CD6724BD52D600C0F90F /* ACRInputLabelView.mm in Sources */,
				6B9BDF7F20F40D1000F13155 /* ACOResourceResolvers.mm in Sources */,
				F42741291EFB374A00399FBB /* ACRColumnSetRenderer.mm in Sources */,
				F448731C1EE2261F00FCAFAE /* ParseUtil.cpp in Sources */,
				F44873291EE2261F00FCAFAE /* ToggleInput.cpp in Sources */,
				6B616C4421CB20D2003E29CE /* ACRActionToggleVisibilityRenderer.mm in Sources */,
				7773C2E62CA5592200097C06 /* ACRCarouselView.mm in Sources */,
				7773C2E22CA558AE00097C06 /* ACRCarouselPageContainerView.mm in Sources */,
				E204C8C82EBB81D30065F8F5 /* ACRRichTextBlockCitationParser.m in Sources */,
				E204C8C92EBB81D30065F8F5 /* ACRTextBlockCitationParser.m in Sources */,
				CA1218C921C4509400152EA8 /* ToggleVisibilityAction.cpp in Sources */,
				468F1F1A2BFC5BC500C2F561 /* ACRRatingInputDataSource.mm in Sources */,
				6BFCA143264F54B500195CA7 /* ACRTableView.mm in Sources */,
				F401A8781F0DB69B006D7AF2 /* ACRImageSetUICollectionView.mm in Sources */,
				F42979461F322C9000E89914 /* ACRNumericTextField.mm in Sources */,
				F43A94111F1D60E30001920B /* ACRFactSetRenderer.mm in Sources */,
				F44873141EE2261F00FCAFAE /* ImageSet.cpp in Sources */,
				F4C1F5D61F2187900018CB78 /* ACRInputDateRenderer.mm in Sources */,
				4608EE8A2BF5C1AB00543095 /* ACRRatingLabelRenderer.mm in Sources */,
				F44872F71EE2261F00FCAFAE /* BaseActionElement.cpp in Sources */,
				F44872FB1EE2261F00FCAFAE /* BaseInputElement.cpp in Sources */,
				46058FD42C5CEEFE00966E76 /* FlowLayout.cpp in Sources */,
				F974C5362800B8E100C1B3C7 /* CaptionSource.cpp in Sources */,
				F9A9E55526FE9FE400D13410 /* StyledCollectionElement.cpp in Sources */,
				6BFF99C825FFF53E0028069F /* ExecuteAction.cpp in Sources */,
				F42979431F322C3E00E89914 /* ACRErrors.mm in Sources */,
				E204C8AD2EBB79F60065F8F5 /* ACRCitationManager.m in Sources */,
				E204C8AE2EBB79F60065F8F5 /* ACRCitationParser.m in Sources */,
				E204C8AF2EBB79F60065F8F5 /* ACRCitationReferenceView.m in Sources */,
				E204C8B02EBB79F60065F8F5 /* ACRInlineCitationTokenParser.m in Sources */,
				E204C8B12EBB79F60065F8F5 /* ACOCitation.mm in Sources */,
				E204C8B32EBB79F60065F8F5 /* ACOReference.mm in Sources */,
				F44873251EE2261F00FCAFAE /* TextInput.cpp in Sources */,
				7A9BD60E2E13A6CD00114A4F /* ACRPopoverTarget.mm in Sources */,
				8404BA8F226697800091A0AD /* FeatureRegistration.cpp in Sources */,
				F44873091EE2261F00FCAFAE /* Enums.cpp in Sources */,
				6B8C765426449B09009548FA /* TableCell.cpp in Sources */,
				F44873171EE2261F00FCAFAE /* jsoncpp.cpp in Sources */,
				46CBB6372C22BA24008FC5D5 /* IconInfo.cpp in Sources */,
				F42E51781FEC3840008F9642 /* MarkDownHtmlGenerator.cpp in Sources */,
				46CBB63B2C22BA33008FC5D5 /* CompoundButton.cpp in Sources */,
				F49683551F6CA24600DF0D3A /* ACRRenderResult.mm in Sources */,
				6BFF9A0526004C580028069F /* ACOAuthentication.mm in Sources */,
				6B8C765226449B09009548FA /* TableColumnDefinition.cpp in Sources */,
				6BD859FC26F2CA7B0086F5BA /* ACOFillerSpaceManager.mm in Sources */,
				F44873071EE2261F00FCAFAE /* DateInput.cpp in Sources */,
				F43110461F357487001AAE30 /* ACOHostConfig.mm in Sources */,
				7AB4BE612E0A752B007E39F3 /* ACRBottomSheetPresentationController.mm in Sources */,
				F4F6BA2F204F18D8003741B6 /* ParseResult.cpp in Sources */,
				F4C1F5F21F2BC6840018CB78 /* ACRButton.mm in Sources */,
				F9A9E55126FE9FA000D13410 /* CollectionCoreElement.cpp in Sources */,
				6BFCA142264F54B500195CA7 /* ACRTableRow.mm in Sources */,
				6BFCA145264F54B500195CA7 /* ACRTableCellView.mm in Sources */,
				24EDF0C02DCB7F8100558378 /* ACRProgressRingRenderer.mm in Sources */,
				46DF37CF2C9034E6001C254F /* ACRCompoundButtonRenderer.mm in Sources */,
				6BFF99FB26003EBA0028069F /* ACOAutoCardButton.mm in Sources */,
				F4F6BA2A204E107F003741B6 /* UnknownElement.cpp in Sources */,
				CFF954DC2981B2A700F321C3 /* ACRTypeaheadSearchParameters.mm in Sources */,
				24EDF0BE2DCB7B6C00558378 /* ACRProgressBarRenderer.mm in Sources */,
				F49683531F6CA24600DF0D3A /* ACRRenderer.mm in Sources */,
				46445D8B2BF7324100831973 /* ACRRatingView.mm in Sources */,
				F42741211EF9DB8000399FBB /* ACRContainerRenderer.mm in Sources */,
				6B616C4021CB1878003E29CE /* ACRToggleVisibilityTarget.mm in Sources */,
				CA1218C821C4509400152EA8 /* ToggleVisibilityTarget.cpp in Sources */,
				F429793B1F31458800E89914 /* ACRActionSubmitRenderer.mm in Sources */,
				6B74403A25BA71B70051F2A1 /* ACRImageProperties.mm in Sources */,
				E25D48E72EBBE10B00CF9715 /* ACRCitationReferenceBaseView.m in Sources */,
				6BFF99C925FFF53E0028069F /* Refresh.cpp in Sources */,
				F4D33EA51F06F41B00941E44 /* ACRSeparator.mm in Sources */,
				F427411D1EF8A25200399FBB /* ACRRegistration.mm in Sources */,
				CFF954CF29819ABD00F321C3 /* ACOTypeaheadDebouncer.mm in Sources */,
				F4C1F5FE1F2C235E0018CB78 /* ACRActionShowCardRenderer.mm in Sources */,
				6B377285260194000024E527 /* ACRActionExecuteRenderer.mm in Sources */,
				F4F6BA35204F200F003741B6 /* ACRParseWarning.mm in Sources */,
				F4FE45671F196E7B0071D9E5 /* ACRColumnView.mm in Sources */,
				6B9D650B21095C7A00BB5C7B /* ACOMediaEvent.mm in Sources */,
				6B7B1A9220B4D2AB00260731 /* MediaSource.cpp in Sources */,
				F44873011EE2261F00FCAFAE /* Column.cpp in Sources */,
				CFB972022941C07A008E3795 /* ChoicesData.cpp in Sources */,
				463C3C0E2BD8F6D100A95C4E /* ACRIconRenderer.mm in Sources */,
				46058FD12C5CCBED00966E76 /* Layout.cpp in Sources */,
				F448730D1EE2261F00FCAFAE /* FactSet.cpp in Sources */,
				F44873031EE2261F00FCAFAE /* ColumnSet.cpp in Sources */,
				F4FE456F1F1985200071D9E5 /* ACRColumnSetView.mm in Sources */,
				F44872FD1EE2261F00FCAFAE /* ChoiceInput.cpp in Sources */,
				F42E51761FEC3840008F9642 /* MarkDownParsedResult.cpp in Sources */,
				46DF37AE2C902F97001C254F /* Carousel.cpp in Sources */,
				7AB4BE5D2E0A74DA007E39F3 /* ACRBottomSheetConfiguration.mm in Sources */,
				F4D0694A205B27EA003645E4 /* ACRViewController.mm in Sources */,
				F44872F51EE2261F00FCAFAE /* AdaptiveCardParseException.cpp in Sources */,
				463C4EE12BDF640300A95C4E /* ACRSVGIconHoldingView.mm in Sources */,
				F429794D1F32684900E89914 /* ACRDateTextField.mm in Sources */,
				CFF954E02981B62000F321C3 /* ACRTypeaheadSearchViewController.mm in Sources */,
				F4F44B8120478C6F00A2F24C /* Util.cpp in Sources */,
				6BAC0F2E228E2D7300E42DEB /* RichTextElementProperties.cpp in Sources */,
				6BFF99CC25FFF53E0028069F /* Authentication.cpp in Sources */,
				6B6840F91F25EC2D008A933F /* ACRInputChoiceSetRenderer.mm in Sources */,
				F42741131EF873A600399FBB /* ACRImageRenderer.mm in Sources */,
				6B94F2DE24C7997D00E2B310 /* ACRTextInputHandler.mm in Sources */,
				F448730B1EE2261F00FCAFAE /* Fact.cpp in Sources */,
				6B25D3EC2613D83700A47AFB /* ACORenderContext.mm in Sources */,
				6BCE4B272108FA9300021A62 /* ACRTapGestureRecognizerFactory.mm in Sources */,
				6B8C765826449B09009548FA /* TableRow.cpp in Sources */,
				6BD025EE254784670009B019 /* ACOInputResults.mm in Sources */,
				6BFF99CB25FFF53E0028069F /* TokenExchangeResource.cpp in Sources */,
				7762DE932CB3B8BD0051C112 /* ACRDirectionalPanGestureRecognizer.m in Sources */,
				E204C8BD2EBB7A110065F8F5 /* ACRViewTextAttachment.mm in Sources */,
				E204C8BE2EBB7A110065F8F5 /* ACRViewAttachingTextViewBehavior.mm in Sources */,
				E204C8BF2EBB7A110065F8F5 /* ACRViewAttachingTextView.mm in Sources */,
				6B8C766526461E98009548FA /* ACOBundle.mm in Sources */,
				F4F44B7D20478C5C00A2F24C /* DateTimePreparser.cpp in Sources */,
				F4F44BA0204CED2400A2F24C /* ACRCustomRenderer.mm in Sources */,
				F452CD581F68CD6F005394B2 /* HostConfig.cpp in Sources */,
				6B696CD923202B1B00E1D607 /* ACRTargetBuilderDirector.mm in Sources */,
				F974C53A2800B8EA00C1B3C7 /* ContentSource.cpp in Sources */,
				0D3485F126180F8F00614EB9 /* ACOActionOverflow.mm in Sources */,
				6BCE4B232108EB4E00021A62 /* ACRAVPlayerViewHoldingUIView.mm in Sources */,
				6BDE5C4326FEA7DC003A1DDB /* ACRBaseTarget.mm in Sources */,
				46F6F7832BFF1CB400D31C47 /* ValueChangedAction.cpp in Sources */,
				6B22425F21E80647000ACDA1 /* ACOParseContext.mm in Sources */,
				F4071C7E1FCCBAEF00AF4FEA /* ActionParserRegistration.cpp in Sources */,
				6B2242A72233442C000ACDA1 /* RichTextBlock.cpp in Sources */,
				F4FE456B1F196F3D0071D9E5 /* ACRContentStackView.mm in Sources */,
				7A2D17572DFAE1B800E59055 /* ACRActionPopoverRenderer.mm in Sources */,
				248924D02EBBB37E00F76802 /* ACRCitationReferenceMoreDetailsView.m in Sources */,
				F429793F1F3155EF00E89914 /* ACRTextField.mm in Sources */,
				F43A94191F20502D0001920B /* ACRInputToggleRenderer.mm in Sources */,
				6B124C9B26B9F7AD007E9641 /* ACOVisibilityManager.mm in Sources */,
				F44873271EE2261F00FCAFAE /* TimeInput.cpp in Sources */,
				6BFCA1492653270200195CA7 /* ACRTableCellRenderer.mm in Sources */,
				46DF58E32C6F12FC00DCBA77 /* ACRFlowLayout.mm in Sources */,
				F42E51741FEC3840008F9642 /* MarkDownBlockParser.cpp in Sources */,
				F43A94151F1EED6D0001920B /* ACRInputRenderer.mm in Sources */,
				F401A87C1F0DCBC8006D7AF2 /* ACRImageSetRenderer.mm in Sources */,
				248924C62EBB617600F76802 /* CitationRun.cpp in Sources */,
				248924C72EBB617600F76802 /* References.cpp in Sources */,
				6B2242B422334492000ACDA1 /* Inline.cpp in Sources */,
				6B096D4F225431D0006CC034 /* ACRRichTextBlockRenderer.mm in Sources */,
				B37FE7572CBEAAEC00537817 /* ACRBadgeRenderer.mm in Sources */,
				B37FE7582CBEAAEC00537817 /* ACRBadgeView.mm in Sources */,
				37CC40ED2DBA1BD9004D5C66 /* PopoverAction.cpp in Sources */,
				F4F44B6E203FAF9300A2F24C /* ACRUILabel.mm in Sources */,
				901FE9AA2E04BD9800CD77C6 /* SwiftParseContext.swift in Sources */,
				901FE9AB2E04BD9800CD77C6 /* SwiftMarkDownHtmlGenerator.swift in Sources */,
				901FE9AC2E04BD9800CD77C6 /* SwiftActionElementParser.swift in Sources */,
				901FE9AD2E04BD9800CD77C6 /* SwiftLegacyACSupport.swift in Sources */,
				901FE9B22E04BD9800CD77C6 /* SwiftActionElements.swift in Sources */,
				901FE9B32E04BD9800CD77C6 /* SwiftBaseElement.swift in Sources */,
				901FE9B42E04BD9800CD77C6 /* SwiftLegacyACSupportPending.swift in Sources */,
				901FE9CA2E04BDC800CD77C6 /* SwiftAdaptiveCardSwiftBridge.swift in Sources */,
				901FE9CB2E04BDC800CD77C6 /* SwiftAdaptiveCardObjcBridge.mm in Sources */,
				901FE9B52E04BD9800CD77C6 /* SwiftParseUtil.swift in Sources */,
				901FE9B62E04BD9800CD77C6 /* SwiftDateTimePreparser.swift in Sources */,
				901FE9B72E04BD9800CD77C6 /* SwiftFeatureRegistration.swift in Sources */,
				901FE9B82E04BD9800CD77C6 /* SwiftElementParserRegistration.swift in Sources */,
				901FE9BA2E04BD9800CD77C6 /* SwiftUtil.swift in Sources */,
				901FE9BB2E04BD9800CD77C6 /* SwiftInputElements.swift in Sources */,
				901FE9BC2E04BD9800CD77C6 /* SwiftEnums.swift in Sources */,
				901FE9BD2E04BD9800CD77C6 /* SwiftCardElements.swift in Sources */,
				901FE9BE2E04BD9800CD77C6 /* SwiftContainerElements.swift in Sources */,
				901FE9C02E04BD9800CD77C6 /* SwiftAdaptiveBase64Util.swift in Sources */,
				901FE9C12E04BD9800CD77C6 /* SwiftHostConfig.swift in Sources */,
				901FE9C22E04BD9800CD77C6 /* SwiftInternalId.swift in Sources */,
				901FE9C52E04BD9800CD77C6 /* SwiftAdaptiveCard.swift in Sources */,
				901FE9C62E04BD9800CD77C6 /* SwiftBaseCardElement.swift in Sources */,
				F4F44B7C20478C5C00A2F24C /* DateTimePreparsedToken.cpp in Sources */,
				46731C0C2CBD198F0092B7A9 /* Badge.cpp in Sources */,
				0D45F59B2617319D00EF03C5 /* ACRActionOverflowRenderer.mm in Sources */,
				3714EB522DAFB30400EE15AA /* ThemedUrl.cpp in Sources */,
				6BF430782190DDCA0068E432 /* ACRQuickReplyView.mm in Sources */,
				F44873211EE2261F00FCAFAE /* SubmitAction.cpp in Sources */,
				F44872FF1EE2261F00FCAFAE /* ChoiceSetInput.cpp in Sources */,
				46DF37B22C90306E001C254F /* CarouselPage.cpp in Sources */,
				6BB211FC20FF9FEA009EA1BA /* ACRActionSetRenderer.mm in Sources */,
				C8DEDF39220CDEB00001AAED /* ActionSet.cpp in Sources */,
				6BFF99E1260012380028069F /* ACORefresh.mm in Sources */,
				F44873051EE2261F00FCAFAE /* Container.cpp in Sources */,
				6BC30F7921E6E49E00B9FAAE /* ACRCustomActionRenderer.mm in Sources */,
				6B22427A220BAC8B000ACDA1 /* pch.cpp in Sources */,
				FA7F19252E884D7D0052B2C6 /* TSExpressionObjCBridge.m in Sources */,
				46DF37BE2C903377001C254F /* ACRCompoundButtonRenderer.mm in Sources */,
				0D993BF02C788D4200B4D1C6 /* ARCGridViewLayout.mm in Sources */,
				F44873181EE2261F00FCAFAE /* NumberInput.cpp in Sources */,
				F4960C052051FE8200780566 /* ACRView.mm in Sources */,
				6B5D240E212C89E70010EB07 /* ACORemoteResourceInformation.mm in Sources */,
				F401A8801F1045CA006D7AF2 /* ACRContentHoldingUIView.mm in Sources */,
				F44873121EE2261F00FCAFAE /* Image.cpp in Sources */,
				46B329182BF3228F009671AE /* RatingInput.cpp in Sources */,
				F4CAE77B1F7325DF00545555 /* Separator.cpp in Sources */,
				F448731F1EE2261F00FCAFAE /* ShowCardAction.cpp in Sources */,
				6B8C766626461E98009548FA /* ACRInputTableView.mm in Sources */,
				F4C1F5DE1F218F920018CB78 /* ACRInputNumberRenderer.mm in Sources */,
				F448731A1EE2261F00FCAFAE /* OpenUrlAction.cpp in Sources */,
				F4CAE7831F75AB9000545555 /* ACOAdaptiveCard.mm in Sources */,
				F42C2F4A20351954008787B0 /* (null) in Sources */,
				F4CA74A02016B3B9002041DF /* ACRTapGestureRecognizerEventHandler.mm in Sources */,
				FA7F19152E884BB10052B2C6 /* ExpressionModels.swift in Sources */,
				FA7F19162E884BB10052B2C6 /* ExpressionNodes.swift in Sources */,
				FA7F19172E884BB10052B2C6 /* BinaryOperatorNode.swift in Sources */,
				FA7F19182E884BB10052B2C6 /* Binding.swift in Sources */,
				FA7F19192E884BB10052B2C6 /* ExpressionParser.swift in Sources */,
				FA7F191A2E884BB10052B2C6 /* EvaluationContext.swift in Sources */,
				FA7F191B2E884BB10052B2C6 /* ExpressionTypes.swift in Sources */,
				FA7F191C2E884BB10052B2C6 /* ExpressionUtilities.swift in Sources */,
				FA7F191D2E884BB10052B2C6 /* ExpressionErrors.swift in Sources */,
				FA7F191E2E884BB10052B2C6 /* FunctionCache.swift in Sources */,
				FA7F191F2E884BB10052B2C6 /* ExpressionHelpers.swift in Sources */,
				FA7F19202E884BB10052B2C6 /* Tokenizer.swift in Sources */,
				FA7F19212E884BB10052B2C6 /* ExpressionEngine.swift in Sources */,
				FA7F19222E884BB10052B2C6 /* BuiltInFunctions.swift in Sources */,
				FA7F19232E884BB10052B2C6 /* Expression.swift in Sources */,
				F42741171EF895AB00399FBB /* ACRTextBlockRenderer.mm in Sources */,
				6BDE5C4626FEA7DC003A1DDB /* ACRShowCardTarget.mm in Sources */,
				7ECFB640219A3940004727A9 /* ParseContext.cpp in Sources */,
				CFF954D82981AF5800F321C3 /* ACRChoiceSetFilteredStyleView.mm in Sources */,
				6BC30F6E21E56CF900B9FAAE /* UtiliOS.mm in Sources */,
				6B3787BA20CB3E0E00015401 /* ACRContentHoldingUIScrollView.mm in Sources */,
				F44873231EE2261F00FCAFAE /* TextBlock.cpp in Sources */,
				F44872F91EE2261F00FCAFAE /* BaseCardElement.cpp in Sources */,
				F427410B1EF864A900399FBB /* ACRBaseCardElementRenderer.mm in Sources */,
				F43660781F0706D800EBA868 /* SharedAdaptiveCard.cpp in Sources */,
				0D993BF32C7A11E000B4D1C6 /* ACRLayoutHelper.mm in Sources */,
				CFF954D329819B4A00F321C3 /* ACOTypeaheadDynamicChoicesService.mm in Sources */,
				6B7B1A9120B4D2AB00260731 /* Media.cpp in Sources */,
				7EDC0F68213878E800077A13 /* SemanticVersion.cpp in Sources */,
				84AE295827FFA26F00D01B82 /* ContentSource.cpp in Sources */,
				46058FDC2C608D0800966E76 /* AreaGridLayout.cpp in Sources */,
				46CBB6402C22BA4D008FC5D5 /* ACRCompoundButtonRenderer.mm in Sources */,
				F42E517A1FEC3840008F9642 /* MarkDownParser.cpp in Sources */,
				463C3C082BD8DB1F00A95C4E /* Icon.cpp in Sources */,
				6B7B1A9720BE2CBC00260731 /* ACRUIImageView.mm in Sources */,
				6BCE4B252108FA7D00021A62 /* ACRMediaRenderer.mm in Sources */,
				6B2242A32233439E000ACDA1 /* TextElementProperties.cpp in Sources */,
				F42741251EFB274C00399FBB /* ACRColumnRenderer.mm in Sources */,
				F4F255701F98247600A80D39 /* ACOBaseActionElement.mm in Sources */,
				46DF37BC2C903377001C254F /* ACRCarouselViewRenderer.mm in Sources */,
				6BFF99C525FFF53E0028069F /* AuthCardButton.cpp in Sources */,
				4608EE8E2BF5C1B800543095 /* ACRRatingInputRenderer.mm in Sources */,
				6BF43080219129600068E432 /* ACRQuickReplyMultilineView.mm in Sources */,
				6BDE5C4726FEA7DC003A1DDB /* ACRAggregateTarget.mm in Sources */,
				6B9BDF7320E1BD0E00F13155 /* ACRToggleInputDataSource.mm in Sources */,
				7773C2DB2CA3FF8600097C06 /* ACRCarouselPageView.mm in Sources */,
				F4C1F5DA1F218ABC0018CB78 /* ACRInputTimeRenderer.mm in Sources */,
				463C4EDD2BDB66C600A95C4E /* ACRSVGImageView.mm in Sources */,
				6BFCA14D265452E100195CA7 /* ACRTableRenderer.mm in Sources */,
				F4D402121F7DAC2C00D0356B /* ACOAdaptiveCardParseResult.mm in Sources */,
				6B22426E2203BE98000ACDA1 /* UnknownAction.cpp in Sources */,
				6B224278220BAC8B000ACDA1 /* BaseElement.cpp in Sources */,
				6BDE5C4126FEA7DC003A1DDB /* ACROverflowTarget.mm in Sources */,
				6B9D650F21095CBF00BB5C7B /* ACRMediaTarget.mm in Sources */,
				E67241702E67690C000ECCE4 /* ACRStringBasedKeyValueObservation.m in Sources */,
				6B8C765626449B09009548FA /* Table.cpp in Sources */,
				4621E12E2BF35784004F03F3 /* RatingLabel.cpp in Sources */,
				6B2242AF22334452000ACDA1 /* TextRun.cpp in Sources */,
				6BFF99EE2600387A0028069F /* ACOTokenExchangeResource.mm in Sources */,
				37A8DF522DB79C8800F3A23F /* ProgressRing.cpp in Sources */,
				37A8DF532DB79C8800F3A23F /* ProgressBar.cpp in Sources */,
				6B9AB31120DD82A2005C8E15 /* ACRTextView.mm in Sources */,
				7773C2EA2CA5656100097C06 /* ACRPageControl.mm in Sources */,
				6B92A7E42677DC8B00CAE3BF /* ACRChoiceSetCompactStyleView.mm in Sources */,
				F4F6BA32204F18D8003741B6 /* AdaptiveCardParseWarning.cpp in Sources */,
				F4C1F5E41F2A62190018CB78 /* ACRActionOpenURLRenderer.mm in Sources */,
				F4071C7F1FCCBAEF00AF4FEA /* ElementParserRegistration.cpp in Sources */,
				F4C1F5EC1F2ABD6B0018CB78 /* ACRBaseActionElementRenderer.mm in Sources */,
				F4D402141F7DAC2C00D0356B /* ACOHostConfigParseResult.mm in Sources */,
				6BE8DFD4249C4C1B005EFE66 /* ACRToggleInputView.mm in Sources */,
				46058FE12C64774800966E76 /* ACRLayoutHelper.mm in Sources */,
				7AD18A8C2E028F2900A35DDD /* ACRBottomSheetViewController.mm in Sources */,
				24D7AB462EB344A600F0806F /* StringResource.cpp in Sources */,
				24D7AB472EB344A600F0806F /* Resources.cpp in Sources */,
				84AE295C27FFA26F00D01B82 /* CaptionSource.cpp in Sources */,
				F495FC0A2022A18F0093D4DE /* ACRChoiceSetViewDataSource.mm in Sources */,
			);
			runOnlyForDeploymentPostprocessing = 0;
		};
		F423C0BA1EE1FBAA00905679 /* Sources */ = {
			isa = PBXSourcesBuildPhase;
			buildActionMask = 2147483647;
			files = (
				6B124C8C26B4AA07007E9641 /* AdaptiveCardsActionsTest.mm in Sources */,
				46B78E642C0580D100EF4566 /* AdaptiveCardsRatingElementTests.mm in Sources */,
				6BE6C7C126E2ECEA009E9171 /* ADCMockResolver.m in Sources */,
				CFF95C092982E34300F321C3 /* ACRChoiceSetFilteredStyleViewTests.mm in Sources */,
				6B124CA426D04CA9007E9641 /* AdaptiveCardsUtiliOSTest.mm in Sources */,
				6BE6C7B026E2C9A3009E9171 /* ACRCustomRenderers.mm in Sources */,
				CFF95C0B2982E38500F321C3 /* ACRChoiceSetCompactStyleViewTests.mm in Sources */,
				901FE9EC2E04BE3D00CD77C6 /* TextParsingTest.swift in Sources */,
				901FE9ED2E04BE3D00CD77C6 /* ObjectModelTest.swift in Sources */,
				901FE9EE2E04BE3D00CD77C6 /* ACContainerTests.swift in Sources */,
				901FE9EF2E04BE3D00CD77C6 /* ContainerStyleTest.swift in Sources */,
				901FE9F02E04BE3D00CD77C6 /* ACAdaptiveCardParserTests.swift in Sources */,
				901FE9F12E04BE3D00CD77C6 /* AdditionalPropertiesTest.swift in Sources */,
				901FE9F22E04BE3D00CD77C6 /* ParseUtilTest.swift in Sources */,
				901FE9F32E04BE3D00CD77C6 /* ParserRegistrationTest.swift in Sources */,
				901FE9F42E04BE3D00CD77C6 /* ElementTest.swift in Sources */,
				901FE9F52E04BE3D00CD77C6 /* ACInputTests.swift in Sources */,
				901FE9F62E04BE3D00CD77C6 /* ACElementTests.swift in Sources */,
				901FE9F72E04BE3D00CD77C6 /* FallBackTests.swift in Sources */,
				E204C8C12EBB7A600065F8F5 /* ACRCitationManagerTests.m in Sources */,
				901FE9F82E04BE3D00CD77C6 /* HostConfigTest.swift in Sources */,
				901FE9F92E04BE3D00CD77C6 /* TableTests.swift in Sources */,
				901FE9FA2E04BE3D00CD77C6 /* EnumTest.swift in Sources */,
				901FE9FB2E04BE3D00CD77C6 /* ExplicitDimensionTest.swift in Sources */,
				901FE9FC2E04BE3D00CD77C6 /* ImageBackgroundColorTest.swift in Sources */,
				901FE9FD2E04BE3D00CD77C6 /* Base64Test.swift in Sources */,
				901FE9FE2E04BE3D00CD77C6 /* FactUnitTest.swift in Sources */,
				901FE9FF2E04BE3D00CD77C6 /* ACCardActionsTests.swift in Sources */,
				901FEA002E04BE3D00CD77C6 /* DateAndTimeUnitTest.swift in Sources */,
				901FEA012E04BE3D00CD77C6 /* ACFallBackTests.swift in Sources */,
				FA7F18F62E884B950052B2C6 /* TokenizerTests.swift in Sources */,
				FA7F18F72E884B950052B2C6 /* FunctionCacheTests.swift in Sources */,
				FA7F18F82E884B950052B2C6 /* BindingTests.swift in Sources */,
				FA7F18F92E884B950052B2C6 /* DateFunctionsTests.swift in Sources */,
				FA7F18FA2E884B950052B2C6 /* ExpressionTests.swift in Sources */,
				FA7F18FB2E884B950052B2C6 /* AllExpressionTests.swift in Sources */,
				FA7F18FC2E884B950052B2C6 /* IntegrationTests.swift in Sources */,
				FA7F18FD2E884B950052B2C6 /* MathFunctionsTests.swift in Sources */,
				FA7F18FE2E884B950052B2C6 /* FunctionRegistryTests.swift in Sources */,
				FA7F18FF2E884B950052B2C6 /* ErrorHandlingTests.swift in Sources */,
				FA7F19002E884B950052B2C6 /* ObjCExpressionEvaluatorTests.swift in Sources */,
				FA7F19012E884B950052B2C6 /* StringFunctionTests.swift in Sources */,
				FA7F19022E884B950052B2C6 /* BuiltInFunctionIntegrationTests.swift in Sources */,
				FA7F19042E884B950052B2C6 /* UtilityFunctionsTests.swift in Sources */,
				FA7F19052E884B950052B2C6 /* CustomFunctionCategoryTests.swift in Sources */,
				901FEA022E04BE3D00CD77C6 /* UnsupportedtypesParsingTest.swift in Sources */,
				901FEA032E04BE3D00CD77C6 /* FontStylesUnitTest.swift in Sources */,
				901FEA042E04BE3D00CD77C6 /* EverythingBagelTest.swift in Sources */,
				901FEA052E04BE3D00CD77C6 /* MarkDownUnitTest.swift in Sources */,
				901FEA062E04BE3D00CD77C6 /* AdaptiveCardParseExceptionTest.swift in Sources */,
				901FEA072E04BE3D00CD77C6 /* SemanticVersionTest.swift in Sources */,
				30D56DEF2682AB9C00D6E418 /* AdaptiveCardsTextBlockTests.mm in Sources */,
				7773A91A2CA2D53400097C06 /* AdaptiveCardCarouselTests.mm in Sources */,
				6B124C9526B8AE72007E9641 /* MockContext.mm in Sources */,
				30D56DE9268298B300D6E418 /* AdaptiveCardsTests.mm in Sources */,
				CFF95C072982E30E00F321C3 /* ACRTypeaheadSearchParametersTests.mm in Sources */,
				CFF95C0D2982E3C900F321C3 /* ACOTypeaheadDynamicChoicesServiceTests.mm in Sources */,
				6B124C9026B8AC37007E9641 /* ACRMockViews.mm in Sources */,
				B35633222C060D7900F1C999 /* ValueChangedActionTests.mm in Sources */,
				CFF95C0F2982E4EC00F321C3 /* ACOTypeaheadDebouncerTests.mm in Sources */,
				6B124C9826B9F5FC007E9641 /* AdaptiveCardsColumnTests.mm in Sources */,
				246485662E3CEA0C0085F3BD /* ACRPopoverTargetTests.mm in Sources */,
				46CBB6422C22BA88008FC5D5 /* AdaptiveCardCompoundButtonTests.mm in Sources */,
				6B4C05BF27864B0800882387 /* ACRImagePropertiesTests.mm in Sources */,
			);
			runOnlyForDeploymentPostprocessing = 0;
		};
/* End PBXSourcesBuildPhase section */

/* Begin PBXTargetDependency section */
		F423C0C11EE1FBAA00905679 /* PBXTargetDependency */ = {
			isa = PBXTargetDependency;
			target = F423C0B41EE1FBA900905679 /* AdaptiveCards */;
			targetProxy = F423C0C01EE1FBAA00905679 /* PBXContainerItemProxy */;
		};
/* End PBXTargetDependency section */

/* Begin XCBuildConfiguration section */
		6BC1C77E286BBC800084D1D9 /* AppRelease */ = {
			isa = XCBuildConfiguration;
			buildSettings = {
				ALWAYS_SEARCH_USER_PATHS = NO;
				CLANG_ANALYZER_LOCALIZABILITY_NONLOCALIZED = YES;
				CLANG_ANALYZER_NONNULL = YES;
				CLANG_ANALYZER_NUMBER_OBJECT_CONVERSION = YES_AGGRESSIVE;
				CLANG_CXX_LANGUAGE_STANDARD = "gnu++17";
				CLANG_CXX_LIBRARY = "compiler-default";
				CLANG_ENABLE_MODULES = YES;
				CLANG_ENABLE_OBJC_ARC = YES;
				CLANG_WARN_BLOCK_CAPTURE_AUTORELEASING = YES;
				CLANG_WARN_BOOL_CONVERSION = YES;
				CLANG_WARN_COMMA = YES;
				CLANG_WARN_CONSTANT_CONVERSION = YES;
				CLANG_WARN_DEPRECATED_OBJC_IMPLEMENTATIONS = YES;
				CLANG_WARN_DIRECT_OBJC_ISA_USAGE = YES_ERROR;
				CLANG_WARN_DOCUMENTATION_COMMENTS = YES;
				CLANG_WARN_EMPTY_BODY = YES;
				CLANG_WARN_ENUM_CONVERSION = YES;
				CLANG_WARN_INFINITE_RECURSION = YES;
				CLANG_WARN_INT_CONVERSION = YES;
				CLANG_WARN_NON_LITERAL_NULL_CONVERSION = YES;
				CLANG_WARN_OBJC_IMPLICIT_RETAIN_SELF = YES;
				CLANG_WARN_OBJC_LITERAL_CONVERSION = YES;
				CLANG_WARN_OBJC_ROOT_CLASS = YES_ERROR;
				CLANG_WARN_RANGE_LOOP_ANALYSIS = YES;
				CLANG_WARN_STRICT_PROTOTYPES = YES;
				CLANG_WARN_SUSPICIOUS_MOVE = YES;
				CLANG_WARN_UNREACHABLE_CODE = YES;
				CLANG_WARN__DUPLICATE_METHOD_MATCH = YES;
				CODE_SIGN_IDENTITY = "iPhone Developer";
				"CODE_SIGN_IDENTITY[sdk=iphoneos*]" = "iPhone Developer";
				COPY_PHASE_STRIP = YES;
				CURRENT_PROJECT_VERSION = 1.2.5;
				DEBUG_INFORMATION_FORMAT = "dwarf-with-dsym";
				ENABLE_NS_ASSERTIONS = NO;
				ENABLE_STRICT_OBJC_MSGSEND = YES;
				GCC_C_LANGUAGE_STANDARD = gnu99;
				GCC_NO_COMMON_BLOCKS = YES;
				GCC_PREPROCESSOR_DEFINITIONS = "ADAPTIVECARDS_USE_FLUENT_TOOLTIPS=1";
				GCC_WARN_64_TO_32_BIT_CONVERSION = YES;
				GCC_WARN_ABOUT_RETURN_TYPE = YES_ERROR;
				GCC_WARN_UNDECLARED_SELECTOR = YES;
				GCC_WARN_UNINITIALIZED_AUTOS = YES_AGGRESSIVE;
				GCC_WARN_UNUSED_FUNCTION = YES;
				GCC_WARN_UNUSED_VARIABLE = YES;
				HEADER_SEARCH_PATHS = "";
				IPHONEOS_DEPLOYMENT_TARGET = 15.0;
				MTL_ENABLE_DEBUG_INFO = NO;
				SDKROOT = iphoneos;
				TARGETED_DEVICE_FAMILY = "1,2";
				VALIDATE_PRODUCT = YES;
				VERSIONING_SYSTEM = "apple-generic";
				VERSION_INFO_PREFIX = "";
			};
			name = AppRelease;
		};
		6BC1C77F286BBC800084D1D9 /* AppRelease */ = {
			isa = XCBuildConfiguration;
			baseConfigurationReference = 9240A5BA903EB4E235296A01 /* Pods-AdaptiveCards.apprelease.xcconfig */;
			buildSettings = {
				BITCODE_GENERATION_MODE = bitcode;
				CODE_SIGN_IDENTITY = "Apple Development";
				"CODE_SIGN_IDENTITY[sdk=iphoneos*]" = "";
				"CODE_SIGN_IDENTITY[sdk=macosx*]" = "iPhone Developer";
				CODE_SIGN_STYLE = Automatic;
				DEFINES_MODULE = YES;
				DEVELOPMENT_TEAM = UBF8T346G9;
				DYLIB_COMPATIBILITY_VERSION = 1;
				DYLIB_CURRENT_VERSION = 1.2.5;
				DYLIB_INSTALL_NAME_BASE = "@rpath";
				FRAMEWORK_SEARCH_PATHS = (
					"$(inherited)",
					"$(PROJECT_DIR)/AdaptiveCards",
				);
				HEADER_SEARCH_PATHS = "$(inherited)";
				INFOPLIST_FILE = AdaptiveCards/Info.plist;
				INSTALL_PATH = "$(LOCAL_LIBRARY_DIR)/Frameworks";
				IPHONEOS_DEPLOYMENT_TARGET = 15.0;
				LD_RUNPATH_SEARCH_PATHS = "$(inherited) @executable_path/Frameworks @loader_path/Frameworks";
				LIBRARY_SEARCH_PATHS = (
					"$(inherited)",
					"$(PROJECT_DIR)/AdaptiveCards",
				);
				MACH_O_TYPE = mh_dylib;
				OTHER_LDFLAGS = "$(inherited)";
				OTHER_LIBTOOLFLAGS = "";
				PRODUCT_BUNDLE_IDENTIFIER = MSFT.AdaptiveCards;
				PRODUCT_NAME = "$(TARGET_NAME)";
				PROVISIONING_PROFILE_SPECIFIER = "";
				"PROVISIONING_PROFILE_SPECIFIER[sdk=macosx*]" = "";
				SCAN_ALL_SOURCE_FILES_FOR_INCLUDES = NO;
				SKIP_INSTALL = YES;
				SUPPORTS_MACCATALYST = NO;
				SWIFT_VERSION = 5.0;
				TARGETED_DEVICE_FAMILY = "1,2";
				USER_HEADER_SEARCH_PATHS = "";
			};
			name = AppRelease;
		};
		6BC1C780286BBC800084D1D9 /* AppRelease */ = {
			isa = XCBuildConfiguration;
			baseConfigurationReference = ED131801E4C2E2B662925ABF /* Pods-AdaptiveCards-AdaptiveCardsTests.apprelease.xcconfig */;
			buildSettings = {
				CODE_SIGN_IDENTITY = "Apple Development";
				"CODE_SIGN_IDENTITY[sdk=macosx*]" = "Apple Development";
				CODE_SIGN_STYLE = Automatic;
				DEVELOPMENT_TEAM = UBF8T346G9;
				HEADER_SEARCH_PATHS = "$(inherited)";
				INFOPLIST_FILE = AdaptiveCardsTests/Info.plist;
				LD_RUNPATH_SEARCH_PATHS = "$(inherited) @executable_path/Frameworks @loader_path/Frameworks";
				PRODUCT_BUNDLE_IDENTIFIER = MSFT.AdaptiveCardsTests;
				PRODUCT_NAME = "$(TARGET_NAME)";
				PROVISIONING_PROFILE_SPECIFIER = "";
				"PROVISIONING_PROFILE_SPECIFIER[sdk=macosx*]" = "";
				SWIFT_VERSION = 5.0;
			};
			name = AppRelease;
		};
		6BC1C781286BBC800084D1D9 /* AppRelease */ = {
			isa = XCBuildConfiguration;
			buildSettings = {
				ONLY_ACTIVE_ARCH = NO;
				PRODUCT_NAME = "$(TARGET_NAME)";
			};
			name = AppRelease;
		};
		F423C0C71EE1FBAA00905679 /* Debug */ = {
			isa = XCBuildConfiguration;
			buildSettings = {
				ALWAYS_SEARCH_USER_PATHS = NO;
				CLANG_ANALYZER_LOCALIZABILITY_NONLOCALIZED = YES;
				CLANG_ANALYZER_NONNULL = YES;
				CLANG_ANALYZER_NUMBER_OBJECT_CONVERSION = YES_AGGRESSIVE;
				CLANG_CXX_LANGUAGE_STANDARD = "gnu++17";
				CLANG_CXX_LIBRARY = "compiler-default";
				CLANG_ENABLE_MODULES = YES;
				CLANG_ENABLE_OBJC_ARC = YES;
				CLANG_WARN_BLOCK_CAPTURE_AUTORELEASING = YES;
				CLANG_WARN_BOOL_CONVERSION = YES;
				CLANG_WARN_COMMA = YES;
				CLANG_WARN_CONSTANT_CONVERSION = YES;
				CLANG_WARN_DEPRECATED_OBJC_IMPLEMENTATIONS = YES;
				CLANG_WARN_DIRECT_OBJC_ISA_USAGE = YES_ERROR;
				CLANG_WARN_DOCUMENTATION_COMMENTS = YES;
				CLANG_WARN_EMPTY_BODY = YES;
				CLANG_WARN_ENUM_CONVERSION = YES;
				CLANG_WARN_INFINITE_RECURSION = YES;
				CLANG_WARN_INT_CONVERSION = YES;
				CLANG_WARN_NON_LITERAL_NULL_CONVERSION = YES;
				CLANG_WARN_OBJC_IMPLICIT_RETAIN_SELF = YES;
				CLANG_WARN_OBJC_LITERAL_CONVERSION = YES;
				CLANG_WARN_OBJC_ROOT_CLASS = YES_ERROR;
				CLANG_WARN_RANGE_LOOP_ANALYSIS = YES;
				CLANG_WARN_STRICT_PROTOTYPES = YES;
				CLANG_WARN_SUSPICIOUS_MOVE = YES;
				CLANG_WARN_UNREACHABLE_CODE = YES;
				CLANG_WARN__DUPLICATE_METHOD_MATCH = YES;
				"CODE_SIGN_IDENTITY[sdk=iphoneos*]" = "iPhone Developer";
				COPY_PHASE_STRIP = YES;
				CURRENT_PROJECT_VERSION = 1.2.5;
				DEBUG_INFORMATION_FORMAT = "dwarf-with-dsym";
				ENABLE_STRICT_OBJC_MSGSEND = YES;
				ENABLE_TESTABILITY = YES;
				GCC_C_LANGUAGE_STANDARD = gnu99;
				GCC_DYNAMIC_NO_PIC = NO;
				GCC_NO_COMMON_BLOCKS = YES;
				GCC_OPTIMIZATION_LEVEL = 0;
				GCC_PREPROCESSOR_DEFINITIONS = (
					"DEBUG=1",
					"$(inherited)",
					"ADAPTIVECARDS_USE_FLUENT_TOOLTIPS=1",
				);
				GCC_WARN_64_TO_32_BIT_CONVERSION = YES;
				GCC_WARN_ABOUT_RETURN_TYPE = YES_ERROR;
				GCC_WARN_UNDECLARED_SELECTOR = YES;
				GCC_WARN_UNINITIALIZED_AUTOS = YES_AGGRESSIVE;
				GCC_WARN_UNUSED_FUNCTION = YES;
				GCC_WARN_UNUSED_VARIABLE = YES;
				HEADER_SEARCH_PATHS = "";
				IPHONEOS_DEPLOYMENT_TARGET = 15.0;
				MTL_ENABLE_DEBUG_INFO = YES;
				ONLY_ACTIVE_ARCH = YES;
				SDKROOT = iphoneos;
				TARGETED_DEVICE_FAMILY = "1,2";
				VERSIONING_SYSTEM = "apple-generic";
				VERSION_INFO_PREFIX = "";
			};
			name = Debug;
		};
		F423C0C81EE1FBAA00905679 /* Release */ = {
			isa = XCBuildConfiguration;
			buildSettings = {
				ALWAYS_SEARCH_USER_PATHS = NO;
				CLANG_ANALYZER_LOCALIZABILITY_NONLOCALIZED = YES;
				CLANG_ANALYZER_NONNULL = YES;
				CLANG_ANALYZER_NUMBER_OBJECT_CONVERSION = YES_AGGRESSIVE;
				CLANG_CXX_LANGUAGE_STANDARD = "gnu++17";
				CLANG_CXX_LIBRARY = "compiler-default";
				CLANG_ENABLE_MODULES = YES;
				CLANG_ENABLE_OBJC_ARC = YES;
				CLANG_WARN_BLOCK_CAPTURE_AUTORELEASING = YES;
				CLANG_WARN_BOOL_CONVERSION = YES;
				CLANG_WARN_COMMA = YES;
				CLANG_WARN_CONSTANT_CONVERSION = YES;
				CLANG_WARN_DEPRECATED_OBJC_IMPLEMENTATIONS = YES;
				CLANG_WARN_DIRECT_OBJC_ISA_USAGE = YES_ERROR;
				CLANG_WARN_DOCUMENTATION_COMMENTS = YES;
				CLANG_WARN_EMPTY_BODY = YES;
				CLANG_WARN_ENUM_CONVERSION = YES;
				CLANG_WARN_INFINITE_RECURSION = YES;
				CLANG_WARN_INT_CONVERSION = YES;
				CLANG_WARN_NON_LITERAL_NULL_CONVERSION = YES;
				CLANG_WARN_OBJC_IMPLICIT_RETAIN_SELF = YES;
				CLANG_WARN_OBJC_LITERAL_CONVERSION = YES;
				CLANG_WARN_OBJC_ROOT_CLASS = YES_ERROR;
				CLANG_WARN_RANGE_LOOP_ANALYSIS = YES;
				CLANG_WARN_STRICT_PROTOTYPES = YES;
				CLANG_WARN_SUSPICIOUS_MOVE = YES;
				CLANG_WARN_UNREACHABLE_CODE = YES;
				CLANG_WARN__DUPLICATE_METHOD_MATCH = YES;
				CODE_SIGN_IDENTITY = "iPhone Developer";
				"CODE_SIGN_IDENTITY[sdk=iphoneos*]" = "iPhone Developer";
				COPY_PHASE_STRIP = YES;
				CURRENT_PROJECT_VERSION = 1.2.5;
				DEBUG_INFORMATION_FORMAT = "dwarf-with-dsym";
				ENABLE_NS_ASSERTIONS = NO;
				ENABLE_STRICT_OBJC_MSGSEND = YES;
				GCC_C_LANGUAGE_STANDARD = gnu99;
				GCC_NO_COMMON_BLOCKS = YES;
				GCC_PREPROCESSOR_DEFINITIONS = "ADAPTIVECARDS_USE_FLUENT_TOOLTIPS=1";
				GCC_WARN_64_TO_32_BIT_CONVERSION = YES;
				GCC_WARN_ABOUT_RETURN_TYPE = YES_ERROR;
				GCC_WARN_UNDECLARED_SELECTOR = YES;
				GCC_WARN_UNINITIALIZED_AUTOS = YES_AGGRESSIVE;
				GCC_WARN_UNUSED_FUNCTION = YES;
				GCC_WARN_UNUSED_VARIABLE = YES;
				HEADER_SEARCH_PATHS = "";
				IPHONEOS_DEPLOYMENT_TARGET = 15.0;
				MTL_ENABLE_DEBUG_INFO = NO;
				SDKROOT = iphoneos;
				TARGETED_DEVICE_FAMILY = "1,2";
				VALIDATE_PRODUCT = YES;
				VERSIONING_SYSTEM = "apple-generic";
				VERSION_INFO_PREFIX = "";
			};
			name = Release;
		};
		F423C0CA1EE1FBAA00905679 /* Debug */ = {
			isa = XCBuildConfiguration;
			baseConfigurationReference = 777DD1173C03E3F4EC695141 /* Pods-AdaptiveCards.debug.xcconfig */;
			buildSettings = {
				BITCODE_GENERATION_MODE = bitcode;
				CODE_SIGN_IDENTITY = "Apple Development";
				"CODE_SIGN_IDENTITY[sdk=iphoneos*]" = "";
				"CODE_SIGN_IDENTITY[sdk=macosx*]" = "iPhone Developer";
				CODE_SIGN_STYLE = Automatic;
				DEFINES_MODULE = YES;
				DEVELOPMENT_TEAM = UBF8T346G9;
				DYLIB_COMPATIBILITY_VERSION = 1;
				DYLIB_CURRENT_VERSION = 1.2.5;
				DYLIB_INSTALL_NAME_BASE = "@rpath";
				FRAMEWORK_SEARCH_PATHS = (
					"$(inherited)",
					"$(PROJECT_DIR)/AdaptiveCards",
				);
				HEADER_SEARCH_PATHS = "$(inherited)";
				INFOPLIST_FILE = AdaptiveCards/Info.plist;
				INSTALL_PATH = "$(LOCAL_LIBRARY_DIR)/Frameworks";
				IPHONEOS_DEPLOYMENT_TARGET = 15.0;
				LD_RUNPATH_SEARCH_PATHS = "$(inherited) @executable_path/Frameworks @loader_path/Frameworks";
				LIBRARY_SEARCH_PATHS = (
					"$(inherited)",
					"$(PROJECT_DIR)/AdaptiveCards",
				);
				MACH_O_TYPE = mh_dylib;
				OTHER_LDFLAGS = "$(inherited)";
				OTHER_LIBTOOLFLAGS = "";
				PRODUCT_BUNDLE_IDENTIFIER = MSFT.AdaptiveCards;
				PRODUCT_NAME = "$(TARGET_NAME)";
				PROVISIONING_PROFILE_SPECIFIER = "";
				"PROVISIONING_PROFILE_SPECIFIER[sdk=macosx*]" = "";
				SCAN_ALL_SOURCE_FILES_FOR_INCLUDES = NO;
				SKIP_INSTALL = YES;
				SUPPORTS_MACCATALYST = NO;
				SWIFT_VERSION = 5.0;
				TARGETED_DEVICE_FAMILY = "1,2";
				USER_HEADER_SEARCH_PATHS = "";
			};
			name = Debug;
		};
		F423C0CB1EE1FBAA00905679 /* Release */ = {
			isa = XCBuildConfiguration;
			baseConfigurationReference = 4B0881019D2B9BA6009F1B94 /* Pods-AdaptiveCards.release.xcconfig */;
			buildSettings = {
				BITCODE_GENERATION_MODE = bitcode;
				CODE_SIGN_IDENTITY = "Apple Development";
				"CODE_SIGN_IDENTITY[sdk=iphoneos*]" = "";
				"CODE_SIGN_IDENTITY[sdk=macosx*]" = "iPhone Developer";
				CODE_SIGN_STYLE = Automatic;
				DEFINES_MODULE = YES;
				DEVELOPMENT_TEAM = UBF8T346G9;
				DYLIB_COMPATIBILITY_VERSION = 1;
				DYLIB_CURRENT_VERSION = 1.2.5;
				DYLIB_INSTALL_NAME_BASE = "@rpath";
				FRAMEWORK_SEARCH_PATHS = (
					"$(inherited)",
					"$(PROJECT_DIR)/AdaptiveCards",
				);
				HEADER_SEARCH_PATHS = "$(inherited)";
				INFOPLIST_FILE = AdaptiveCards/Info.plist;
				INSTALL_PATH = "$(LOCAL_LIBRARY_DIR)/Frameworks";
				IPHONEOS_DEPLOYMENT_TARGET = 15.0;
				LD_RUNPATH_SEARCH_PATHS = "$(inherited) @executable_path/Frameworks @loader_path/Frameworks";
				LIBRARY_SEARCH_PATHS = (
					"$(inherited)",
					"$(PROJECT_DIR)/AdaptiveCards",
				);
				MACH_O_TYPE = mh_dylib;
				OTHER_LDFLAGS = "$(inherited)";
				OTHER_LIBTOOLFLAGS = "";
				PRODUCT_BUNDLE_IDENTIFIER = MSFT.AdaptiveCards;
				PRODUCT_NAME = "$(TARGET_NAME)";
				PROVISIONING_PROFILE_SPECIFIER = "";
				"PROVISIONING_PROFILE_SPECIFIER[sdk=macosx*]" = "";
				SCAN_ALL_SOURCE_FILES_FOR_INCLUDES = NO;
				SKIP_INSTALL = YES;
				SUPPORTS_MACCATALYST = NO;
				SWIFT_VERSION = 5.0;
				TARGETED_DEVICE_FAMILY = "1,2";
				USER_HEADER_SEARCH_PATHS = "";
			};
			name = Release;
		};
		F423C0CD1EE1FBAA00905679 /* Debug */ = {
			isa = XCBuildConfiguration;
			baseConfigurationReference = 3F3FBD57C361267D351D4B65 /* Pods-AdaptiveCards-AdaptiveCardsTests.debug.xcconfig */;
			buildSettings = {
				CODE_SIGN_IDENTITY = "Apple Development";
				"CODE_SIGN_IDENTITY[sdk=macosx*]" = "Apple Development";
				CODE_SIGN_STYLE = Automatic;
				DEVELOPMENT_TEAM = UBF8T346G9;
				HEADER_SEARCH_PATHS = "$(inherited)";
				INFOPLIST_FILE = AdaptiveCardsTests/Info.plist;
				LD_RUNPATH_SEARCH_PATHS = "$(inherited) @executable_path/Frameworks @loader_path/Frameworks";
				PRODUCT_BUNDLE_IDENTIFIER = MSFT.AdaptiveCardsTests;
				PRODUCT_NAME = "$(TARGET_NAME)";
				PROVISIONING_PROFILE_SPECIFIER = "";
				"PROVISIONING_PROFILE_SPECIFIER[sdk=macosx*]" = "";
				SWIFT_VERSION = 5.0;
			};
			name = Debug;
		};
		F423C0CE1EE1FBAA00905679 /* Release */ = {
			isa = XCBuildConfiguration;
			baseConfigurationReference = 92C9540BDB87B09349BF0018 /* Pods-AdaptiveCards-AdaptiveCardsTests.release.xcconfig */;
			buildSettings = {
				CODE_SIGN_IDENTITY = "Apple Development";
				"CODE_SIGN_IDENTITY[sdk=macosx*]" = "Apple Development";
				CODE_SIGN_STYLE = Automatic;
				DEVELOPMENT_TEAM = UBF8T346G9;
				HEADER_SEARCH_PATHS = "$(inherited)";
				INFOPLIST_FILE = AdaptiveCardsTests/Info.plist;
				LD_RUNPATH_SEARCH_PATHS = "$(inherited) @executable_path/Frameworks @loader_path/Frameworks";
				PRODUCT_BUNDLE_IDENTIFIER = MSFT.AdaptiveCardsTests;
				PRODUCT_NAME = "$(TARGET_NAME)";
				PROVISIONING_PROFILE_SPECIFIER = "";
				"PROVISIONING_PROFILE_SPECIFIER[sdk=macosx*]" = "";
				SWIFT_VERSION = 5.0;
			};
			name = Release;
		};
		F47ACEE21F62495B0010BEF0 /* Debug */ = {
			isa = XCBuildConfiguration;
			buildSettings = {
				ONLY_ACTIVE_ARCH = YES;
				PRODUCT_NAME = "$(TARGET_NAME)";
			};
			name = Debug;
		};
		F47ACEE31F62495B0010BEF0 /* Release */ = {
			isa = XCBuildConfiguration;
			buildSettings = {
				ONLY_ACTIVE_ARCH = NO;
				PRODUCT_NAME = "$(TARGET_NAME)";
			};
			name = Release;
		};
/* End XCBuildConfiguration section */

/* Begin XCConfigurationList section */
		F423C0AF1EE1FBA900905679 /* Build configuration list for PBXProject "AdaptiveCards" */ = {
			isa = XCConfigurationList;
			buildConfigurations = (
				F423C0C71EE1FBAA00905679 /* Debug */,
				F423C0C81EE1FBAA00905679 /* Release */,
				6BC1C77E286BBC800084D1D9 /* AppRelease */,
			);
			defaultConfigurationIsVisible = 0;
			defaultConfigurationName = Release;
		};
		F423C0C91EE1FBAA00905679 /* Build configuration list for PBXNativeTarget "AdaptiveCards" */ = {
			isa = XCConfigurationList;
			buildConfigurations = (
				F423C0CA1EE1FBAA00905679 /* Debug */,
				F423C0CB1EE1FBAA00905679 /* Release */,
				6BC1C77F286BBC800084D1D9 /* AppRelease */,
			);
			defaultConfigurationIsVisible = 0;
			defaultConfigurationName = Release;
		};
		F423C0CC1EE1FBAA00905679 /* Build configuration list for PBXNativeTarget "AdaptiveCardsTests" */ = {
			isa = XCConfigurationList;
			buildConfigurations = (
				F423C0CD1EE1FBAA00905679 /* Debug */,
				F423C0CE1EE1FBAA00905679 /* Release */,
				6BC1C780286BBC800084D1D9 /* AppRelease */,
			);
			defaultConfigurationIsVisible = 0;
			defaultConfigurationName = Release;
		};
		F47ACEE11F62495B0010BEF0 /* Build configuration list for PBXAggregateTarget "AdaptiveCards-Universal" */ = {
			isa = XCConfigurationList;
			buildConfigurations = (
				F47ACEE21F62495B0010BEF0 /* Debug */,
				F47ACEE31F62495B0010BEF0 /* Release */,
				6BC1C781286BBC800084D1D9 /* AppRelease */,
			);
			defaultConfigurationIsVisible = 0;
			defaultConfigurationName = Release;
		};
/* End XCConfigurationList section */
	};
	rootObject = F423C0AC1EE1FBA900905679 /* Project object */;
}<|MERGE_RESOLUTION|>--- conflicted
+++ resolved
@@ -445,8 +445,8 @@
 		E204C8C72EBB81D30065F8F5 /* ACRRichTextBlockRenderer.h in Headers */ = {isa = PBXBuildFile; fileRef = E204C8C32EBB81D30065F8F5 /* ACRRichTextBlockRenderer.h */; };
 		E204C8C82EBB81D30065F8F5 /* ACRRichTextBlockCitationParser.m in Sources */ = {isa = PBXBuildFile; fileRef = E204C8C22EBB81D30065F8F5 /* ACRRichTextBlockCitationParser.m */; };
 		E204C8C92EBB81D30065F8F5 /* ACRTextBlockCitationParser.m in Sources */ = {isa = PBXBuildFile; fileRef = E204C8C52EBB81D30065F8F5 /* ACRTextBlockCitationParser.m */; };
-		E25D48E62EBBE10B00CF9715 /* ACRCitationReferenceBaseView.h in Headers */ = {isa = PBXBuildFile; fileRef = E25D48E42EBBE10B00CF9715 /* ACRCitationReferenceBaseView.h */; };
-		E25D48E72EBBE10B00CF9715 /* ACRCitationReferenceBaseView.m in Sources */ = {isa = PBXBuildFile; fileRef = E25D48E52EBBE10B00CF9715 /* ACRCitationReferenceBaseView.m */; };
+		E25D48EA2EBBE58B00CF9715 /* ACRCitationReferenceBaseView.h in Headers */ = {isa = PBXBuildFile; fileRef = E25D48E82EBBE58B00CF9715 /* ACRCitationReferenceBaseView.h */; };
+		E25D48EB2EBBE58B00CF9715 /* ACRCitationReferenceBaseView.m in Sources */ = {isa = PBXBuildFile; fileRef = E25D48E92EBBE58B00CF9715 /* ACRCitationReferenceBaseView.m */; };
 		E67241702E67690C000ECCE4 /* ACRStringBasedKeyValueObservation.m in Sources */ = {isa = PBXBuildFile; fileRef = E672416F2E67690C000ECCE4 /* ACRStringBasedKeyValueObservation.m */; };
 		E67241712E67690C000ECCE4 /* ACRStringBasedKeyValueObservation.h in Headers */ = {isa = PBXBuildFile; fileRef = E672416E2E67690C000ECCE4 /* ACRStringBasedKeyValueObservation.h */; settings = {ATTRIBUTES = (Public, ); }; };
 		EC367F912F6036B68C5BBFDB /* Pods_AdaptiveCards_AdaptiveCardsTests.framework in Frameworks */ = {isa = PBXBuildFile; fileRef = E3DBB3CD3C02321AED9AEF65 /* Pods_AdaptiveCards_AdaptiveCardsTests.framework */; };
@@ -1137,8 +1137,8 @@
 		E204C8C32EBB81D30065F8F5 /* ACRRichTextBlockRenderer.h */ = {isa = PBXFileReference; lastKnownFileType = sourcecode.c.h; path = ACRRichTextBlockRenderer.h; sourceTree = "<group>"; };
 		E204C8C42EBB81D30065F8F5 /* ACRTextBlockCitationParser.h */ = {isa = PBXFileReference; lastKnownFileType = sourcecode.c.h; path = ACRTextBlockCitationParser.h; sourceTree = "<group>"; };
 		E204C8C52EBB81D30065F8F5 /* ACRTextBlockCitationParser.m */ = {isa = PBXFileReference; lastKnownFileType = sourcecode.c.objc; path = ACRTextBlockCitationParser.m; sourceTree = "<group>"; };
-		E25D48E42EBBE10B00CF9715 /* ACRCitationReferenceBaseView.h */ = {isa = PBXFileReference; lastKnownFileType = sourcecode.c.h; path = ACRCitationReferenceBaseView.h; sourceTree = "<group>"; };
-		E25D48E52EBBE10B00CF9715 /* ACRCitationReferenceBaseView.m */ = {isa = PBXFileReference; lastKnownFileType = sourcecode.c.objc; path = ACRCitationReferenceBaseView.m; sourceTree = "<group>"; };
+		E25D48E82EBBE58B00CF9715 /* ACRCitationReferenceBaseView.h */ = {isa = PBXFileReference; lastKnownFileType = sourcecode.c.h; path = ACRCitationReferenceBaseView.h; sourceTree = "<group>"; };
+		E25D48E92EBBE58B00CF9715 /* ACRCitationReferenceBaseView.m */ = {isa = PBXFileReference; lastKnownFileType = sourcecode.c.objc; path = ACRCitationReferenceBaseView.m; sourceTree = "<group>"; };
 		E3DBB3CD3C02321AED9AEF65 /* Pods_AdaptiveCards_AdaptiveCardsTests.framework */ = {isa = PBXFileReference; explicitFileType = wrapper.framework; includeInIndex = 0; path = Pods_AdaptiveCards_AdaptiveCardsTests.framework; sourceTree = BUILT_PRODUCTS_DIR; };
 		E672416E2E67690C000ECCE4 /* ACRStringBasedKeyValueObservation.h */ = {isa = PBXFileReference; lastKnownFileType = sourcecode.c.h; path = ACRStringBasedKeyValueObservation.h; sourceTree = "<group>"; };
 		E672416F2E67690C000ECCE4 /* ACRStringBasedKeyValueObservation.m */ = {isa = PBXFileReference; lastKnownFileType = sourcecode.c.objc; path = ACRStringBasedKeyValueObservation.m; sourceTree = "<group>"; };
@@ -1810,13 +1810,10 @@
 		E204C8942EBB799B0065F8F5 /* Citation */ = {
 			isa = PBXGroup;
 			children = (
-<<<<<<< HEAD
-				E25D48E42EBBE10B00CF9715 /* ACRCitationReferenceBaseView.h */,
-				E25D48E52EBBE10B00CF9715 /* ACRCitationReferenceBaseView.m */,
-=======
+				E25D48E82EBBE58B00CF9715 /* ACRCitationReferenceBaseView.h */,
+				E25D48E92EBBE58B00CF9715 /* ACRCitationReferenceBaseView.m */,
 				248924CE2EBBB37E00F76802 /* ACRCitationReferenceMoreDetailsView.h */,
 				248924CF2EBBB37E00F76802 /* ACRCitationReferenceMoreDetailsView.m */,
->>>>>>> 4cd024fc
 				E204C8C22EBB81D30065F8F5 /* ACRRichTextBlockCitationParser.m */,
 				E204C8C32EBB81D30065F8F5 /* ACRRichTextBlockRenderer.h */,
 				E204C8C42EBB81D30065F8F5 /* ACRTextBlockCitationParser.h */,
@@ -2438,7 +2435,6 @@
 				F4071C7B1FCCBAEF00AF4FEA /* ActionParserRegistration.h in Headers */,
 				F4F44B7B20478C5C00A2F24C /* DateTimePreparser.h in Headers */,
 				F4F44B7A20478C5C00A2F24C /* DateTimePreparsedToken.h in Headers */,
-				E25D48E62EBBE10B00CF9715 /* ACRCitationReferenceBaseView.h in Headers */,
 				F4CAE77C1F7325DF00545555 /* Separator.h in Headers */,
 				F4F6BA29204E107F003741B6 /* UnknownElement.h in Headers */,
 				F9A9E55226FE9FA000D13410 /* CollectionCoreElement.h in Headers */,
@@ -2596,6 +2592,7 @@
 				6BFF23F52714C0F000183C59 /* ACOAdaptiveCardPrivate.h in Headers */,
 				6BFF24042714E1BD00183C59 /* ACRDateTextField.h in Headers */,
 				46058FD92C6086AA00966E76 /* GridArea.h in Headers */,
+				E25D48EA2EBBE58B00CF9715 /* ACRCitationReferenceBaseView.h in Headers */,
 				F974C53B2800B8EA00C1B3C7 /* ContentSource.h in Headers */,
 				6BFF23F92714C0F000183C59 /* ACORefreshPrivate.h in Headers */,
 				6BFF240C2714E3D100183C59 /* ACRSeparator.h in Headers */,
@@ -2951,7 +2948,6 @@
 				CA1218C821C4509400152EA8 /* ToggleVisibilityTarget.cpp in Sources */,
 				F429793B1F31458800E89914 /* ACRActionSubmitRenderer.mm in Sources */,
 				6B74403A25BA71B70051F2A1 /* ACRImageProperties.mm in Sources */,
-				E25D48E72EBBE10B00CF9715 /* ACRCitationReferenceBaseView.m in Sources */,
 				6BFF99C925FFF53E0028069F /* Refresh.cpp in Sources */,
 				F4D33EA51F06F41B00941E44 /* ACRSeparator.mm in Sources */,
 				F427411D1EF8A25200399FBB /* ACRRegistration.mm in Sources */,
@@ -3006,6 +3002,7 @@
 				46F6F7832BFF1CB400D31C47 /* ValueChangedAction.cpp in Sources */,
 				6B22425F21E80647000ACDA1 /* ACOParseContext.mm in Sources */,
 				F4071C7E1FCCBAEF00AF4FEA /* ActionParserRegistration.cpp in Sources */,
+				E25D48EB2EBBE58B00CF9715 /* ACRCitationReferenceBaseView.m in Sources */,
 				6B2242A72233442C000ACDA1 /* RichTextBlock.cpp in Sources */,
 				F4FE456B1F196F3D0071D9E5 /* ACRContentStackView.mm in Sources */,
 				7A2D17572DFAE1B800E59055 /* ACRActionPopoverRenderer.mm in Sources */,
