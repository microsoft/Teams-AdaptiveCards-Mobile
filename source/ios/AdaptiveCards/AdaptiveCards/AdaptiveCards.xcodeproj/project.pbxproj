// !$*UTF8*$!
{
	archiveVersion = 1;
	classes = {
	};
	objectVersion = 46;
	objects = {

/* Begin PBXAggregateTarget section */
		F47ACEE01F62495B0010BEF0 /* AdaptiveCards-Universal */ = {
			isa = PBXAggregateTarget;
			buildConfigurationList = F47ACEE11F62495B0010BEF0 /* Build configuration list for PBXAggregateTarget "AdaptiveCards-Universal" */;
			buildPhases = (
				F47ACEE41F6249610010BEF0 /* ShellScript */,
			);
			dependencies = (
			);
			name = "AdaptiveCards-Universal";
			productName = "AdaptiveCards-Universal";
		};
/* End PBXAggregateTarget section */

/* Begin PBXBuildFile section */
		0D3485F126180F8F00614EB9 /* ACOActionOverflow.mm in Sources */ = {isa = PBXBuildFile; fileRef = 0D3485F026180F8F00614EB9 /* ACOActionOverflow.mm */; };
		0D34862D261C606D00614EB9 /* ACOActionOverflow.h in Headers */ = {isa = PBXBuildFile; fileRef = 0D3485EC26180E9900614EB9 /* ACOActionOverflow.h */; settings = {ATTRIBUTES = (Public, ); }; };
		0D45F59B2617319D00EF03C5 /* ACRActionOverflowRenderer.mm in Sources */ = {isa = PBXBuildFile; fileRef = 0D45F59A2617319D00EF03C5 /* ACRActionOverflowRenderer.mm */; };
		0D45F5A7261731E400EF03C5 /* ACRActionOverflowRenderer.h in Headers */ = {isa = PBXBuildFile; fileRef = 0D45F5A6261731E400EF03C5 /* ACRActionOverflowRenderer.h */; settings = {ATTRIBUTES = (Public, ); }; };
		300ECB63219A12D100371DC5 /* AdaptiveBase64Util.cpp in Sources */ = {isa = PBXBuildFile; fileRef = 300ECB61219A12D100371DC5 /* AdaptiveBase64Util.cpp */; };
		300ECB64219A12D100371DC5 /* AdaptiveBase64Util.h in Headers */ = {isa = PBXBuildFile; fileRef = 300ECB62219A12D100371DC5 /* AdaptiveBase64Util.h */; settings = {ATTRIBUTES = (Public, ); }; };
		30D56DE9268298B300D6E418 /* AdaptiveCardsTests.mm in Sources */ = {isa = PBXBuildFile; fileRef = 30D56DE8268298B300D6E418 /* AdaptiveCardsTests.mm */; };
		30D56DEF2682AB9C00D6E418 /* AdaptiveCardsTextBlockTests.mm in Sources */ = {isa = PBXBuildFile; fileRef = 30D56DEE2682AB9C00D6E418 /* AdaptiveCardsTextBlockTests.mm */; };
<<<<<<< HEAD
		4608EE892BF5C1AB00543095 /* ACRRatingLabelRenderer.h in Headers */ = {isa = PBXBuildFile; fileRef = 4608EE872BF5C1AB00543095 /* ACRRatingLabelRenderer.h */; };
		4608EE8A2BF5C1AB00543095 /* ACRRatingLabelRenderer.mm in Sources */ = {isa = PBXBuildFile; fileRef = 4608EE882BF5C1AB00543095 /* ACRRatingLabelRenderer.mm */; };
		4608EE8D2BF5C1B800543095 /* ACRRatingInputRenderer.h in Headers */ = {isa = PBXBuildFile; fileRef = 4608EE8B2BF5C1B800543095 /* ACRRatingInputRenderer.h */; };
		4608EE8E2BF5C1B800543095 /* ACRRatingInputRenderer.mm in Sources */ = {isa = PBXBuildFile; fileRef = 4608EE8C2BF5C1B800543095 /* ACRRatingInputRenderer.mm */; };
		4621E12C2BF3557C004F03F3 /* RatingLabel.h in Headers */ = {isa = PBXBuildFile; fileRef = 4621E12B2BF3557C004F03F3 /* RatingLabel.h */; };
		4621E12E2BF35784004F03F3 /* RatingLabel.cpp in Sources */ = {isa = PBXBuildFile; fileRef = 4621E12D2BF35784004F03F3 /* RatingLabel.cpp */; };
=======
		46F6F7812BFF1C8200D31C47 /* ValueChangedAction.h in Headers */ = {isa = PBXBuildFile; fileRef = 46F6F7802BFF1C8200D31C47 /* ValueChangedAction.h */; };
		46F6F7832BFF1CB400D31C47 /* ValueChangedAction.cpp in Sources */ = {isa = PBXBuildFile; fileRef = 46F6F7822BFF1CB400D31C47 /* ValueChangedAction.cpp */; };
>>>>>>> 53be88dd
		463C3C082BD8DB1F00A95C4E /* Icon.cpp in Sources */ = {isa = PBXBuildFile; fileRef = 463C3C062BD8DB1F00A95C4E /* Icon.cpp */; };
		463C3C0B2BD8DCC000A95C4E /* Icon.h in Headers */ = {isa = PBXBuildFile; fileRef = 463C3C0A2BD8DCC000A95C4E /* Icon.h */; settings = {ATTRIBUTES = (Public, ); }; };
		463C3C0E2BD8F6D100A95C4E /* ACRIconRenderer.mm in Sources */ = {isa = PBXBuildFile; fileRef = 463C3C0D2BD8F6D100A95C4E /* ACRIconRenderer.mm */; };
		463C3C0F2BD8F7D200A95C4E /* ACRIconRenderer.h in Headers */ = {isa = PBXBuildFile; fileRef = 463C3C0C2BD8F63100A95C4E /* ACRIconRenderer.h */; settings = {ATTRIBUTES = (Public, ); }; };
		463C4EDB2BDB666A00A95C4E /* ACRSVGImageView.h in Headers */ = {isa = PBXBuildFile; fileRef = 463C4EDA2BDB666A00A95C4E /* ACRSVGImageView.h */; };
		463C4EDD2BDB66C600A95C4E /* ACRSVGImageView.mm in Sources */ = {isa = PBXBuildFile; fileRef = 463C4EDC2BDB66C600A95C4E /* ACRSVGImageView.mm */; };
		463C4EDF2BDF63E700A95C4E /* ACRSVGIconHoldingView.h in Headers */ = {isa = PBXBuildFile; fileRef = 463C4EDE2BDF63E700A95C4E /* ACRSVGIconHoldingView.h */; };
		463C4EE12BDF640300A95C4E /* ACRSVGIconHoldingView.mm in Sources */ = {isa = PBXBuildFile; fileRef = 463C4EE02BDF640300A95C4E /* ACRSVGIconHoldingView.mm */; };
		46445D872BF7242700831973 /* FluentAssets.xcassets in Resources */ = {isa = PBXBuildFile; fileRef = 46445D862BF7242700831973 /* FluentAssets.xcassets */; };
		46445D892BF72A5300831973 /* ACRRatingView.h in Headers */ = {isa = PBXBuildFile; fileRef = 46445D882BF72A5300831973 /* ACRRatingView.h */; };
		46445D8B2BF7324100831973 /* ACRRatingView.mm in Sources */ = {isa = PBXBuildFile; fileRef = 46445D8A2BF7324100831973 /* ACRRatingView.mm */; };
		468F1F182BFC5B3400C2F561 /* ACRRatingInputDataSource.h in Headers */ = {isa = PBXBuildFile; fileRef = 468F1F172BFC5B3400C2F561 /* ACRRatingInputDataSource.h */; };
		468F1F1A2BFC5BC500C2F561 /* ACRRatingInputDataSource.mm in Sources */ = {isa = PBXBuildFile; fileRef = 468F1F192BFC5BC500C2F561 /* ACRRatingInputDataSource.mm */; };
		46B329162BF32057009671AE /* RatingInput.h in Headers */ = {isa = PBXBuildFile; fileRef = 46B329152BF32057009671AE /* RatingInput.h */; };
		46B329182BF3228F009671AE /* RatingInput.cpp in Sources */ = {isa = PBXBuildFile; fileRef = 46B329172BF3228F009671AE /* RatingInput.cpp */; };
		46B78E642C0580D100EF4566 /* AdaptiveCardsRatingElementTests.mm in Sources */ = {isa = PBXBuildFile; fileRef = 46B78E632C0580D100EF4566 /* AdaptiveCardsRatingElementTests.mm */; };
		46B78E662C0586D500EF4566 /* RatingInputValid.json in Resources */ = {isa = PBXBuildFile; fileRef = 46B78E652C0586D500EF4566 /* RatingInputValid.json */; };
		46B78E682C0587B700EF4566 /* RatingLabelValid.json in Resources */ = {isa = PBXBuildFile; fileRef = 46B78E672C0587B700EF4566 /* RatingLabelValid.json */; };
		46B78E6A2C058A8200EF4566 /* RatingInputInvalid.json in Resources */ = {isa = PBXBuildFile; fileRef = 46B78E692C058A8200EF4566 /* RatingInputInvalid.json */; };
		6B00E1162A3A58B30079D8A6 /* ACRTypeaheadSearchViewControllerPrivate.h in Headers */ = {isa = PBXBuildFile; fileRef = 6B00E1152A3A58B30079D8A6 /* ACRTypeaheadSearchViewControllerPrivate.h */; };
		6B096D4E225431D0006CC034 /* ACRRichTextBlockRenderer.h in Headers */ = {isa = PBXBuildFile; fileRef = 6B096D4C225431D0006CC034 /* ACRRichTextBlockRenderer.h */; settings = {ATTRIBUTES = (Public, ); }; };
		6B096D4F225431D0006CC034 /* ACRRichTextBlockRenderer.mm in Sources */ = {isa = PBXBuildFile; fileRef = 6B096D4D225431D0006CC034 /* ACRRichTextBlockRenderer.mm */; };
		6B1147D11F32E53A008846EC /* ACRActionDelegate.h in Headers */ = {isa = PBXBuildFile; fileRef = 6B1147D01F32E53A008846EC /* ACRActionDelegate.h */; settings = {ATTRIBUTES = (Public, ); }; };
		6B124C8C26B4AA07007E9641 /* AdaptiveCardsActionsTest.mm in Sources */ = {isa = PBXBuildFile; fileRef = 6B124C8B26B4AA07007E9641 /* AdaptiveCardsActionsTest.mm */; };
		6B124C8E26B4B3CD007E9641 /* UIKit.framework in Frameworks */ = {isa = PBXBuildFile; fileRef = 6B124C8D26B4B3CD007E9641 /* UIKit.framework */; };
		6B124C9026B8AC37007E9641 /* ACRMockViews.mm in Sources */ = {isa = PBXBuildFile; fileRef = 6B124C8F26B8AC37007E9641 /* ACRMockViews.mm */; };
		6B124C9526B8AE72007E9641 /* MockContext.mm in Sources */ = {isa = PBXBuildFile; fileRef = 6B124C9426B8AE72007E9641 /* MockContext.mm */; };
		6B124C9826B9F5FC007E9641 /* AdaptiveCardsColumnTests.mm in Sources */ = {isa = PBXBuildFile; fileRef = 6B124C9726B9F5FC007E9641 /* AdaptiveCardsColumnTests.mm */; };
		6B124C9B26B9F7AD007E9641 /* ACOVisibilityManager.mm in Sources */ = {isa = PBXBuildFile; fileRef = 6B124C9A26B9F7AD007E9641 /* ACOVisibilityManager.mm */; };
		6B124C9F26BCB2FE007E9641 /* ACOVisibilityManager.h in Headers */ = {isa = PBXBuildFile; fileRef = 6B124C9926B9F6B1007E9641 /* ACOVisibilityManager.h */; settings = {ATTRIBUTES = (Public, ); }; };
		6B124CA426D04CA9007E9641 /* AdaptiveCardsUtiliOSTest.mm in Sources */ = {isa = PBXBuildFile; fileRef = 6B124CA326D04CA9007E9641 /* AdaptiveCardsUtiliOSTest.mm */; };
		6B124CA826D050DB007E9641 /* CoreGraphics.framework in Frameworks */ = {isa = PBXBuildFile; fileRef = 6B124CA726D050DB007E9641 /* CoreGraphics.framework */; };
		6B22425E21E80647000ACDA1 /* ACOParseContext.h in Headers */ = {isa = PBXBuildFile; fileRef = 6B22425B21E80647000ACDA1 /* ACOParseContext.h */; settings = {ATTRIBUTES = (Public, ); }; };
		6B22425F21E80647000ACDA1 /* ACOParseContext.mm in Sources */ = {isa = PBXBuildFile; fileRef = 6B22425C21E80647000ACDA1 /* ACOParseContext.mm */; };
		6B22426D2203BE98000ACDA1 /* UnknownAction.h in Headers */ = {isa = PBXBuildFile; fileRef = 6B22426B2203BE97000ACDA1 /* UnknownAction.h */; settings = {ATTRIBUTES = (Public, ); }; };
		6B22426E2203BE98000ACDA1 /* UnknownAction.cpp in Sources */ = {isa = PBXBuildFile; fileRef = 6B22426C2203BE97000ACDA1 /* UnknownAction.cpp */; };
		6B224278220BAC8B000ACDA1 /* BaseElement.cpp in Sources */ = {isa = PBXBuildFile; fileRef = 6B224275220BAC8A000ACDA1 /* BaseElement.cpp */; };
		6B224279220BAC8B000ACDA1 /* BaseElement.h in Headers */ = {isa = PBXBuildFile; fileRef = 6B224276220BAC8B000ACDA1 /* BaseElement.h */; settings = {ATTRIBUTES = (Public, ); }; };
		6B22427A220BAC8B000ACDA1 /* pch.cpp in Sources */ = {isa = PBXBuildFile; fileRef = 6B224277220BAC8B000ACDA1 /* pch.cpp */; };
		6B2242A32233439E000ACDA1 /* TextElementProperties.cpp in Sources */ = {isa = PBXBuildFile; fileRef = 6B2242A12233439D000ACDA1 /* TextElementProperties.cpp */; };
		6B2242A42233439E000ACDA1 /* TextElementProperties.h in Headers */ = {isa = PBXBuildFile; fileRef = 6B2242A22233439D000ACDA1 /* TextElementProperties.h */; settings = {ATTRIBUTES = (Public, ); }; };
		6B2242A72233442C000ACDA1 /* RichTextBlock.cpp in Sources */ = {isa = PBXBuildFile; fileRef = 6B2242A52233442C000ACDA1 /* RichTextBlock.cpp */; };
		6B2242A82233442C000ACDA1 /* RichTextBlock.h in Headers */ = {isa = PBXBuildFile; fileRef = 6B2242A62233442C000ACDA1 /* RichTextBlock.h */; settings = {ATTRIBUTES = (Public, ); }; };
		6B2242AE22334452000ACDA1 /* TextRun.h in Headers */ = {isa = PBXBuildFile; fileRef = 6B2242A922334451000ACDA1 /* TextRun.h */; settings = {ATTRIBUTES = (Public, ); }; };
		6B2242AF22334452000ACDA1 /* TextRun.cpp in Sources */ = {isa = PBXBuildFile; fileRef = 6B2242AA22334451000ACDA1 /* TextRun.cpp */; };
		6B2242B022334452000ACDA1 /* Inline.h in Headers */ = {isa = PBXBuildFile; fileRef = 6B2242AB22334451000ACDA1 /* Inline.h */; settings = {ATTRIBUTES = (Public, ); }; };
		6B2242B422334492000ACDA1 /* Inline.cpp in Sources */ = {isa = PBXBuildFile; fileRef = 6B2242B322334492000ACDA1 /* Inline.cpp */; };
		6B250FB2253F5F8F007FFCFB /* ACRTargetBuilder.h in Headers */ = {isa = PBXBuildFile; fileRef = 6B250FB1253F5F8E007FFCFB /* ACRTargetBuilder.h */; settings = {ATTRIBUTES = (Public, ); }; };
		6B25D3E226138E3700A47AFB /* ACOEnums.h in Headers */ = {isa = PBXBuildFile; fileRef = 6B25D3E126138E3600A47AFB /* ACOEnums.h */; settings = {ATTRIBUTES = (Public, ); }; };
		6B25D3EB2613D83700A47AFB /* ACORenderContext.h in Headers */ = {isa = PBXBuildFile; fileRef = 6B25D3E92613D83700A47AFB /* ACORenderContext.h */; settings = {ATTRIBUTES = (Public, ); }; };
		6B25D3EC2613D83700A47AFB /* ACORenderContext.mm in Sources */ = {isa = PBXBuildFile; fileRef = 6B25D3EA2613D83700A47AFB /* ACORenderContext.mm */; };
		6B268FE720CF19E200D99C1B /* RemoteResourceInformation.h in Headers */ = {isa = PBXBuildFile; fileRef = 6B268FE620CF19E100D99C1B /* RemoteResourceInformation.h */; settings = {ATTRIBUTES = (Public, ); }; };
		6B27CD6624BD52D600C0F90F /* ACRInputLabelView.h in Headers */ = {isa = PBXBuildFile; fileRef = 6B27CD6424BD52D500C0F90F /* ACRInputLabelView.h */; settings = {ATTRIBUTES = (Public, ); }; };
		6B27CD6724BD52D600C0F90F /* ACRInputLabelView.mm in Sources */ = {isa = PBXBuildFile; fileRef = 6B27CD6524BD52D600C0F90F /* ACRInputLabelView.mm */; };
		6B377284260194000024E527 /* ACRActionExecuteRenderer.h in Headers */ = {isa = PBXBuildFile; fileRef = 6B377282260193FF0024E527 /* ACRActionExecuteRenderer.h */; settings = {ATTRIBUTES = (Public, ); }; };
		6B377285260194000024E527 /* ACRActionExecuteRenderer.mm in Sources */ = {isa = PBXBuildFile; fileRef = 6B377283260194000024E527 /* ACRActionExecuteRenderer.mm */; };
		6B3787B720CA00D300015401 /* ACRUILabel.h in Headers */ = {isa = PBXBuildFile; fileRef = F4F44B6A203FA8EF00A2F24C /* ACRUILabel.h */; settings = {ATTRIBUTES = (Public, ); }; };
		6B3787BA20CB3E0E00015401 /* ACRContentHoldingUIScrollView.mm in Sources */ = {isa = PBXBuildFile; fileRef = 6B3787B820CB3E0E00015401 /* ACRContentHoldingUIScrollView.mm */; };
		6B3787BB20CB3E0E00015401 /* ACRContentHoldingUIScrollView.h in Headers */ = {isa = PBXBuildFile; fileRef = 6B3787B920CB3E0E00015401 /* ACRContentHoldingUIScrollView.h */; settings = {ATTRIBUTES = (Public, ); }; };
		6B3A23192755A3EF00764971 /* Localizable.strings in Resources */ = {isa = PBXBuildFile; fileRef = 6B3A231B2755A3EF00764971 /* Localizable.strings */; };
		6B421CC02101503E002F401A /* QuartzCore.framework in Frameworks */ = {isa = PBXBuildFile; fileRef = F4CA74A320181B52002041DF /* QuartzCore.framework */; };
		6B421CC121015EDD002F401A /* CoreGraphics.framework in Frameworks */ = {isa = PBXBuildFile; fileRef = F45A071C1EF4BCC3007C6503 /* CoreGraphics.framework */; };
		6B4C05BF27864B0800882387 /* ACRImagePropertiesTests.mm in Sources */ = {isa = PBXBuildFile; fileRef = 6B4C05BE27864B0800882387 /* ACRImagePropertiesTests.mm */; };
		6B5BA8BF2707BBD000719853 /* ACOWarning.mm in Sources */ = {isa = PBXBuildFile; fileRef = 6B5BA8BE2707BBD000719853 /* ACOWarning.mm */; };
		6B5D240D212C89E70010EB07 /* ACORemoteResourceInformation.h in Headers */ = {isa = PBXBuildFile; fileRef = 6B5D240A212C89E70010EB07 /* ACORemoteResourceInformation.h */; settings = {ATTRIBUTES = (Public, ); }; };
		6B5D240E212C89E70010EB07 /* ACORemoteResourceInformation.mm in Sources */ = {isa = PBXBuildFile; fileRef = 6B5D240B212C89E70010EB07 /* ACORemoteResourceInformation.mm */; };
		6B5E9CBB24B644B100757882 /* ACRToggleInputView.h in Headers */ = {isa = PBXBuildFile; fileRef = 6BE8DFD5249C5126005EFE66 /* ACRToggleInputView.h */; settings = {ATTRIBUTES = (Public, ); }; };
		6B616C4021CB1878003E29CE /* ACRToggleVisibilityTarget.mm in Sources */ = {isa = PBXBuildFile; fileRef = 6B616C3E21CB1878003E29CE /* ACRToggleVisibilityTarget.mm */; };
		6B616C4321CB20D2003E29CE /* ACRActionToggleVisibilityRenderer.h in Headers */ = {isa = PBXBuildFile; fileRef = 6B616C4121CB20D1003E29CE /* ACRActionToggleVisibilityRenderer.h */; settings = {ATTRIBUTES = (Public, ); }; };
		6B616C4421CB20D2003E29CE /* ACRActionToggleVisibilityRenderer.mm in Sources */ = {isa = PBXBuildFile; fileRef = 6B616C4221CB20D1003E29CE /* ACRActionToggleVisibilityRenderer.mm */; };
		6B654C752708168D00DF6A5F /* Action.ToggleVisibilityExhaustive.json in Resources */ = {isa = PBXBuildFile; fileRef = 6B654C742708168D00DF6A5F /* Action.ToggleVisibilityExhaustive.json */; };
		6B6840F91F25EC2D008A933F /* ACRInputChoiceSetRenderer.mm in Sources */ = {isa = PBXBuildFile; fileRef = 6B6840F71F25EC2D008A933F /* ACRInputChoiceSetRenderer.mm */; };
		6B696CD923202B1B00E1D607 /* ACRTargetBuilderDirector.mm in Sources */ = {isa = PBXBuildFile; fileRef = 6B696CD723202B1A00E1D607 /* ACRTargetBuilderDirector.mm */; };
		6B74403925BA71B60051F2A1 /* ACRImageProperties.h in Headers */ = {isa = PBXBuildFile; fileRef = 6B74403725BA71B60051F2A1 /* ACRImageProperties.h */; settings = {ATTRIBUTES = (Public, ); }; };
		6B74403A25BA71B70051F2A1 /* ACRImageProperties.mm in Sources */ = {isa = PBXBuildFile; fileRef = 6B74403825BA71B60051F2A1 /* ACRImageProperties.mm */; };
		6B7B1A9120B4D2AB00260731 /* Media.cpp in Sources */ = {isa = PBXBuildFile; fileRef = 6B7B1A8D20B4D2AA00260731 /* Media.cpp */; };
		6B7B1A9220B4D2AB00260731 /* MediaSource.cpp in Sources */ = {isa = PBXBuildFile; fileRef = 6B7B1A8E20B4D2AA00260731 /* MediaSource.cpp */; };
		6B7B1A9320B4D2AB00260731 /* MediaSource.h in Headers */ = {isa = PBXBuildFile; fileRef = 6B7B1A8F20B4D2AA00260731 /* MediaSource.h */; settings = {ATTRIBUTES = (Public, ); }; };
		6B7B1A9420B4D2AB00260731 /* Media.h in Headers */ = {isa = PBXBuildFile; fileRef = 6B7B1A9020B4D2AB00260731 /* Media.h */; settings = {ATTRIBUTES = (Public, ); }; };
		6B7B1A9720BE2CBC00260731 /* ACRUIImageView.mm in Sources */ = {isa = PBXBuildFile; fileRef = 6B7B1A9520BE2CBB00260731 /* ACRUIImageView.mm */; };
		6B7B1A9820BE2CBC00260731 /* ACRUIImageView.h in Headers */ = {isa = PBXBuildFile; fileRef = 6B7B1A9620BE2CBC00260731 /* ACRUIImageView.h */; settings = {ATTRIBUTES = (Public, ); }; };
		6B8C76432641D8D6009548FA /* InternalId.h in Headers */ = {isa = PBXBuildFile; fileRef = 6B8C76422641D8D6009548FA /* InternalId.h */; settings = {ATTRIBUTES = (Public, ); }; };
		6B8C765226449B09009548FA /* TableColumnDefinition.cpp in Sources */ = {isa = PBXBuildFile; fileRef = 6B8C764A26449B07009548FA /* TableColumnDefinition.cpp */; };
		6B8C765326449B09009548FA /* Table.h in Headers */ = {isa = PBXBuildFile; fileRef = 6B8C764B26449B07009548FA /* Table.h */; settings = {ATTRIBUTES = (Public, ); }; };
		6B8C765426449B09009548FA /* TableCell.cpp in Sources */ = {isa = PBXBuildFile; fileRef = 6B8C764C26449B08009548FA /* TableCell.cpp */; };
		6B8C765526449B09009548FA /* TableColumnDefinition.h in Headers */ = {isa = PBXBuildFile; fileRef = 6B8C764D26449B08009548FA /* TableColumnDefinition.h */; settings = {ATTRIBUTES = (Public, ); }; };
		6B8C765626449B09009548FA /* Table.cpp in Sources */ = {isa = PBXBuildFile; fileRef = 6B8C764E26449B08009548FA /* Table.cpp */; };
		6B8C765726449B09009548FA /* TableRow.h in Headers */ = {isa = PBXBuildFile; fileRef = 6B8C764F26449B08009548FA /* TableRow.h */; settings = {ATTRIBUTES = (Public, ); }; };
		6B8C765826449B09009548FA /* TableRow.cpp in Sources */ = {isa = PBXBuildFile; fileRef = 6B8C765026449B08009548FA /* TableRow.cpp */; };
		6B8C765926449B09009548FA /* TableCell.h in Headers */ = {isa = PBXBuildFile; fileRef = 6B8C765126449B08009548FA /* TableCell.h */; settings = {ATTRIBUTES = (Public, ); }; };
		6B8C766526461E98009548FA /* ACOBundle.m in Sources */ = {isa = PBXBuildFile; fileRef = 6B8C766226461E97009548FA /* ACOBundle.m */; };
		6B8C766626461E98009548FA /* ACRInputTableView.m in Sources */ = {isa = PBXBuildFile; fileRef = 6B8C766326461E98009548FA /* ACRInputTableView.m */; };
		6B8C766726461E98009548FA /* ACOBundle.h in Headers */ = {isa = PBXBuildFile; fileRef = 6B8C766426461E98009548FA /* ACOBundle.h */; settings = {ATTRIBUTES = (Public, ); }; };
		6B8C768226461F1A009548FA /* ACRButtonExpandable.xib in Resources */ = {isa = PBXBuildFile; fileRef = 6B8C766926461F1A009548FA /* ACRButtonExpandable.xib */; };
		6B8C768326461F1A009548FA /* ACRTextTelelphoneField.xib in Resources */ = {isa = PBXBuildFile; fileRef = 6B8C766A26461F1A009548FA /* ACRTextTelelphoneField.xib */; };
		6B8C768426461F1A009548FA /* ACRButton.xib in Resources */ = {isa = PBXBuildFile; fileRef = 6B8C766B26461F1A009548FA /* ACRButton.xib */; };
		6B8C768526461F1A009548FA /* checked-checkbox-24.png in Resources */ = {isa = PBXBuildFile; fileRef = 6B8C766D26461F1A009548FA /* checked-checkbox-24.png */; };
		6B8C768626461F1A009548FA /* checked.png in Resources */ = {isa = PBXBuildFile; fileRef = 6B8C766E26461F1A009548FA /* checked.png */; };
		6B8C768726461F1A009548FA /* unchecked-checkbox-24.png in Resources */ = {isa = PBXBuildFile; fileRef = 6B8C766F26461F1A009548FA /* unchecked-checkbox-24.png */; };
		6B8C768826461F1A009548FA /* unchecked.png in Resources */ = {isa = PBXBuildFile; fileRef = 6B8C767026461F1A009548FA /* unchecked.png */; };
		6B8C768926461F1A009548FA /* ACRCellForCompactMode.xib in Resources */ = {isa = PBXBuildFile; fileRef = 6B8C767126461F1A009548FA /* ACRCellForCompactMode.xib */; };
		6B8C768A26461F1A009548FA /* ACRTextEmailField.xib in Resources */ = {isa = PBXBuildFile; fileRef = 6B8C767226461F1A009548FA /* ACRTextEmailField.xib */; };
		6B8C768B26461F1A009548FA /* ACRLabelView.xib in Resources */ = {isa = PBXBuildFile; fileRef = 6B8C767326461F1A009548FA /* ACRLabelView.xib */; };
		6B8C768C26461F1A009548FA /* ACRChoiceSetCellCompactChecked.xib in Resources */ = {isa = PBXBuildFile; fileRef = 6B8C767426461F1A009548FA /* ACRChoiceSetCellCompactChecked.xib */; };
		6B8C768D26461F1A009548FA /* ACRPickerView.xib in Resources */ = {isa = PBXBuildFile; fileRef = 6B8C767526461F1A009548FA /* ACRPickerView.xib */; };
		6B8C768E26461F1A009548FA /* ACRChoiceSetCellChecked.xib in Resources */ = {isa = PBXBuildFile; fileRef = 6B8C767626461F1A009548FA /* ACRChoiceSetCellChecked.xib */; };
		6B8C768F26461F1A009548FA /* ACRTextUrlField.xib in Resources */ = {isa = PBXBuildFile; fileRef = 6B8C767726461F1A009548FA /* ACRTextUrlField.xib */; };
		6B8C769026461F1A009548FA /* ACRInputTableView.xib in Resources */ = {isa = PBXBuildFile; fileRef = 6B8C767826461F1A009548FA /* ACRInputTableView.xib */; };
		6B8C769126461F1A009548FA /* ACRDateTextField.xib in Resources */ = {isa = PBXBuildFile; fileRef = 6B8C767926461F1A009548FA /* ACRDateTextField.xib */; };
		6B8C769226461F1A009548FA /* ACRToggleInputView.xib in Resources */ = {isa = PBXBuildFile; fileRef = 6B8C767A26461F1A009548FA /* ACRToggleInputView.xib */; };
		6B8C769326461F1A009548FA /* ACRTextField.xib in Resources */ = {isa = PBXBuildFile; fileRef = 6B8C767B26461F1A009548FA /* ACRTextField.xib */; };
		6B8C769426461F1A009548FA /* ACRQuickActionView.xib in Resources */ = {isa = PBXBuildFile; fileRef = 6B8C767C26461F1A009548FA /* ACRQuickActionView.xib */; };
		6B8C769526461F1A009548FA /* ACRDatePicker.xib in Resources */ = {isa = PBXBuildFile; fileRef = 6B8C767D26461F1A009548FA /* ACRDatePicker.xib */; };
		6B8C769626461F1A009548FA /* ACRInputLabelView.xib in Resources */ = {isa = PBXBuildFile; fileRef = 6B8C767E26461F1A009548FA /* ACRInputLabelView.xib */; };
		6B8C769726461F1A009548FA /* ACRChoiceSetCellCompactUnchecked.xib in Resources */ = {isa = PBXBuildFile; fileRef = 6B8C767F26461F1A009548FA /* ACRChoiceSetCellCompactUnchecked.xib */; };
		6B8C769826461F1A009548FA /* ACRQuickActionMultilineView.xib in Resources */ = {isa = PBXBuildFile; fileRef = 6B8C768026461F1A009548FA /* ACRQuickActionMultilineView.xib */; };
		6B8C769926461F1A009548FA /* ACRChoiceSetCellUnchecked.xib in Resources */ = {isa = PBXBuildFile; fileRef = 6B8C768126461F1A009548FA /* ACRChoiceSetCellUnchecked.xib */; };
		6B8C769B26462249009548FA /* ACRTextNumberField.xib in Resources */ = {isa = PBXBuildFile; fileRef = 6B8C769A26462249009548FA /* ACRTextNumberField.xib */; };
		6B92A7E42677DC8B00CAE3BF /* ACRChoiceSetCompactStyleView.mm in Sources */ = {isa = PBXBuildFile; fileRef = 6B92A7E32677DC8B00CAE3BF /* ACRChoiceSetCompactStyleView.mm */; };
		6B92A7E62677DFAB00CAE3BF /* ACRChoiceSetCompactStyleView.h in Headers */ = {isa = PBXBuildFile; fileRef = 6B92A7E52677DFAB00CAE3BF /* ACRChoiceSetCompactStyleView.h */; settings = {ATTRIBUTES = (Public, ); }; };
		6B92A7F22679750D00CAE3BF /* chevronup.svg in Resources */ = {isa = PBXBuildFile; fileRef = 6B92A7F02679750C00CAE3BF /* chevronup.svg */; };
		6B92A7F32679750D00CAE3BF /* chevrondown.svg in Resources */ = {isa = PBXBuildFile; fileRef = 6B92A7F12679750D00CAE3BF /* chevrondown.svg */; };
		6B94F2DD24C7997D00E2B310 /* ACRTextInputHandler.h in Headers */ = {isa = PBXBuildFile; fileRef = 6B94F2DB24C7997D00E2B310 /* ACRTextInputHandler.h */; settings = {ATTRIBUTES = (Public, ); }; };
		6B94F2DE24C7997D00E2B310 /* ACRTextInputHandler.mm in Sources */ = {isa = PBXBuildFile; fileRef = 6B94F2DC24C7997D00E2B310 /* ACRTextInputHandler.mm */; };
		6B9AB31020DD82A2005C8E15 /* ACRTextView.h in Headers */ = {isa = PBXBuildFile; fileRef = 6B9AB30E20DD82A2005C8E15 /* ACRTextView.h */; settings = {ATTRIBUTES = (Public, ); }; };
		6B9AB31120DD82A2005C8E15 /* ACRTextView.mm in Sources */ = {isa = PBXBuildFile; fileRef = 6B9AB30F20DD82A2005C8E15 /* ACRTextView.mm */; };
		6B9BDF7320E1BD0E00F13155 /* ACRToggleInputDataSource.mm in Sources */ = {isa = PBXBuildFile; fileRef = 6B9BDF7120E1BD0E00F13155 /* ACRToggleInputDataSource.mm */; };
		6B9BDF7F20F40D1000F13155 /* ACOResourceResolvers.mm in Sources */ = {isa = PBXBuildFile; fileRef = 6B9BDF7D20F40D0F00F13155 /* ACOResourceResolvers.mm */; };
		6B9BDF8020F40D1000F13155 /* ACOResourceResolvers.h in Headers */ = {isa = PBXBuildFile; fileRef = 6B9BDF7E20F40D1000F13155 /* ACOResourceResolvers.h */; settings = {ATTRIBUTES = (Public, ); }; };
		6B9BDFCA20F6BF5D00F13155 /* ACOIResourceResolver.h in Headers */ = {isa = PBXBuildFile; fileRef = 6B9BDFC920F6BF5D00F13155 /* ACOIResourceResolver.h */; settings = {ATTRIBUTES = (Public, ); }; };
		6B9D650A21095C7A00BB5C7B /* ACOMediaEvent.h in Headers */ = {isa = PBXBuildFile; fileRef = 6B9D650721095C7A00BB5C7B /* ACOMediaEvent.h */; settings = {ATTRIBUTES = (Public, ); }; };
		6B9D650B21095C7A00BB5C7B /* ACOMediaEvent.mm in Sources */ = {isa = PBXBuildFile; fileRef = 6B9D650821095C7A00BB5C7B /* ACOMediaEvent.mm */; };
		6B9D650E21095CBF00BB5C7B /* ACRMediaTarget.h in Headers */ = {isa = PBXBuildFile; fileRef = 6B9D650C21095CBE00BB5C7B /* ACRMediaTarget.h */; settings = {ATTRIBUTES = (Public, ); }; };
		6B9D650F21095CBF00BB5C7B /* ACRMediaTarget.mm in Sources */ = {isa = PBXBuildFile; fileRef = 6B9D650D21095CBE00BB5C7B /* ACRMediaTarget.mm */; };
		6BAC0F2D228E2D7300E42DEB /* RichTextElementProperties.h in Headers */ = {isa = PBXBuildFile; fileRef = 6BAC0F2B228E2D7200E42DEB /* RichTextElementProperties.h */; settings = {ATTRIBUTES = (Public, ); }; };
		6BAC0F2E228E2D7300E42DEB /* RichTextElementProperties.cpp in Sources */ = {isa = PBXBuildFile; fileRef = 6BAC0F2C228E2D7300E42DEB /* RichTextElementProperties.cpp */; };
		6BB211FC20FF9FEA009EA1BA /* ACRActionSetRenderer.mm in Sources */ = {isa = PBXBuildFile; fileRef = 6BB211FA20FF9FE9009EA1BA /* ACRActionSetRenderer.mm */; };
		6BB211FD20FF9FEA009EA1BA /* ACRActionSetRenderer.h in Headers */ = {isa = PBXBuildFile; fileRef = 6BB211FB20FF9FEA009EA1BA /* ACRActionSetRenderer.h */; settings = {ATTRIBUTES = (Public, ); }; };
		6BB211FF20FFF9C0009EA1BA /* ACRIMedia.h in Headers */ = {isa = PBXBuildFile; fileRef = 6BB211FE20FFF9C0009EA1BA /* ACRIMedia.h */; settings = {ATTRIBUTES = (Public, ); }; };
		6BB2121821001596009EA1BA /* AVFoundation.framework in Frameworks */ = {isa = PBXBuildFile; fileRef = 6BB2121721001596009EA1BA /* AVFoundation.framework */; };
		6BB21219210015A7009EA1BA /* AVKit.framework in Frameworks */ = {isa = PBXBuildFile; fileRef = 6BB2120F210013AA009EA1BA /* AVKit.framework */; };
		6BBE841923CD184D00ECA586 /* ACREnums.h in Headers */ = {isa = PBXBuildFile; fileRef = 6BBE841623CD184D00ECA586 /* ACREnums.h */; settings = {ATTRIBUTES = (Public, ); }; };
		6BBE841B23CD184D00ECA586 /* ACOWarning.h in Headers */ = {isa = PBXBuildFile; fileRef = 6BBE841823CD184D00ECA586 /* ACOWarning.h */; settings = {ATTRIBUTES = (Public, ); }; };
		6BBE841F23CE60E300ECA586 /* ACRMediaRenderer.h in Headers */ = {isa = PBXBuildFile; fileRef = 6BBE841E23CE60E300ECA586 /* ACRMediaRenderer.h */; settings = {ATTRIBUTES = (Public, ); }; };
		6BC30F6E21E56CF900B9FAAE /* UtiliOS.mm in Sources */ = {isa = PBXBuildFile; fileRef = 6BC30F6D21E56CF900B9FAAE /* UtiliOS.mm */; };
		6BC30F7621E5750A00B9FAAE /* EnumMagic.h in Headers */ = {isa = PBXBuildFile; fileRef = 6BC30F7521E5750A00B9FAAE /* EnumMagic.h */; settings = {ATTRIBUTES = (Public, ); }; };
		6BC30F7921E6E49E00B9FAAE /* ACRCustomActionRenderer.mm in Sources */ = {isa = PBXBuildFile; fileRef = 6BC30F7721E6E49E00B9FAAE /* ACRCustomActionRenderer.mm */; };
		6BC30F7A21E6E49E00B9FAAE /* ACRCustomActionRenderer.h in Headers */ = {isa = PBXBuildFile; fileRef = 6BC30F7821E6E49E00B9FAAE /* ACRCustomActionRenderer.h */; settings = {ATTRIBUTES = (Public, ); }; };
		6BCE4B222108EB4E00021A62 /* ACRAVPlayerViewHoldingUIView.h in Headers */ = {isa = PBXBuildFile; fileRef = 6BCE4B202108EB4D00021A62 /* ACRAVPlayerViewHoldingUIView.h */; settings = {ATTRIBUTES = (Public, ); }; };
		6BCE4B232108EB4E00021A62 /* ACRAVPlayerViewHoldingUIView.mm in Sources */ = {isa = PBXBuildFile; fileRef = 6BCE4B212108EB4E00021A62 /* ACRAVPlayerViewHoldingUIView.mm */; };
		6BCE4B252108FA7D00021A62 /* ACRMediaRenderer.mm in Sources */ = {isa = PBXBuildFile; fileRef = 6BCE4B242108FA7C00021A62 /* ACRMediaRenderer.mm */; };
		6BCE4B272108FA9300021A62 /* ACRTapGestureRecognizerFactory.mm in Sources */ = {isa = PBXBuildFile; fileRef = 6BCE4B262108FA9300021A62 /* ACRTapGestureRecognizerFactory.mm */; };
		6BCE4B292108FBD800021A62 /* ACRTapGestureRecognizerFactory.h in Headers */ = {isa = PBXBuildFile; fileRef = 6BCE4B282108FBD800021A62 /* ACRTapGestureRecognizerFactory.h */; settings = {ATTRIBUTES = (Public, ); }; };
		6BD025ED254784670009B019 /* ACOInputResults.h in Headers */ = {isa = PBXBuildFile; fileRef = 6BD025EB254784660009B019 /* ACOInputResults.h */; settings = {ATTRIBUTES = (Public, ); }; };
		6BD025EE254784670009B019 /* ACOInputResults.mm in Sources */ = {isa = PBXBuildFile; fileRef = 6BD025EC254784670009B019 /* ACOInputResults.mm */; };
		6BD859FB26F2CA7B0086F5BA /* ACOFillerSpaceManager.h in Headers */ = {isa = PBXBuildFile; fileRef = 6BD859F826F2CA7B0086F5BA /* ACOFillerSpaceManager.h */; settings = {ATTRIBUTES = (Public, ); }; };
		6BD859FC26F2CA7B0086F5BA /* ACOFillerSpaceManager.mm in Sources */ = {isa = PBXBuildFile; fileRef = 6BD859F926F2CA7B0086F5BA /* ACOFillerSpaceManager.mm */; };
		6BDE5C4026FEA7DC003A1DDB /* ACRAggregateTarget.h in Headers */ = {isa = PBXBuildFile; fileRef = 6BDE5C3826FEA7C9003A1DDB /* ACRAggregateTarget.h */; settings = {ATTRIBUTES = (Public, ); }; };
		6BDE5C4126FEA7DC003A1DDB /* ACROverflowTarget.mm in Sources */ = {isa = PBXBuildFile; fileRef = 6BDE5C3926FEA7DB003A1DDB /* ACROverflowTarget.mm */; };
		6BDE5C4226FEA7DC003A1DDB /* ACROverflowTarget.h in Headers */ = {isa = PBXBuildFile; fileRef = 6BDE5C3A26FEA7DB003A1DDB /* ACROverflowTarget.h */; settings = {ATTRIBUTES = (Public, ); }; };
		6BDE5C4326FEA7DC003A1DDB /* ACRBaseTarget.mm in Sources */ = {isa = PBXBuildFile; fileRef = 6BDE5C3B26FEA7DB003A1DDB /* ACRBaseTarget.mm */; };
		6BDE5C4426FEA7DC003A1DDB /* ACRBaseTarget.h in Headers */ = {isa = PBXBuildFile; fileRef = 6BDE5C3C26FEA7DB003A1DDB /* ACRBaseTarget.h */; settings = {ATTRIBUTES = (Public, ); }; };
		6BDE5C4626FEA7DC003A1DDB /* ACRShowCardTarget.mm in Sources */ = {isa = PBXBuildFile; fileRef = 6BDE5C3E26FEA7DB003A1DDB /* ACRShowCardTarget.mm */; };
		6BDE5C4726FEA7DC003A1DDB /* ACRAggregateTarget.mm in Sources */ = {isa = PBXBuildFile; fileRef = 6BDE5C3F26FEA7DC003A1DDB /* ACRAggregateTarget.mm */; };
		6BE6C7B026E2C9A3009E9171 /* ACRCustomRenderers.mm in Sources */ = {isa = PBXBuildFile; fileRef = 6BE6C7AF26E2C9A3009E9171 /* ACRCustomRenderers.mm */; };
		6BE6C7B226E2DF29009E9171 /* Container.VerticalContentAlignment2.json in Resources */ = {isa = PBXBuildFile; fileRef = 6BE6C7B126E2DF29009E9171 /* Container.VerticalContentAlignment2.json */; };
		6BE6C7B626E2E140009E9171 /* Column.VerticalAlignment.json in Resources */ = {isa = PBXBuildFile; fileRef = 6BE6C7B526E2E140009E9171 /* Column.VerticalAlignment.json */; };
		6BE6C7BA26E2E30A009E9171 /* Container.VerticalContentAlignment.json in Resources */ = {isa = PBXBuildFile; fileRef = 6BE6C7B726E2E30A009E9171 /* Container.VerticalContentAlignment.json */; };
		6BE6C7BB26E2E30A009E9171 /* ColumnSet.Image.VerticalStretch.json in Resources */ = {isa = PBXBuildFile; fileRef = 6BE6C7B826E2E30A009E9171 /* ColumnSet.Image.VerticalStretch.json */; };
		6BE6C7BC26E2E30A009E9171 /* ColumnSet.FactSet.VerticalStretch.json in Resources */ = {isa = PBXBuildFile; fileRef = 6BE6C7B926E2E30A009E9171 /* ColumnSet.FactSet.VerticalStretch.json */; };
		6BE6C7BE26E2E4EC009E9171 /* ColumnSet.VerticalStretch.json in Resources */ = {isa = PBXBuildFile; fileRef = 6BE6C7BD26E2E4EC009E9171 /* ColumnSet.VerticalStretch.json */; };
		6BE6C7C126E2ECEA009E9171 /* ADCMockResolver.m in Sources */ = {isa = PBXBuildFile; fileRef = 6BE6C7BF26E2ECEA009E9171 /* ADCMockResolver.m */; };
		6BE6C7C326E2F07C009E9171 /* sample.json in Resources */ = {isa = PBXBuildFile; fileRef = 6BE6C7C226E2F07C009E9171 /* sample.json */; };
		6BE6C7C526E7CDD0009E9171 /* ColumnSet.Input.ChoiceSet.VerticalStretch.json in Resources */ = {isa = PBXBuildFile; fileRef = 6BE6C7C426E7CDCF009E9171 /* ColumnSet.Input.ChoiceSet.VerticalStretch.json */; };
		6BE8DFD4249C4C1B005EFE66 /* ACRToggleInputView.mm in Sources */ = {isa = PBXBuildFile; fileRef = 6BE8DFD3249C4C1B005EFE66 /* ACRToggleInputView.mm */; };
		6BF339D320A6649500DA5973 /* json.h in CopyFiles */ = {isa = PBXBuildFile; fileRef = F4071C771FCCBAEF00AF4FEA /* json.h */; };
		6BF430772190DDCA0068E432 /* ACRQuickReplyView.h in Headers */ = {isa = PBXBuildFile; fileRef = 6BF430752190DDCA0068E432 /* ACRQuickReplyView.h */; settings = {ATTRIBUTES = (Public, ); }; };
		6BF430782190DDCA0068E432 /* ACRQuickReplyView.mm in Sources */ = {isa = PBXBuildFile; fileRef = 6BF430762190DDCA0068E432 /* ACRQuickReplyView.mm */; };
		6BF4307F219129600068E432 /* ACRQuickReplyMultilineView.h in Headers */ = {isa = PBXBuildFile; fileRef = 6BF4307D219129600068E432 /* ACRQuickReplyMultilineView.h */; settings = {ATTRIBUTES = (Public, ); }; };
		6BF43080219129600068E432 /* ACRQuickReplyMultilineView.mm in Sources */ = {isa = PBXBuildFile; fileRef = 6BF4307E219129600068E432 /* ACRQuickReplyMultilineView.mm */; };
		6BFCA140264F54B500195CA7 /* ACRTableRow.h in Headers */ = {isa = PBXBuildFile; fileRef = 6BFCA13A264F54B000195CA7 /* ACRTableRow.h */; settings = {ATTRIBUTES = (Public, ); }; };
		6BFCA141264F54B500195CA7 /* ACRTableView.h in Headers */ = {isa = PBXBuildFile; fileRef = 6BFCA13B264F54B100195CA7 /* ACRTableView.h */; settings = {ATTRIBUTES = (Public, ); }; };
		6BFCA142264F54B500195CA7 /* ACRTableRow.mm in Sources */ = {isa = PBXBuildFile; fileRef = 6BFCA13C264F54B200195CA7 /* ACRTableRow.mm */; };
		6BFCA143264F54B500195CA7 /* ACRTableView.mm in Sources */ = {isa = PBXBuildFile; fileRef = 6BFCA13D264F54B300195CA7 /* ACRTableView.mm */; };
		6BFCA145264F54B500195CA7 /* ACRTableCellView.mm in Sources */ = {isa = PBXBuildFile; fileRef = 6BFCA13F264F54B500195CA7 /* ACRTableCellView.mm */; };
		6BFCA1482653270200195CA7 /* ACRTableCellRenderer.h in Headers */ = {isa = PBXBuildFile; fileRef = 6BFCA1462653270200195CA7 /* ACRTableCellRenderer.h */; settings = {ATTRIBUTES = (Public, ); }; };
		6BFCA1492653270200195CA7 /* ACRTableCellRenderer.mm in Sources */ = {isa = PBXBuildFile; fileRef = 6BFCA1472653270200195CA7 /* ACRTableCellRenderer.mm */; };
		6BFCA14C265452E100195CA7 /* ACRTableRenderer.h in Headers */ = {isa = PBXBuildFile; fileRef = 6BFCA14A265452E000195CA7 /* ACRTableRenderer.h */; settings = {ATTRIBUTES = (Public, ); }; };
		6BFCA14D265452E100195CA7 /* ACRTableRenderer.mm in Sources */ = {isa = PBXBuildFile; fileRef = 6BFCA14B265452E100195CA7 /* ACRTableRenderer.mm */; };
		6BFF23EE2714C0F000183C59 /* ACOBaseCardElementPrivate.h in Headers */ = {isa = PBXBuildFile; fileRef = 6BFF23DD2714C0EF00183C59 /* ACOBaseCardElementPrivate.h */; settings = {ATTRIBUTES = (Public, ); }; };
		6BFF23EF2714C0F000183C59 /* ACRInputLabelViewPrivate.h in Headers */ = {isa = PBXBuildFile; fileRef = 6BFF23DE2714C0EF00183C59 /* ACRInputLabelViewPrivate.h */; settings = {ATTRIBUTES = (Public, ); }; };
		6BFF23F02714C0F000183C59 /* ACRViewPrivate.h in Headers */ = {isa = PBXBuildFile; fileRef = 6BFF23DF2714C0F000183C59 /* ACRViewPrivate.h */; settings = {ATTRIBUTES = (Public, ); }; };
		6BFF23F12714C0F000183C59 /* ACOAuthenticationPrivate.h in Headers */ = {isa = PBXBuildFile; fileRef = 6BFF23E02714C0F000183C59 /* ACOAuthenticationPrivate.h */; settings = {ATTRIBUTES = (Public, ); }; };
		6BFF23F22714C0F000183C59 /* ACORemoteResourceInformationPrivate.h in Headers */ = {isa = PBXBuildFile; fileRef = 6BFF23E12714C0F000183C59 /* ACORemoteResourceInformationPrivate.h */; settings = {ATTRIBUTES = (Public, ); }; };
		6BFF23F32714C0F000183C59 /* ACOHostConfigPrivate.h in Headers */ = {isa = PBXBuildFile; fileRef = 6BFF23E22714C0F000183C59 /* ACOHostConfigPrivate.h */; settings = {ATTRIBUTES = (Public, ); }; };
		6BFF23F42714C0F000183C59 /* ACOParseContextPrivate.h in Headers */ = {isa = PBXBuildFile; fileRef = 6BFF23E32714C0F000183C59 /* ACOParseContextPrivate.h */; settings = {ATTRIBUTES = (Public, ); }; };
		6BFF23F52714C0F000183C59 /* ACOAdaptiveCardPrivate.h in Headers */ = {isa = PBXBuildFile; fileRef = 6BFF23E42714C0F000183C59 /* ACOAdaptiveCardPrivate.h */; settings = {ATTRIBUTES = (Public, ); }; };
		6BFF23F62714C0F000183C59 /* ACRRendererPrivate.h in Headers */ = {isa = PBXBuildFile; fileRef = 6BFF23E52714C0F000183C59 /* ACRRendererPrivate.h */; settings = {ATTRIBUTES = (Public, ); }; };
		6BFF23F72714C0F000183C59 /* ACRRegistrationPrivate.h in Headers */ = {isa = PBXBuildFile; fileRef = 6BFF23E62714C0F000183C59 /* ACRRegistrationPrivate.h */; settings = {ATTRIBUTES = (Public, ); }; };
		6BFF23F82714C0F000183C59 /* ACRParseWarningPrivate.h in Headers */ = {isa = PBXBuildFile; fileRef = 6BFF23E72714C0F000183C59 /* ACRParseWarningPrivate.h */; settings = {ATTRIBUTES = (Public, ); }; };
		6BFF23F92714C0F000183C59 /* ACORefreshPrivate.h in Headers */ = {isa = PBXBuildFile; fileRef = 6BFF23E82714C0F000183C59 /* ACORefreshPrivate.h */; settings = {ATTRIBUTES = (Public, ); }; };
		6BFF23FA2714C0F000183C59 /* ACOBaseActionElementPrivate.h in Headers */ = {isa = PBXBuildFile; fileRef = 6BFF23E92714C0F000183C59 /* ACOBaseActionElementPrivate.h */; settings = {ATTRIBUTES = (Public, ); }; };
		6BFF23FB2714C0F000183C59 /* ACOTokenExchangeResourcePrivate.h in Headers */ = {isa = PBXBuildFile; fileRef = 6BFF23EA2714C0F000183C59 /* ACOTokenExchangeResourcePrivate.h */; settings = {ATTRIBUTES = (Public, ); }; };
		6BFF23FC2714C0F000183C59 /* ACOMediaEventPrivate.h in Headers */ = {isa = PBXBuildFile; fileRef = 6BFF23EB2714C0F000183C59 /* ACOMediaEventPrivate.h */; settings = {ATTRIBUTES = (Public, ); }; };
		6BFF23FD2714C0F000183C59 /* ACOAuthCardButtonPrivate.h in Headers */ = {isa = PBXBuildFile; fileRef = 6BFF23EC2714C0F000183C59 /* ACOAuthCardButtonPrivate.h */; settings = {ATTRIBUTES = (Public, ); }; };
		6BFF23FE2714C0F000183C59 /* ACOActionOverflowPrivate.h in Headers */ = {isa = PBXBuildFile; fileRef = 6BFF23ED2714C0F000183C59 /* ACOActionOverflowPrivate.h */; settings = {ATTRIBUTES = (Public, ); }; };
		6BFF24002714CA7600183C59 /* ACRChoiceSetViewDataSource.h in Headers */ = {isa = PBXBuildFile; fileRef = 6BFF23FF2714CA7600183C59 /* ACRChoiceSetViewDataSource.h */; settings = {ATTRIBUTES = (Public, ); }; };
		6BFF24022714DE3600183C59 /* ACRChoiceSetViewDataSourceCompactStyle.h in Headers */ = {isa = PBXBuildFile; fileRef = 6BFF24012714DE3600183C59 /* ACRChoiceSetViewDataSourceCompactStyle.h */; settings = {ATTRIBUTES = (Public, ); }; };
		6BFF24042714E1BD00183C59 /* ACRDateTextField.h in Headers */ = {isa = PBXBuildFile; fileRef = 6BFF24032714E1BD00183C59 /* ACRDateTextField.h */; settings = {ATTRIBUTES = (Public, ); }; };
		6BFF24062714E26900183C59 /* ACRToggleInputDataSource.h in Headers */ = {isa = PBXBuildFile; fileRef = 6BFF24052714E26900183C59 /* ACRToggleInputDataSource.h */; settings = {ATTRIBUTES = (Public, ); }; };
		6BFF24082714E30B00183C59 /* ACRShowCardTarget.h in Headers */ = {isa = PBXBuildFile; fileRef = 6BFF24072714E30B00183C59 /* ACRShowCardTarget.h */; settings = {ATTRIBUTES = (Public, ); }; };
		6BFF240A2714E33000183C59 /* ACRToggleVisibilityTarget.h in Headers */ = {isa = PBXBuildFile; fileRef = 6BFF24092714E33000183C59 /* ACRToggleVisibilityTarget.h */; settings = {ATTRIBUTES = (Public, ); }; };
		6BFF240C2714E3D100183C59 /* ACRSeparator.h in Headers */ = {isa = PBXBuildFile; fileRef = 6BFF240B2714E3D100183C59 /* ACRSeparator.h */; settings = {ATTRIBUTES = (Public, ); }; };
		6BFF240E2714E42800183C59 /* ACRTableCellView.h in Headers */ = {isa = PBXBuildFile; fileRef = 6BFF240D2714E42800183C59 /* ACRTableCellView.h */; settings = {ATTRIBUTES = (Public, ); }; };
		6BFF24102714E46300183C59 /* ACRImageSetUICollectionView.h in Headers */ = {isa = PBXBuildFile; fileRef = 6BFF240F2714E46300183C59 /* ACRImageSetUICollectionView.h */; settings = {ATTRIBUTES = (Public, ); }; };
		6BFF24122714E99C00183C59 /* ACRTargetBuilderDirector.h in Headers */ = {isa = PBXBuildFile; fileRef = 6BFF24112714E99C00183C59 /* ACRTargetBuilderDirector.h */; settings = {ATTRIBUTES = (Public, ); }; };
		6BFF24142714EF2200183C59 /* UtiliOS.h in Headers */ = {isa = PBXBuildFile; fileRef = 6BFF24132714EF2200183C59 /* UtiliOS.h */; settings = {ATTRIBUTES = (Public, ); }; };
		6BFF24162714FA1D00183C59 /* AdaptiveCards.h in Headers */ = {isa = PBXBuildFile; fileRef = 6BFF24152714FA1D00183C59 /* AdaptiveCards.h */; settings = {ATTRIBUTES = (Public, ); }; };
		6BFF99C325FFF53E0028069F /* AuthCardButton.h in Headers */ = {isa = PBXBuildFile; fileRef = 6BFF99B925FFF53D0028069F /* AuthCardButton.h */; settings = {ATTRIBUTES = (Public, ); }; };
		6BFF99C425FFF53E0028069F /* ExecuteAction.h in Headers */ = {isa = PBXBuildFile; fileRef = 6BFF99BA25FFF53D0028069F /* ExecuteAction.h */; settings = {ATTRIBUTES = (Public, ); }; };
		6BFF99C525FFF53E0028069F /* AuthCardButton.cpp in Sources */ = {isa = PBXBuildFile; fileRef = 6BFF99BB25FFF53D0028069F /* AuthCardButton.cpp */; };
		6BFF99C625FFF53E0028069F /* TokenExchangeResource.h in Headers */ = {isa = PBXBuildFile; fileRef = 6BFF99BC25FFF53D0028069F /* TokenExchangeResource.h */; settings = {ATTRIBUTES = (Public, ); }; };
		6BFF99C725FFF53E0028069F /* Authentication.h in Headers */ = {isa = PBXBuildFile; fileRef = 6BFF99BD25FFF53D0028069F /* Authentication.h */; settings = {ATTRIBUTES = (Public, ); }; };
		6BFF99C825FFF53E0028069F /* ExecuteAction.cpp in Sources */ = {isa = PBXBuildFile; fileRef = 6BFF99BE25FFF53D0028069F /* ExecuteAction.cpp */; };
		6BFF99C925FFF53E0028069F /* Refresh.cpp in Sources */ = {isa = PBXBuildFile; fileRef = 6BFF99BF25FFF53D0028069F /* Refresh.cpp */; };
		6BFF99CA25FFF53E0028069F /* Refresh.h in Headers */ = {isa = PBXBuildFile; fileRef = 6BFF99C025FFF53D0028069F /* Refresh.h */; settings = {ATTRIBUTES = (Public, ); }; };
		6BFF99CB25FFF53E0028069F /* TokenExchangeResource.cpp in Sources */ = {isa = PBXBuildFile; fileRef = 6BFF99C125FFF53D0028069F /* TokenExchangeResource.cpp */; };
		6BFF99CC25FFF53E0028069F /* Authentication.cpp in Sources */ = {isa = PBXBuildFile; fileRef = 6BFF99C225FFF53D0028069F /* Authentication.cpp */; };
		6BFF99E0260012380028069F /* ACORefresh.h in Headers */ = {isa = PBXBuildFile; fileRef = 6BFF99DD260012380028069F /* ACORefresh.h */; settings = {ATTRIBUTES = (Public, ); }; };
		6BFF99E1260012380028069F /* ACORefresh.mm in Sources */ = {isa = PBXBuildFile; fileRef = 6BFF99DE260012380028069F /* ACORefresh.mm */; };
		6BFF99ED2600387A0028069F /* ACOTokenExchangeResource.h in Headers */ = {isa = PBXBuildFile; fileRef = 6BFF99EA2600387A0028069F /* ACOTokenExchangeResource.h */; settings = {ATTRIBUTES = (Public, ); }; };
		6BFF99EE2600387A0028069F /* ACOTokenExchangeResource.mm in Sources */ = {isa = PBXBuildFile; fileRef = 6BFF99EB2600387A0028069F /* ACOTokenExchangeResource.mm */; };
		6BFF99FB26003EBA0028069F /* ACOAutoCardButton.mm in Sources */ = {isa = PBXBuildFile; fileRef = 6BFF99F826003EBA0028069F /* ACOAutoCardButton.mm */; };
		6BFF99FC26003EBA0028069F /* ACOAuthCardButton.h in Headers */ = {isa = PBXBuildFile; fileRef = 6BFF99F926003EBA0028069F /* ACOAuthCardButton.h */; settings = {ATTRIBUTES = (Public, ); }; };
		6BFF9A0326004C580028069F /* ACOAuthentication.h in Headers */ = {isa = PBXBuildFile; fileRef = 6BFF9A0026004C580028069F /* ACOAuthentication.h */; settings = {ATTRIBUTES = (Public, ); }; };
		6BFF9A0526004C580028069F /* ACOAuthentication.mm in Sources */ = {isa = PBXBuildFile; fileRef = 6BFF9A0226004C580028069F /* ACOAuthentication.mm */; };
		7ECFB640219A3940004727A9 /* ParseContext.cpp in Sources */ = {isa = PBXBuildFile; fileRef = 7ECFB63E219A3940004727A9 /* ParseContext.cpp */; };
		7ECFB641219A3940004727A9 /* ParseContext.h in Headers */ = {isa = PBXBuildFile; fileRef = 7ECFB63F219A3940004727A9 /* ParseContext.h */; settings = {ATTRIBUTES = (Public, ); }; };
		7EDC0F67213878E800077A13 /* SemanticVersion.h in Headers */ = {isa = PBXBuildFile; fileRef = 7EDC0F65213878E800077A13 /* SemanticVersion.h */; settings = {ATTRIBUTES = (Public, ); }; };
		7EDC0F68213878E800077A13 /* SemanticVersion.cpp in Sources */ = {isa = PBXBuildFile; fileRef = 7EDC0F66213878E800077A13 /* SemanticVersion.cpp */; };
		7EF8879D21F14CDD00BAFF02 /* BackgroundImage.h in Headers */ = {isa = PBXBuildFile; fileRef = 7EF8879B21F14CDD00BAFF02 /* BackgroundImage.h */; settings = {ATTRIBUTES = (Public, ); }; };
		7EF8879E21F14CDD00BAFF02 /* BackgroundImage.cpp in Sources */ = {isa = PBXBuildFile; fileRef = 7EF8879C21F14CDD00BAFF02 /* BackgroundImage.cpp */; };
		8404BA8E226697800091A0AD /* FeatureRegistration.h in Headers */ = {isa = PBXBuildFile; fileRef = 8404BA8C226697800091A0AD /* FeatureRegistration.h */; settings = {ATTRIBUTES = (Public, ); }; };
		8404BA8F226697800091A0AD /* FeatureRegistration.cpp in Sources */ = {isa = PBXBuildFile; fileRef = 8404BA8D226697800091A0AD /* FeatureRegistration.cpp */; };
		84AE295827FFA26F00D01B82 /* ContentSource.cpp in Sources */ = {isa = PBXBuildFile; fileRef = 84AE295327FFA26F00D01B82 /* ContentSource.cpp */; };
		84AE295927FFA26F00D01B82 /* CMakeLists.txt in Resources */ = {isa = PBXBuildFile; fileRef = 84AE295427FFA26F00D01B82 /* CMakeLists.txt */; };
		84AE295A27FFA26F00D01B82 /* ContentSource.h in Headers */ = {isa = PBXBuildFile; fileRef = 84AE295527FFA26F00D01B82 /* ContentSource.h */; };
		84AE295B27FFA26F00D01B82 /* CaptionSource.h in Headers */ = {isa = PBXBuildFile; fileRef = 84AE295627FFA26F00D01B82 /* CaptionSource.h */; };
		84AE295C27FFA26F00D01B82 /* CaptionSource.cpp in Sources */ = {isa = PBXBuildFile; fileRef = 84AE295727FFA26F00D01B82 /* CaptionSource.cpp */; };
		B35633222C060D7900F1C999 /* ValueChangedActionTests.mm in Sources */ = {isa = PBXBuildFile; fileRef = B35633212C060D7900F1C999 /* ValueChangedActionTests.mm */; };
		B35633242C060EEF00F1C999 /* ValueChangedActionValid.json in Resources */ = {isa = PBXBuildFile; fileRef = B35633232C060EEF00F1C999 /* ValueChangedActionValid.json */; };
		B35633272C06E4FC00F1C999 /* ValueChangedActionInvalid.json in Resources */ = {isa = PBXBuildFile; fileRef = B35633262C06E4FC00F1C999 /* ValueChangedActionInvalid.json */; };
		C8DEDF39220CDEB00001AAED /* ActionSet.cpp in Sources */ = {isa = PBXBuildFile; fileRef = C8DEDF37220CDEB00001AAED /* ActionSet.cpp */; };
		C8DEDF3A220CDEB00001AAED /* ActionSet.h in Headers */ = {isa = PBXBuildFile; fileRef = C8DEDF38220CDEB00001AAED /* ActionSet.h */; settings = {ATTRIBUTES = (Public, ); }; };
		CA1218C621C4509400152EA8 /* ToggleVisibilityTarget.h in Headers */ = {isa = PBXBuildFile; fileRef = CA1218C221C4509300152EA8 /* ToggleVisibilityTarget.h */; settings = {ATTRIBUTES = (Public, ); }; };
		CA1218C721C4509400152EA8 /* ToggleVisibilityAction.h in Headers */ = {isa = PBXBuildFile; fileRef = CA1218C321C4509300152EA8 /* ToggleVisibilityAction.h */; settings = {ATTRIBUTES = (Public, ); }; };
		CA1218C821C4509400152EA8 /* ToggleVisibilityTarget.cpp in Sources */ = {isa = PBXBuildFile; fileRef = CA1218C421C4509400152EA8 /* ToggleVisibilityTarget.cpp */; };
		CA1218C921C4509400152EA8 /* ToggleVisibilityAction.cpp in Sources */ = {isa = PBXBuildFile; fileRef = CA1218C521C4509400152EA8 /* ToggleVisibilityAction.cpp */; };
		CFB972012941C07A008E3795 /* ChoicesData.h in Headers */ = {isa = PBXBuildFile; fileRef = CFB971FF2941C079008E3795 /* ChoicesData.h */; };
		CFB972022941C07A008E3795 /* ChoicesData.cpp in Sources */ = {isa = PBXBuildFile; fileRef = CFB972002941C079008E3795 /* ChoicesData.cpp */; };
		CFF954CF29819ABD00F321C3 /* ACOTypeaheadDebouncer.mm in Sources */ = {isa = PBXBuildFile; fileRef = CFF954CE29819ABD00F321C3 /* ACOTypeaheadDebouncer.mm */; };
		CFF954D029819AC300F321C3 /* ACOTypeaheadDebouncer.h in Headers */ = {isa = PBXBuildFile; fileRef = CFF954CD29819AA800F321C3 /* ACOTypeaheadDebouncer.h */; settings = {ATTRIBUTES = (Public, ); }; };
		CFF954D329819B4A00F321C3 /* ACOTypeaheadDynamicChoicesService.mm in Sources */ = {isa = PBXBuildFile; fileRef = CFF954D229819B4A00F321C3 /* ACOTypeaheadDynamicChoicesService.mm */; };
		CFF954D52981AED600F321C3 /* ACOTypeaheadSearchHandler.h in Headers */ = {isa = PBXBuildFile; fileRef = CFF954D429819C1200F321C3 /* ACOTypeaheadSearchHandler.h */; settings = {ATTRIBUTES = (Public, ); }; };
		CFF954D82981AF5800F321C3 /* ACRChoiceSetFilteredStyleView.mm in Sources */ = {isa = PBXBuildFile; fileRef = CFF954D62981AF5800F321C3 /* ACRChoiceSetFilteredStyleView.mm */; };
		CFF954D92981AF5800F321C3 /* ACRChoiceSetFilteredStyleView.h in Headers */ = {isa = PBXBuildFile; fileRef = CFF954D72981AF5800F321C3 /* ACRChoiceSetFilteredStyleView.h */; settings = {ATTRIBUTES = (Public, ); }; };
		CFF954DC2981B2A700F321C3 /* ACRTypeaheadSearchParameters.mm in Sources */ = {isa = PBXBuildFile; fileRef = CFF954DA2981B2A700F321C3 /* ACRTypeaheadSearchParameters.mm */; };
		CFF954DD2981B2A700F321C3 /* ACRTypeaheadSearchParameters.h in Headers */ = {isa = PBXBuildFile; fileRef = CFF954DB2981B2A700F321C3 /* ACRTypeaheadSearchParameters.h */; settings = {ATTRIBUTES = (Public, ); }; };
		CFF954E02981B62000F321C3 /* ACRTypeaheadSearchViewController.mm in Sources */ = {isa = PBXBuildFile; fileRef = CFF954DE2981B62000F321C3 /* ACRTypeaheadSearchViewController.mm */; };
		CFF95C072982E30E00F321C3 /* ACRTypeaheadSearchParametersTests.mm in Sources */ = {isa = PBXBuildFile; fileRef = CFF95C062982E30E00F321C3 /* ACRTypeaheadSearchParametersTests.mm */; };
		CFF95C092982E34300F321C3 /* ACRChoiceSetFilteredStyleViewTests.mm in Sources */ = {isa = PBXBuildFile; fileRef = CFF95C082982E34300F321C3 /* ACRChoiceSetFilteredStyleViewTests.mm */; };
		CFF95C0B2982E38500F321C3 /* ACRChoiceSetCompactStyleViewTests.mm in Sources */ = {isa = PBXBuildFile; fileRef = CFF95C0A2982E38500F321C3 /* ACRChoiceSetCompactStyleViewTests.mm */; };
		CFF95C0D2982E3C900F321C3 /* ACOTypeaheadDynamicChoicesServiceTests.mm in Sources */ = {isa = PBXBuildFile; fileRef = CFF95C0C2982E3C900F321C3 /* ACOTypeaheadDynamicChoicesServiceTests.mm */; };
		CFF95C0F2982E4EC00F321C3 /* ACOTypeaheadDebouncerTests.mm in Sources */ = {isa = PBXBuildFile; fileRef = CFF95C0E2982E4EC00F321C3 /* ACOTypeaheadDebouncerTests.mm */; };
		DD278A02932F65F8BDD1EA5D /* Pods_AdaptiveCards.framework in Frameworks */ = {isa = PBXBuildFile; fileRef = 255F5D3143215497D4067E21 /* Pods_AdaptiveCards.framework */; };
		EC367F912F6036B68C5BBFDB /* Pods_AdaptiveCards_AdaptiveCardsTests.framework in Frameworks */ = {isa = PBXBuildFile; fileRef = E3DBB3CD3C02321AED9AEF65 /* Pods_AdaptiveCards_AdaptiveCardsTests.framework */; };
		F401A8781F0DB69B006D7AF2 /* ACRImageSetUICollectionView.mm in Sources */ = {isa = PBXBuildFile; fileRef = F401A8761F0DB69B006D7AF2 /* ACRImageSetUICollectionView.mm */; };
		F401A87C1F0DCBC8006D7AF2 /* ACRImageSetRenderer.mm in Sources */ = {isa = PBXBuildFile; fileRef = F401A87A1F0DCBC8006D7AF2 /* ACRImageSetRenderer.mm */; };
		F401A87F1F1045CA006D7AF2 /* ACRContentHoldingUIView.h in Headers */ = {isa = PBXBuildFile; fileRef = F401A87D1F1045CA006D7AF2 /* ACRContentHoldingUIView.h */; settings = {ATTRIBUTES = (Public, ); }; };
		F401A8801F1045CA006D7AF2 /* ACRContentHoldingUIView.mm in Sources */ = {isa = PBXBuildFile; fileRef = F401A87E1F1045CA006D7AF2 /* ACRContentHoldingUIView.mm */; };
		F4071C7A1FCCBAEF00AF4FEA /* ElementParserRegistration.h in Headers */ = {isa = PBXBuildFile; fileRef = F4071C731FCCBAEE00AF4FEA /* ElementParserRegistration.h */; settings = {ATTRIBUTES = (Public, ); }; };
		F4071C7B1FCCBAEF00AF4FEA /* ActionParserRegistration.h in Headers */ = {isa = PBXBuildFile; fileRef = F4071C741FCCBAEF00AF4FEA /* ActionParserRegistration.h */; settings = {ATTRIBUTES = (Public, ); }; };
		F4071C7C1FCCBAEF00AF4FEA /* json-forwards.h in Headers */ = {isa = PBXBuildFile; fileRef = F4071C761FCCBAEF00AF4FEA /* json-forwards.h */; settings = {ATTRIBUTES = (Public, ); }; };
		F4071C7D1FCCBAEF00AF4FEA /* json.h in Headers */ = {isa = PBXBuildFile; fileRef = F4071C771FCCBAEF00AF4FEA /* json.h */; settings = {ATTRIBUTES = (Public, ); }; };
		F4071C7E1FCCBAEF00AF4FEA /* ActionParserRegistration.cpp in Sources */ = {isa = PBXBuildFile; fileRef = F4071C781FCCBAEF00AF4FEA /* ActionParserRegistration.cpp */; };
		F4071C7F1FCCBAEF00AF4FEA /* ElementParserRegistration.cpp in Sources */ = {isa = PBXBuildFile; fileRef = F4071C791FCCBAEF00AF4FEA /* ElementParserRegistration.cpp */; };
		F423C0BF1EE1FBAA00905679 /* AdaptiveCards.framework in Frameworks */ = {isa = PBXBuildFile; fileRef = F423C0B51EE1FBA900905679 /* AdaptiveCards.framework */; };
		F42741071EF8624F00399FBB /* ACRIBaseCardElementRenderer.h in Headers */ = {isa = PBXBuildFile; fileRef = F42741061EF8624F00399FBB /* ACRIBaseCardElementRenderer.h */; settings = {ATTRIBUTES = (Public, ); }; };
		F427410A1EF864A900399FBB /* ACRBaseCardElementRenderer.h in Headers */ = {isa = PBXBuildFile; fileRef = F42741081EF864A900399FBB /* ACRBaseCardElementRenderer.h */; settings = {ATTRIBUTES = (Public, ); }; };
		F427410B1EF864A900399FBB /* ACRBaseCardElementRenderer.mm in Sources */ = {isa = PBXBuildFile; fileRef = F42741091EF864A900399FBB /* ACRBaseCardElementRenderer.mm */; };
		F42741131EF873A600399FBB /* ACRImageRenderer.mm in Sources */ = {isa = PBXBuildFile; fileRef = F42741111EF873A600399FBB /* ACRImageRenderer.mm */; };
		F42741171EF895AB00399FBB /* ACRTextBlockRenderer.mm in Sources */ = {isa = PBXBuildFile; fileRef = F42741151EF895AB00399FBB /* ACRTextBlockRenderer.mm */; };
		F427411C1EF8A25200399FBB /* ACRRegistration.h in Headers */ = {isa = PBXBuildFile; fileRef = F427411A1EF8A25200399FBB /* ACRRegistration.h */; settings = {ATTRIBUTES = (Public, ); }; };
		F427411D1EF8A25200399FBB /* ACRRegistration.mm in Sources */ = {isa = PBXBuildFile; fileRef = F427411B1EF8A25200399FBB /* ACRRegistration.mm */; };
		F42741211EF9DB8000399FBB /* ACRContainerRenderer.mm in Sources */ = {isa = PBXBuildFile; fileRef = F427411F1EF9DB8000399FBB /* ACRContainerRenderer.mm */; };
		F42741251EFB274C00399FBB /* ACRColumnRenderer.mm in Sources */ = {isa = PBXBuildFile; fileRef = F42741231EFB274C00399FBB /* ACRColumnRenderer.mm */; };
		F42741291EFB374A00399FBB /* ACRColumnSetRenderer.mm in Sources */ = {isa = PBXBuildFile; fileRef = F42741271EFB374A00399FBB /* ACRColumnSetRenderer.mm */; };
		F429793A1F31458800E89914 /* ACRActionSubmitRenderer.h in Headers */ = {isa = PBXBuildFile; fileRef = F42979381F31458800E89914 /* ACRActionSubmitRenderer.h */; settings = {ATTRIBUTES = (Public, ); }; };
		F429793B1F31458800E89914 /* ACRActionSubmitRenderer.mm in Sources */ = {isa = PBXBuildFile; fileRef = F42979391F31458800E89914 /* ACRActionSubmitRenderer.mm */; };
		F429793E1F3155EF00E89914 /* ACRTextField.h in Headers */ = {isa = PBXBuildFile; fileRef = F429793C1F3155EF00E89914 /* ACRTextField.h */; settings = {ATTRIBUTES = (Public, ); }; };
		F429793F1F3155EF00E89914 /* ACRTextField.mm in Sources */ = {isa = PBXBuildFile; fileRef = F429793D1F3155EF00E89914 /* ACRTextField.mm */; };
		F42979431F322C3E00E89914 /* ACRErrors.mm in Sources */ = {isa = PBXBuildFile; fileRef = F42979411F322C3E00E89914 /* ACRErrors.mm */; };
		F42979461F322C9000E89914 /* ACRNumericTextField.mm in Sources */ = {isa = PBXBuildFile; fileRef = F42979441F322C9000E89914 /* ACRNumericTextField.mm */; };
		F42979471F322C9000E89914 /* ACRNumericTextField.h in Headers */ = {isa = PBXBuildFile; fileRef = F42979451F322C9000E89914 /* ACRNumericTextField.h */; settings = {ATTRIBUTES = (Public, ); }; };
		F429794D1F32684900E89914 /* ACRDateTextField.mm in Sources */ = {isa = PBXBuildFile; fileRef = F429794C1F32684900E89914 /* ACRDateTextField.mm */; };
		F42C2F4A20351954008787B0 /* (null) in Sources */ = {isa = PBXBuildFile; };
		F42E51731FEC3840008F9642 /* MarkDownParsedResult.h in Headers */ = {isa = PBXBuildFile; fileRef = F42E516B1FEC383E008F9642 /* MarkDownParsedResult.h */; settings = {ATTRIBUTES = (Public, ); }; };
		F42E51741FEC3840008F9642 /* MarkDownBlockParser.cpp in Sources */ = {isa = PBXBuildFile; fileRef = F42E516C1FEC383E008F9642 /* MarkDownBlockParser.cpp */; };
		F42E51751FEC3840008F9642 /* MarkDownHtmlGenerator.h in Headers */ = {isa = PBXBuildFile; fileRef = F42E516D1FEC383F008F9642 /* MarkDownHtmlGenerator.h */; settings = {ATTRIBUTES = (Public, ); }; };
		F42E51761FEC3840008F9642 /* MarkDownParsedResult.cpp in Sources */ = {isa = PBXBuildFile; fileRef = F42E516E1FEC383F008F9642 /* MarkDownParsedResult.cpp */; };
		F42E51771FEC3840008F9642 /* MarkDownBlockParser.h in Headers */ = {isa = PBXBuildFile; fileRef = F42E516F1FEC383F008F9642 /* MarkDownBlockParser.h */; settings = {ATTRIBUTES = (Public, ); }; };
		F42E51781FEC3840008F9642 /* MarkDownHtmlGenerator.cpp in Sources */ = {isa = PBXBuildFile; fileRef = F42E51701FEC383F008F9642 /* MarkDownHtmlGenerator.cpp */; };
		F42E51791FEC3840008F9642 /* MarkDownParser.h in Headers */ = {isa = PBXBuildFile; fileRef = F42E51711FEC383F008F9642 /* MarkDownParser.h */; settings = {ATTRIBUTES = (Public, ); }; };
		F42E517A1FEC3840008F9642 /* MarkDownParser.cpp in Sources */ = {isa = PBXBuildFile; fileRef = F42E51721FEC3840008F9642 /* MarkDownParser.cpp */; };
		F43110431F357487001AAE30 /* ACRInputTableView.h in Headers */ = {isa = PBXBuildFile; fileRef = F431103D1F357487001AAE30 /* ACRInputTableView.h */; settings = {ATTRIBUTES = (Public, ); }; };
		F43110451F357487001AAE30 /* ACOHostConfig.h in Headers */ = {isa = PBXBuildFile; fileRef = F431103F1F357487001AAE30 /* ACOHostConfig.h */; settings = {ATTRIBUTES = (Public, ); }; };
		F43110461F357487001AAE30 /* ACOHostConfig.mm in Sources */ = {isa = PBXBuildFile; fileRef = F43110401F357487001AAE30 /* ACOHostConfig.mm */; };
		F43660781F0706D800EBA868 /* SharedAdaptiveCard.cpp in Sources */ = {isa = PBXBuildFile; fileRef = F43660761F0706D800EBA868 /* SharedAdaptiveCard.cpp */; };
		F43660791F0706D800EBA868 /* SharedAdaptiveCard.h in Headers */ = {isa = PBXBuildFile; fileRef = F43660771F0706D800EBA868 /* SharedAdaptiveCard.h */; settings = {ATTRIBUTES = (Public, ); }; };
		F43A94111F1D60E30001920B /* ACRFactSetRenderer.mm in Sources */ = {isa = PBXBuildFile; fileRef = F43A940F1F1D60E30001920B /* ACRFactSetRenderer.mm */; };
		F43A94151F1EED6D0001920B /* ACRInputRenderer.mm in Sources */ = {isa = PBXBuildFile; fileRef = F43A94131F1EED6D0001920B /* ACRInputRenderer.mm */; };
		F43A94191F20502D0001920B /* ACRInputToggleRenderer.mm in Sources */ = {isa = PBXBuildFile; fileRef = F43A94171F20502D0001920B /* ACRInputToggleRenderer.mm */; };
		F44872F51EE2261F00FCAFAE /* AdaptiveCardParseException.cpp in Sources */ = {isa = PBXBuildFile; fileRef = F44872BD1EE2261F00FCAFAE /* AdaptiveCardParseException.cpp */; };
		F44872F61EE2261F00FCAFAE /* AdaptiveCardParseException.h in Headers */ = {isa = PBXBuildFile; fileRef = F44872BE1EE2261F00FCAFAE /* AdaptiveCardParseException.h */; settings = {ATTRIBUTES = (Public, ); }; };
		F44872F71EE2261F00FCAFAE /* BaseActionElement.cpp in Sources */ = {isa = PBXBuildFile; fileRef = F44872BF1EE2261F00FCAFAE /* BaseActionElement.cpp */; };
		F44872F81EE2261F00FCAFAE /* BaseActionElement.h in Headers */ = {isa = PBXBuildFile; fileRef = F44872C01EE2261F00FCAFAE /* BaseActionElement.h */; settings = {ATTRIBUTES = (Public, ); }; };
		F44872F91EE2261F00FCAFAE /* BaseCardElement.cpp in Sources */ = {isa = PBXBuildFile; fileRef = F44872C11EE2261F00FCAFAE /* BaseCardElement.cpp */; };
		F44872FA1EE2261F00FCAFAE /* BaseCardElement.h in Headers */ = {isa = PBXBuildFile; fileRef = F44872C21EE2261F00FCAFAE /* BaseCardElement.h */; settings = {ATTRIBUTES = (Public, ); }; };
		F44872FB1EE2261F00FCAFAE /* BaseInputElement.cpp in Sources */ = {isa = PBXBuildFile; fileRef = F44872C31EE2261F00FCAFAE /* BaseInputElement.cpp */; };
		F44872FC1EE2261F00FCAFAE /* BaseInputElement.h in Headers */ = {isa = PBXBuildFile; fileRef = F44872C41EE2261F00FCAFAE /* BaseInputElement.h */; settings = {ATTRIBUTES = (Public, ); }; };
		F44872FD1EE2261F00FCAFAE /* ChoiceInput.cpp in Sources */ = {isa = PBXBuildFile; fileRef = F44872C51EE2261F00FCAFAE /* ChoiceInput.cpp */; };
		F44872FE1EE2261F00FCAFAE /* ChoiceInput.h in Headers */ = {isa = PBXBuildFile; fileRef = F44872C61EE2261F00FCAFAE /* ChoiceInput.h */; settings = {ATTRIBUTES = (Public, ); }; };
		F44872FF1EE2261F00FCAFAE /* ChoiceSetInput.cpp in Sources */ = {isa = PBXBuildFile; fileRef = F44872C71EE2261F00FCAFAE /* ChoiceSetInput.cpp */; };
		F44873001EE2261F00FCAFAE /* ChoiceSetInput.h in Headers */ = {isa = PBXBuildFile; fileRef = F44872C81EE2261F00FCAFAE /* ChoiceSetInput.h */; settings = {ATTRIBUTES = (Public, ); }; };
		F44873011EE2261F00FCAFAE /* Column.cpp in Sources */ = {isa = PBXBuildFile; fileRef = F44872C91EE2261F00FCAFAE /* Column.cpp */; };
		F44873021EE2261F00FCAFAE /* Column.h in Headers */ = {isa = PBXBuildFile; fileRef = F44872CA1EE2261F00FCAFAE /* Column.h */; settings = {ATTRIBUTES = (Public, ); }; };
		F44873031EE2261F00FCAFAE /* ColumnSet.cpp in Sources */ = {isa = PBXBuildFile; fileRef = F44872CB1EE2261F00FCAFAE /* ColumnSet.cpp */; };
		F44873041EE2261F00FCAFAE /* ColumnSet.h in Headers */ = {isa = PBXBuildFile; fileRef = F44872CC1EE2261F00FCAFAE /* ColumnSet.h */; settings = {ATTRIBUTES = (Public, ); }; };
		F44873051EE2261F00FCAFAE /* Container.cpp in Sources */ = {isa = PBXBuildFile; fileRef = F44872CD1EE2261F00FCAFAE /* Container.cpp */; };
		F44873061EE2261F00FCAFAE /* Container.h in Headers */ = {isa = PBXBuildFile; fileRef = F44872CE1EE2261F00FCAFAE /* Container.h */; settings = {ATTRIBUTES = (Public, ); }; };
		F44873071EE2261F00FCAFAE /* DateInput.cpp in Sources */ = {isa = PBXBuildFile; fileRef = F44872CF1EE2261F00FCAFAE /* DateInput.cpp */; };
		F44873081EE2261F00FCAFAE /* DateInput.h in Headers */ = {isa = PBXBuildFile; fileRef = F44872D01EE2261F00FCAFAE /* DateInput.h */; settings = {ATTRIBUTES = (Public, ); }; };
		F44873091EE2261F00FCAFAE /* Enums.cpp in Sources */ = {isa = PBXBuildFile; fileRef = F44872D11EE2261F00FCAFAE /* Enums.cpp */; };
		F448730A1EE2261F00FCAFAE /* Enums.h in Headers */ = {isa = PBXBuildFile; fileRef = F44872D21EE2261F00FCAFAE /* Enums.h */; settings = {ATTRIBUTES = (Public, ); }; };
		F448730B1EE2261F00FCAFAE /* Fact.cpp in Sources */ = {isa = PBXBuildFile; fileRef = F44872D31EE2261F00FCAFAE /* Fact.cpp */; };
		F448730C1EE2261F00FCAFAE /* Fact.h in Headers */ = {isa = PBXBuildFile; fileRef = F44872D41EE2261F00FCAFAE /* Fact.h */; settings = {ATTRIBUTES = (Public, ); }; };
		F448730D1EE2261F00FCAFAE /* FactSet.cpp in Sources */ = {isa = PBXBuildFile; fileRef = F44872D51EE2261F00FCAFAE /* FactSet.cpp */; };
		F448730E1EE2261F00FCAFAE /* FactSet.h in Headers */ = {isa = PBXBuildFile; fileRef = F44872D61EE2261F00FCAFAE /* FactSet.h */; settings = {ATTRIBUTES = (Public, ); }; };
		F448730F1EE2261F00FCAFAE /* HostConfig.h in Headers */ = {isa = PBXBuildFile; fileRef = F44872D71EE2261F00FCAFAE /* HostConfig.h */; settings = {ATTRIBUTES = (Public, ); }; };
		F44873121EE2261F00FCAFAE /* Image.cpp in Sources */ = {isa = PBXBuildFile; fileRef = F44872DA1EE2261F00FCAFAE /* Image.cpp */; };
		F44873131EE2261F00FCAFAE /* Image.h in Headers */ = {isa = PBXBuildFile; fileRef = F44872DB1EE2261F00FCAFAE /* Image.h */; settings = {ATTRIBUTES = (Public, ); }; };
		F44873141EE2261F00FCAFAE /* ImageSet.cpp in Sources */ = {isa = PBXBuildFile; fileRef = F44872DC1EE2261F00FCAFAE /* ImageSet.cpp */; };
		F44873151EE2261F00FCAFAE /* ImageSet.h in Headers */ = {isa = PBXBuildFile; fileRef = F44872DD1EE2261F00FCAFAE /* ImageSet.h */; settings = {ATTRIBUTES = (Public, ); }; };
		F44873171EE2261F00FCAFAE /* jsoncpp.cpp in Sources */ = {isa = PBXBuildFile; fileRef = F44872DF1EE2261F00FCAFAE /* jsoncpp.cpp */; };
		F44873181EE2261F00FCAFAE /* NumberInput.cpp in Sources */ = {isa = PBXBuildFile; fileRef = F44872E01EE2261F00FCAFAE /* NumberInput.cpp */; };
		F44873191EE2261F00FCAFAE /* NumberInput.h in Headers */ = {isa = PBXBuildFile; fileRef = F44872E11EE2261F00FCAFAE /* NumberInput.h */; settings = {ATTRIBUTES = (Public, ); }; };
		F448731A1EE2261F00FCAFAE /* OpenUrlAction.cpp in Sources */ = {isa = PBXBuildFile; fileRef = F44872E21EE2261F00FCAFAE /* OpenUrlAction.cpp */; };
		F448731B1EE2261F00FCAFAE /* OpenUrlAction.h in Headers */ = {isa = PBXBuildFile; fileRef = F44872E31EE2261F00FCAFAE /* OpenUrlAction.h */; settings = {ATTRIBUTES = (Public, ); }; };
		F448731C1EE2261F00FCAFAE /* ParseUtil.cpp in Sources */ = {isa = PBXBuildFile; fileRef = F44872E41EE2261F00FCAFAE /* ParseUtil.cpp */; };
		F448731D1EE2261F00FCAFAE /* ParseUtil.h in Headers */ = {isa = PBXBuildFile; fileRef = F44872E51EE2261F00FCAFAE /* ParseUtil.h */; settings = {ATTRIBUTES = (Public, ); }; };
		F448731E1EE2261F00FCAFAE /* pch.h in Headers */ = {isa = PBXBuildFile; fileRef = F44872E61EE2261F00FCAFAE /* pch.h */; settings = {ATTRIBUTES = (Public, ); }; };
		F448731F1EE2261F00FCAFAE /* ShowCardAction.cpp in Sources */ = {isa = PBXBuildFile; fileRef = F44872E71EE2261F00FCAFAE /* ShowCardAction.cpp */; };
		F44873201EE2261F00FCAFAE /* ShowCardAction.h in Headers */ = {isa = PBXBuildFile; fileRef = F44872E81EE2261F00FCAFAE /* ShowCardAction.h */; settings = {ATTRIBUTES = (Public, ); }; };
		F44873211EE2261F00FCAFAE /* SubmitAction.cpp in Sources */ = {isa = PBXBuildFile; fileRef = F44872E91EE2261F00FCAFAE /* SubmitAction.cpp */; };
		F44873221EE2261F00FCAFAE /* SubmitAction.h in Headers */ = {isa = PBXBuildFile; fileRef = F44872EA1EE2261F00FCAFAE /* SubmitAction.h */; settings = {ATTRIBUTES = (Public, ); }; };
		F44873231EE2261F00FCAFAE /* TextBlock.cpp in Sources */ = {isa = PBXBuildFile; fileRef = F44872EB1EE2261F00FCAFAE /* TextBlock.cpp */; };
		F44873241EE2261F00FCAFAE /* TextBlock.h in Headers */ = {isa = PBXBuildFile; fileRef = F44872EC1EE2261F00FCAFAE /* TextBlock.h */; settings = {ATTRIBUTES = (Public, ); }; };
		F44873251EE2261F00FCAFAE /* TextInput.cpp in Sources */ = {isa = PBXBuildFile; fileRef = F44872ED1EE2261F00FCAFAE /* TextInput.cpp */; };
		F44873261EE2261F00FCAFAE /* TextInput.h in Headers */ = {isa = PBXBuildFile; fileRef = F44872EE1EE2261F00FCAFAE /* TextInput.h */; settings = {ATTRIBUTES = (Public, ); }; };
		F44873271EE2261F00FCAFAE /* TimeInput.cpp in Sources */ = {isa = PBXBuildFile; fileRef = F44872EF1EE2261F00FCAFAE /* TimeInput.cpp */; };
		F44873281EE2261F00FCAFAE /* TimeInput.h in Headers */ = {isa = PBXBuildFile; fileRef = F44872F01EE2261F00FCAFAE /* TimeInput.h */; settings = {ATTRIBUTES = (Public, ); }; };
		F44873291EE2261F00FCAFAE /* ToggleInput.cpp in Sources */ = {isa = PBXBuildFile; fileRef = F44872F11EE2261F00FCAFAE /* ToggleInput.cpp */; };
		F448732A1EE2261F00FCAFAE /* ToggleInput.h in Headers */ = {isa = PBXBuildFile; fileRef = F44872F21EE2261F00FCAFAE /* ToggleInput.h */; settings = {ATTRIBUTES = (Public, ); }; };
		F452CD581F68CD6F005394B2 /* HostConfig.cpp in Sources */ = {isa = PBXBuildFile; fileRef = F452CD571F68CD6F005394B2 /* HostConfig.cpp */; };
		F45A071F1EF4BD67007C6503 /* UIKit.framework in Frameworks */ = {isa = PBXBuildFile; fileRef = F45A071E1EF4BD67007C6503 /* UIKit.framework */; };
		F495FC0A2022A18F0093D4DE /* ACRChoiceSetViewDataSource.mm in Sources */ = {isa = PBXBuildFile; fileRef = F495FC082022A18F0093D4DE /* ACRChoiceSetViewDataSource.mm */; };
		F495FC0E2022AC920093D4DE /* ACRChoiceSetViewDataSourceCompactStyle.mm in Sources */ = {isa = PBXBuildFile; fileRef = F495FC0C2022AC920093D4DE /* ACRChoiceSetViewDataSourceCompactStyle.mm */; };
		F4960C042051FE8200780566 /* ACRView.h in Headers */ = {isa = PBXBuildFile; fileRef = F4960C022051FE8000780566 /* ACRView.h */; settings = {ATTRIBUTES = (Public, ); }; };
		F4960C052051FE8200780566 /* ACRView.mm in Sources */ = {isa = PBXBuildFile; fileRef = F4960C032051FE8100780566 /* ACRView.mm */; };
		F49683521F6CA24600DF0D3A /* ACRRenderer.h in Headers */ = {isa = PBXBuildFile; fileRef = F496834E1F6CA24600DF0D3A /* ACRRenderer.h */; settings = {ATTRIBUTES = (Public, ); }; };
		F49683531F6CA24600DF0D3A /* ACRRenderer.mm in Sources */ = {isa = PBXBuildFile; fileRef = F496834F1F6CA24600DF0D3A /* ACRRenderer.mm */; };
		F49683541F6CA24600DF0D3A /* ACRRenderResult.h in Headers */ = {isa = PBXBuildFile; fileRef = F49683501F6CA24600DF0D3A /* ACRRenderResult.h */; settings = {ATTRIBUTES = (Public, ); }; };
		F49683551F6CA24600DF0D3A /* ACRRenderResult.mm in Sources */ = {isa = PBXBuildFile; fileRef = F49683511F6CA24600DF0D3A /* ACRRenderResult.mm */; };
		F4C1F5D61F2187900018CB78 /* ACRInputDateRenderer.mm in Sources */ = {isa = PBXBuildFile; fileRef = F4C1F5D41F2187900018CB78 /* ACRInputDateRenderer.mm */; };
		F4C1F5DA1F218ABC0018CB78 /* ACRInputTimeRenderer.mm in Sources */ = {isa = PBXBuildFile; fileRef = F4C1F5D81F218ABC0018CB78 /* ACRInputTimeRenderer.mm */; };
		F4C1F5DD1F218F920018CB78 /* ACRInputNumberRenderer.h in Headers */ = {isa = PBXBuildFile; fileRef = F4C1F5DB1F218F920018CB78 /* ACRInputNumberRenderer.h */; settings = {ATTRIBUTES = (Public, ); }; };
		F4C1F5DE1F218F920018CB78 /* ACRInputNumberRenderer.mm in Sources */ = {isa = PBXBuildFile; fileRef = F4C1F5DC1F218F920018CB78 /* ACRInputNumberRenderer.mm */; };
		F4C1F5E41F2A62190018CB78 /* ACRActionOpenURLRenderer.mm in Sources */ = {isa = PBXBuildFile; fileRef = F4C1F5E31F2A62190018CB78 /* ACRActionOpenURLRenderer.mm */; };
		F4C1F5E61F2ABB0E0018CB78 /* ACRActionOpenURLRenderer.h in Headers */ = {isa = PBXBuildFile; fileRef = F4C1F5E51F2ABB0E0018CB78 /* ACRActionOpenURLRenderer.h */; settings = {ATTRIBUTES = (Public, ); }; };
		F4C1F5E81F2ABB3C0018CB78 /* ACRIBaseActionElementRenderer.h in Headers */ = {isa = PBXBuildFile; fileRef = F4C1F5E71F2ABB3C0018CB78 /* ACRIBaseActionElementRenderer.h */; settings = {ATTRIBUTES = (Public, ); }; };
		F4C1F5EB1F2ABD6B0018CB78 /* ACRBaseActionElementRenderer.h in Headers */ = {isa = PBXBuildFile; fileRef = F4C1F5E91F2ABD6B0018CB78 /* ACRBaseActionElementRenderer.h */; settings = {ATTRIBUTES = (Public, ); }; };
		F4C1F5EC1F2ABD6B0018CB78 /* ACRBaseActionElementRenderer.mm in Sources */ = {isa = PBXBuildFile; fileRef = F4C1F5EA1F2ABD6B0018CB78 /* ACRBaseActionElementRenderer.mm */; };
		F4C1F5EE1F2BB2810018CB78 /* ACRIContentHoldingView.h in Headers */ = {isa = PBXBuildFile; fileRef = F4C1F5ED1F2BB2810018CB78 /* ACRIContentHoldingView.h */; settings = {ATTRIBUTES = (Public, ); }; };
		F4C1F5F11F2BC6840018CB78 /* ACRButton.h in Headers */ = {isa = PBXBuildFile; fileRef = F4C1F5EF1F2BC6840018CB78 /* ACRButton.h */; settings = {ATTRIBUTES = (Public, ); }; };
		F4C1F5F21F2BC6840018CB78 /* ACRButton.mm in Sources */ = {isa = PBXBuildFile; fileRef = F4C1F5F01F2BC6840018CB78 /* ACRButton.mm */; };
		F4C1F5FE1F2C235E0018CB78 /* ACRActionShowCardRenderer.mm in Sources */ = {isa = PBXBuildFile; fileRef = F4C1F5FD1F2C235E0018CB78 /* ACRActionShowCardRenderer.mm */; };
		F4C1F6001F2C23FD0018CB78 /* ACRActionShowCardRenderer.h in Headers */ = {isa = PBXBuildFile; fileRef = F4C1F5FF1F2C23FD0018CB78 /* ACRActionShowCardRenderer.h */; settings = {ATTRIBUTES = (Public, ); }; };
		F4CA74A02016B3B9002041DF /* ACRTapGestureRecognizerEventHandler.mm in Sources */ = {isa = PBXBuildFile; fileRef = F4CA749E2016B3B8002041DF /* ACRTapGestureRecognizerEventHandler.mm */; };
		F4CA74A12016B3B9002041DF /* ACRTapGestureRecognizerEventHandler.h in Headers */ = {isa = PBXBuildFile; fileRef = F4CA749F2016B3B9002041DF /* ACRTapGestureRecognizerEventHandler.h */; settings = {ATTRIBUTES = (Public, ); }; };
		F4CAE77B1F7325DF00545555 /* Separator.cpp in Sources */ = {isa = PBXBuildFile; fileRef = F4CAE7791F7325DF00545555 /* Separator.cpp */; };
		F4CAE77C1F7325DF00545555 /* Separator.h in Headers */ = {isa = PBXBuildFile; fileRef = F4CAE77A1F7325DF00545555 /* Separator.h */; settings = {ATTRIBUTES = (Public, ); }; };
		F4CAE7821F75AB9000545555 /* ACOAdaptiveCard.h in Headers */ = {isa = PBXBuildFile; fileRef = F4CAE77F1F75AB9000545555 /* ACOAdaptiveCard.h */; settings = {ATTRIBUTES = (Public, ); }; };
		F4CAE7831F75AB9000545555 /* ACOAdaptiveCard.mm in Sources */ = {isa = PBXBuildFile; fileRef = F4CAE7801F75AB9000545555 /* ACOAdaptiveCard.mm */; };
		F4D0694A205B27EA003645E4 /* ACRViewController.mm in Sources */ = {isa = PBXBuildFile; fileRef = F4D06947205B27E9003645E4 /* ACRViewController.mm */; };
		F4D0694B205B27EA003645E4 /* ACRViewController.h in Headers */ = {isa = PBXBuildFile; fileRef = F4D06948205B27E9003645E4 /* ACRViewController.h */; settings = {ATTRIBUTES = (Public, ); }; };
		F4D33EA51F06F41B00941E44 /* ACRSeparator.mm in Sources */ = {isa = PBXBuildFile; fileRef = F4D33EA41F06F41B00941E44 /* ACRSeparator.mm */; };
		F4D402111F7DAC2C00D0356B /* ACOAdaptiveCardParseResult.h in Headers */ = {isa = PBXBuildFile; fileRef = F4D4020D1F7DAC2C00D0356B /* ACOAdaptiveCardParseResult.h */; settings = {ATTRIBUTES = (Public, ); }; };
		F4D402121F7DAC2C00D0356B /* ACOAdaptiveCardParseResult.mm in Sources */ = {isa = PBXBuildFile; fileRef = F4D4020E1F7DAC2C00D0356B /* ACOAdaptiveCardParseResult.mm */; };
		F4D402131F7DAC2C00D0356B /* ACOHostConfigParseResult.h in Headers */ = {isa = PBXBuildFile; fileRef = F4D4020F1F7DAC2C00D0356B /* ACOHostConfigParseResult.h */; settings = {ATTRIBUTES = (Public, ); }; };
		F4D402141F7DAC2C00D0356B /* ACOHostConfigParseResult.mm in Sources */ = {isa = PBXBuildFile; fileRef = F4D402101F7DAC2C00D0356B /* ACOHostConfigParseResult.mm */; };
		F4F2556C1F98246000A80D39 /* ACOBaseActionElement.h in Headers */ = {isa = PBXBuildFile; fileRef = F4F2556B1F98246000A80D39 /* ACOBaseActionElement.h */; settings = {ATTRIBUTES = (Public, ); }; };
		F4F255701F98247600A80D39 /* ACOBaseActionElement.mm in Sources */ = {isa = PBXBuildFile; fileRef = F4F2556E1F98247600A80D39 /* ACOBaseActionElement.mm */; };
		F4F44B6E203FAF9300A2F24C /* ACRUILabel.mm in Sources */ = {isa = PBXBuildFile; fileRef = F4F44B6D203FAF9300A2F24C /* ACRUILabel.mm */; };
		F4F44B7A20478C5C00A2F24C /* DateTimePreparsedToken.h in Headers */ = {isa = PBXBuildFile; fileRef = F4F44B7620478C5B00A2F24C /* DateTimePreparsedToken.h */; settings = {ATTRIBUTES = (Public, ); }; };
		F4F44B7B20478C5C00A2F24C /* DateTimePreparser.h in Headers */ = {isa = PBXBuildFile; fileRef = F4F44B7720478C5B00A2F24C /* DateTimePreparser.h */; settings = {ATTRIBUTES = (Public, ); }; };
		F4F44B7C20478C5C00A2F24C /* DateTimePreparsedToken.cpp in Sources */ = {isa = PBXBuildFile; fileRef = F4F44B7820478C5C00A2F24C /* DateTimePreparsedToken.cpp */; };
		F4F44B7D20478C5C00A2F24C /* DateTimePreparser.cpp in Sources */ = {isa = PBXBuildFile; fileRef = F4F44B7920478C5C00A2F24C /* DateTimePreparser.cpp */; };
		F4F44B8020478C6F00A2F24C /* Util.h in Headers */ = {isa = PBXBuildFile; fileRef = F4F44B7E20478C6F00A2F24C /* Util.h */; settings = {ATTRIBUTES = (Public, ); }; };
		F4F44B8120478C6F00A2F24C /* Util.cpp in Sources */ = {isa = PBXBuildFile; fileRef = F4F44B7F20478C6F00A2F24C /* Util.cpp */; };
		F4F44B8D204A11D000A2F24C /* (null) in Headers */ = {isa = PBXBuildFile; settings = {ATTRIBUTES = (Public, ); }; };
		F4F44B8E204A145200A2F24C /* ACOBaseCardElement.mm in Sources */ = {isa = PBXBuildFile; fileRef = F4F44B882048F82F00A2F24C /* ACOBaseCardElement.mm */; };
		F4F44B8F204A148200A2F24C /* ACOBaseCardElement.h in Headers */ = {isa = PBXBuildFile; fileRef = F4F44B8A2048F83F00A2F24C /* ACOBaseCardElement.h */; settings = {ATTRIBUTES = (Public, ); }; };
		F4F44B90204A14EF00A2F24C /* ACRColumnRenderer.h in Headers */ = {isa = PBXBuildFile; fileRef = F42741221EFB274C00399FBB /* ACRColumnRenderer.h */; settings = {ATTRIBUTES = (Public, ); }; };
		F4F44B91204A152100A2F24C /* ACRColumnSetRenderer.h in Headers */ = {isa = PBXBuildFile; fileRef = F42741261EFB374A00399FBB /* ACRColumnSetRenderer.h */; settings = {ATTRIBUTES = (Public, ); }; };
		F4F44B92204A153D00A2F24C /* ACRContainerRenderer.h in Headers */ = {isa = PBXBuildFile; fileRef = F427411E1EF9DB8000399FBB /* ACRContainerRenderer.h */; settings = {ATTRIBUTES = (Public, ); }; };
		F4F44B93204A155B00A2F24C /* ACRFactSetRenderer.h in Headers */ = {isa = PBXBuildFile; fileRef = F43A940E1F1D60E30001920B /* ACRFactSetRenderer.h */; settings = {ATTRIBUTES = (Public, ); }; };
		F4F44B94204A157B00A2F24C /* ACRImageRenderer.h in Headers */ = {isa = PBXBuildFile; fileRef = F42741101EF873A600399FBB /* ACRImageRenderer.h */; settings = {ATTRIBUTES = (Public, ); }; };
		F4F44B95204A159A00A2F24C /* ACRImageSetRenderer.h in Headers */ = {isa = PBXBuildFile; fileRef = F401A8791F0DCBC8006D7AF2 /* ACRImageSetRenderer.h */; settings = {ATTRIBUTES = (Public, ); }; };
		F4F44B96204A15C500A2F24C /* ACRInputChoiceSetRenderer.h in Headers */ = {isa = PBXBuildFile; fileRef = 6B6840F61F25EC2D008A933F /* ACRInputChoiceSetRenderer.h */; settings = {ATTRIBUTES = (Public, ); }; };
		F4F44B97204A15DF00A2F24C /* ACRInputDateRenderer.h in Headers */ = {isa = PBXBuildFile; fileRef = F4C1F5D31F2187900018CB78 /* ACRInputDateRenderer.h */; settings = {ATTRIBUTES = (Public, ); }; };
		F4F44B98204A160B00A2F24C /* ACRInputRenderer.h in Headers */ = {isa = PBXBuildFile; fileRef = F43A94121F1EED6D0001920B /* ACRInputRenderer.h */; settings = {ATTRIBUTES = (Public, ); }; };
		F4F44B99204A162900A2F24C /* ACRInputTimeRenderer.h in Headers */ = {isa = PBXBuildFile; fileRef = F4C1F5D71F218ABC0018CB78 /* ACRInputTimeRenderer.h */; settings = {ATTRIBUTES = (Public, ); }; };
		F4F44B9A204A164100A2F24C /* ACRInputToggleRenderer.h in Headers */ = {isa = PBXBuildFile; fileRef = F43A94161F20502D0001920B /* ACRInputToggleRenderer.h */; settings = {ATTRIBUTES = (Public, ); }; };
		F4F44B9B204A165F00A2F24C /* ACRIBaseInputHandler.h in Headers */ = {isa = PBXBuildFile; fileRef = F42979361F31438900E89914 /* ACRIBaseInputHandler.h */; settings = {ATTRIBUTES = (Public, ); }; };
		F4F44B9C204A169D00A2F24C /* ACRErrors.h in Headers */ = {isa = PBXBuildFile; fileRef = F42979401F322C3E00E89914 /* ACRErrors.h */; settings = {ATTRIBUTES = (Public, ); }; };
		F4F44B9D204A16BC00A2F24C /* ACRTextBlockRenderer.h in Headers */ = {isa = PBXBuildFile; fileRef = F42741141EF895AB00399FBB /* ACRTextBlockRenderer.h */; settings = {ATTRIBUTES = (Public, ); }; };
		F4F44BA0204CED2400A2F24C /* ACRCustomRenderer.mm in Sources */ = {isa = PBXBuildFile; fileRef = F4F44B9E204CED2300A2F24C /* ACRCustomRenderer.mm */; };
		F4F44BA1204CED2400A2F24C /* ACRCustomRenderer.h in Headers */ = {isa = PBXBuildFile; fileRef = F4F44B9F204CED2300A2F24C /* ACRCustomRenderer.h */; settings = {ATTRIBUTES = (Public, ); }; };
		F4F6BA29204E107F003741B6 /* UnknownElement.h in Headers */ = {isa = PBXBuildFile; fileRef = F4F6BA27204E107F003741B6 /* UnknownElement.h */; settings = {ATTRIBUTES = (Public, ); }; };
		F4F6BA2A204E107F003741B6 /* UnknownElement.cpp in Sources */ = {isa = PBXBuildFile; fileRef = F4F6BA28204E107F003741B6 /* UnknownElement.cpp */; };
		F4F6BA2F204F18D8003741B6 /* ParseResult.cpp in Sources */ = {isa = PBXBuildFile; fileRef = F4F6BA2B204F18D7003741B6 /* ParseResult.cpp */; };
		F4F6BA30204F18D8003741B6 /* AdaptiveCardParseWarning.h in Headers */ = {isa = PBXBuildFile; fileRef = F4F6BA2C204F18D8003741B6 /* AdaptiveCardParseWarning.h */; settings = {ATTRIBUTES = (Public, ); }; };
		F4F6BA31204F18D8003741B6 /* ParseResult.h in Headers */ = {isa = PBXBuildFile; fileRef = F4F6BA2D204F18D8003741B6 /* ParseResult.h */; settings = {ATTRIBUTES = (Public, ); }; };
		F4F6BA32204F18D8003741B6 /* AdaptiveCardParseWarning.cpp in Sources */ = {isa = PBXBuildFile; fileRef = F4F6BA2E204F18D8003741B6 /* AdaptiveCardParseWarning.cpp */; };
		F4F6BA35204F200F003741B6 /* ACRParseWarning.mm in Sources */ = {isa = PBXBuildFile; fileRef = F4F6BA33204F200E003741B6 /* ACRParseWarning.mm */; };
		F4F6BA36204F200F003741B6 /* ACRParseWarning.h in Headers */ = {isa = PBXBuildFile; fileRef = F4F6BA34204F200E003741B6 /* ACRParseWarning.h */; settings = {ATTRIBUTES = (Public, ); }; };
		F4FE45661F196E7B0071D9E5 /* ACRColumnView.h in Headers */ = {isa = PBXBuildFile; fileRef = F4FE45641F196E7B0071D9E5 /* ACRColumnView.h */; settings = {ATTRIBUTES = (Public, ); }; };
		F4FE45671F196E7B0071D9E5 /* ACRColumnView.mm in Sources */ = {isa = PBXBuildFile; fileRef = F4FE45651F196E7B0071D9E5 /* ACRColumnView.mm */; };
		F4FE456A1F196F3D0071D9E5 /* ACRContentStackView.h in Headers */ = {isa = PBXBuildFile; fileRef = F4FE45681F196F3D0071D9E5 /* ACRContentStackView.h */; settings = {ATTRIBUTES = (Public, ); }; };
		F4FE456B1F196F3D0071D9E5 /* ACRContentStackView.mm in Sources */ = {isa = PBXBuildFile; fileRef = F4FE45691F196F3D0071D9E5 /* ACRContentStackView.mm */; };
		F4FE456E1F1985200071D9E5 /* ACRColumnSetView.h in Headers */ = {isa = PBXBuildFile; fileRef = F4FE456C1F1985200071D9E5 /* ACRColumnSetView.h */; settings = {ATTRIBUTES = (Public, ); }; };
		F4FE456F1F1985200071D9E5 /* ACRColumnSetView.mm in Sources */ = {isa = PBXBuildFile; fileRef = F4FE456D1F1985200071D9E5 /* ACRColumnSetView.mm */; };
		F974C5362800B8E100C1B3C7 /* CaptionSource.cpp in Sources */ = {isa = PBXBuildFile; fileRef = F974C5342800B8E000C1B3C7 /* CaptionSource.cpp */; };
		F974C5372800B8E100C1B3C7 /* CaptionSource.h in Headers */ = {isa = PBXBuildFile; fileRef = F974C5352800B8E000C1B3C7 /* CaptionSource.h */; };
		F974C53A2800B8EA00C1B3C7 /* ContentSource.cpp in Sources */ = {isa = PBXBuildFile; fileRef = F974C5382800B8EA00C1B3C7 /* ContentSource.cpp */; };
		F974C53B2800B8EA00C1B3C7 /* ContentSource.h in Headers */ = {isa = PBXBuildFile; fileRef = F974C5392800B8EA00C1B3C7 /* ContentSource.h */; };
		F9A9E55126FE9FA000D13410 /* CollectionCoreElement.cpp in Sources */ = {isa = PBXBuildFile; fileRef = F9A9E54F26FE9FA000D13410 /* CollectionCoreElement.cpp */; };
		F9A9E55226FE9FA000D13410 /* CollectionCoreElement.h in Headers */ = {isa = PBXBuildFile; fileRef = F9A9E55026FE9FA000D13410 /* CollectionCoreElement.h */; settings = {ATTRIBUTES = (Public, ); }; };
		F9A9E55526FE9FE400D13410 /* StyledCollectionElement.cpp in Sources */ = {isa = PBXBuildFile; fileRef = F9A9E55326FE9FE400D13410 /* StyledCollectionElement.cpp */; };
		F9A9E55626FE9FE400D13410 /* StyledCollectionElement.h in Headers */ = {isa = PBXBuildFile; fileRef = F9A9E55426FE9FE400D13410 /* StyledCollectionElement.h */; settings = {ATTRIBUTES = (Public, ); }; };
/* End PBXBuildFile section */

/* Begin PBXContainerItemProxy section */
		F423C0C01EE1FBAA00905679 /* PBXContainerItemProxy */ = {
			isa = PBXContainerItemProxy;
			containerPortal = F423C0AC1EE1FBA900905679 /* Project object */;
			proxyType = 1;
			remoteGlobalIDString = F423C0B41EE1FBA900905679;
			remoteInfo = AdaptiveCards;
		};
/* End PBXContainerItemProxy section */

/* Begin PBXCopyFilesBuildPhase section */
		6BF339D220A6647500DA5973 /* CopyFiles */ = {
			isa = PBXCopyFilesBuildPhase;
			buildActionMask = 12;
			dstPath = Headers/json;
			dstSubfolderSpec = 1;
			files = (
				6BF339D320A6649500DA5973 /* json.h in CopyFiles */,
			);
			runOnlyForDeploymentPostprocessing = 0;
		};
/* End PBXCopyFilesBuildPhase section */

/* Begin PBXFileReference section */
		0D3485EC26180E9900614EB9 /* ACOActionOverflow.h */ = {isa = PBXFileReference; lastKnownFileType = sourcecode.c.h; path = ACOActionOverflow.h; sourceTree = "<group>"; };
		0D3485F026180F8F00614EB9 /* ACOActionOverflow.mm */ = {isa = PBXFileReference; lastKnownFileType = sourcecode.cpp.objcpp; path = ACOActionOverflow.mm; sourceTree = "<group>"; };
		0D45F59A2617319D00EF03C5 /* ACRActionOverflowRenderer.mm */ = {isa = PBXFileReference; lastKnownFileType = sourcecode.cpp.objcpp; path = ACRActionOverflowRenderer.mm; sourceTree = "<group>"; };
		0D45F5A6261731E400EF03C5 /* ACRActionOverflowRenderer.h */ = {isa = PBXFileReference; lastKnownFileType = sourcecode.c.h; path = ACRActionOverflowRenderer.h; sourceTree = "<group>"; };
		0E46B8FBE57A09301765F779 /* Pods-Fluent-AdaptiveCardsTests.debug.xcconfig */ = {isa = PBXFileReference; includeInIndex = 1; lastKnownFileType = text.xcconfig; name = "Pods-Fluent-AdaptiveCardsTests.debug.xcconfig"; path = "Target Support Files/Pods-Fluent-AdaptiveCardsTests/Pods-Fluent-AdaptiveCardsTests.debug.xcconfig"; sourceTree = "<group>"; };
		0FFDCEA85BBFF936BE8D0383 /* Pods-AdaptiveCardsTests-AdaptiveCards.debug.xcconfig */ = {isa = PBXFileReference; includeInIndex = 1; lastKnownFileType = text.xcconfig; name = "Pods-AdaptiveCardsTests-AdaptiveCards.debug.xcconfig"; path = "Target Support Files/Pods-AdaptiveCardsTests-AdaptiveCards/Pods-AdaptiveCardsTests-AdaptiveCards.debug.xcconfig"; sourceTree = "<group>"; };
		255F5D3143215497D4067E21 /* Pods_AdaptiveCards.framework */ = {isa = PBXFileReference; explicitFileType = wrapper.framework; includeInIndex = 0; path = Pods_AdaptiveCards.framework; sourceTree = BUILT_PRODUCTS_DIR; };
		270B2D4F8E11C644BA95F36D /* Pods-Fluent-AdaptiveCardsTests.release.xcconfig */ = {isa = PBXFileReference; includeInIndex = 1; lastKnownFileType = text.xcconfig; name = "Pods-Fluent-AdaptiveCardsTests.release.xcconfig"; path = "Target Support Files/Pods-Fluent-AdaptiveCardsTests/Pods-Fluent-AdaptiveCardsTests.release.xcconfig"; sourceTree = "<group>"; };
		27CC4CEB2C16B73E2987EB85 /* Pods-Fluent-AdaptiveCards.release.xcconfig */ = {isa = PBXFileReference; includeInIndex = 1; lastKnownFileType = text.xcconfig; name = "Pods-Fluent-AdaptiveCards.release.xcconfig"; path = "Target Support Files/Pods-Fluent-AdaptiveCards/Pods-Fluent-AdaptiveCards.release.xcconfig"; sourceTree = "<group>"; };
		300ECB61219A12D100371DC5 /* AdaptiveBase64Util.cpp */ = {isa = PBXFileReference; fileEncoding = 4; lastKnownFileType = sourcecode.cpp.cpp; name = AdaptiveBase64Util.cpp; path = ../../../../shared/cpp/ObjectModel/AdaptiveBase64Util.cpp; sourceTree = "<group>"; };
		300ECB62219A12D100371DC5 /* AdaptiveBase64Util.h */ = {isa = PBXFileReference; fileEncoding = 4; lastKnownFileType = sourcecode.c.h; name = AdaptiveBase64Util.h; path = ../../../../shared/cpp/ObjectModel/AdaptiveBase64Util.h; sourceTree = "<group>"; };
		30D56DE8268298B300D6E418 /* AdaptiveCardsTests.mm */ = {isa = PBXFileReference; fileEncoding = 4; lastKnownFileType = sourcecode.cpp.objcpp; path = AdaptiveCardsTests.mm; sourceTree = "<group>"; };
		30D56DEE2682AB9C00D6E418 /* AdaptiveCardsTextBlockTests.mm */ = {isa = PBXFileReference; fileEncoding = 4; lastKnownFileType = sourcecode.cpp.objcpp; path = AdaptiveCardsTextBlockTests.mm; sourceTree = "<group>"; };
		3F3FBD57C361267D351D4B65 /* Pods-AdaptiveCards-AdaptiveCardsTests.debug.xcconfig */ = {isa = PBXFileReference; includeInIndex = 1; lastKnownFileType = text.xcconfig; name = "Pods-AdaptiveCards-AdaptiveCardsTests.debug.xcconfig"; path = "Target Support Files/Pods-AdaptiveCards-AdaptiveCardsTests/Pods-AdaptiveCards-AdaptiveCardsTests.debug.xcconfig"; sourceTree = "<group>"; };
		45580A4A0B0DE521608DDA3A /* Pods-ADCIOSVisualizer-AdaptiveCardsTests.release.xcconfig */ = {isa = PBXFileReference; includeInIndex = 1; lastKnownFileType = text.xcconfig; name = "Pods-ADCIOSVisualizer-AdaptiveCardsTests.release.xcconfig"; path = "Target Support Files/Pods-ADCIOSVisualizer-AdaptiveCardsTests/Pods-ADCIOSVisualizer-AdaptiveCardsTests.release.xcconfig"; sourceTree = "<group>"; };
<<<<<<< HEAD
		4608EE872BF5C1AB00543095 /* ACRRatingLabelRenderer.h */ = {isa = PBXFileReference; fileEncoding = 4; lastKnownFileType = sourcecode.c.h; path = ACRRatingLabelRenderer.h; sourceTree = "<group>"; };
		4608EE882BF5C1AB00543095 /* ACRRatingLabelRenderer.mm */ = {isa = PBXFileReference; fileEncoding = 4; lastKnownFileType = sourcecode.cpp.objcpp; path = ACRRatingLabelRenderer.mm; sourceTree = "<group>"; };
		4608EE8B2BF5C1B800543095 /* ACRRatingInputRenderer.h */ = {isa = PBXFileReference; fileEncoding = 4; lastKnownFileType = sourcecode.c.h; path = ACRRatingInputRenderer.h; sourceTree = "<group>"; };
		4608EE8C2BF5C1B800543095 /* ACRRatingInputRenderer.mm */ = {isa = PBXFileReference; fileEncoding = 4; lastKnownFileType = sourcecode.cpp.objcpp; path = ACRRatingInputRenderer.mm; sourceTree = "<group>"; };
		4621E12B2BF3557C004F03F3 /* RatingLabel.h */ = {isa = PBXFileReference; lastKnownFileType = sourcecode.c.h; name = RatingLabel.h; path = ../../../../shared/cpp/ObjectModel/RatingLabel.h; sourceTree = "<group>"; };
		4621E12D2BF35784004F03F3 /* RatingLabel.cpp */ = {isa = PBXFileReference; lastKnownFileType = sourcecode.cpp.cpp; name = RatingLabel.cpp; path = ../../../../shared/cpp/ObjectModel/RatingLabel.cpp; sourceTree = "<group>"; };
=======
		46F6F7802BFF1C8200D31C47 /* ValueChangedAction.h */ = {isa = PBXFileReference; lastKnownFileType = sourcecode.c.h; name = ValueChangedAction.h; path = ../../../../shared/cpp/ObjectModel/ValueChangedAction.h; sourceTree = "<group>"; };
		46F6F7822BFF1CB400D31C47 /* ValueChangedAction.cpp */ = {isa = PBXFileReference; lastKnownFileType = sourcecode.cpp.cpp; name = ValueChangedAction.cpp; path = ../../../../shared/cpp/ObjectModel/ValueChangedAction.cpp; sourceTree = "<group>"; };
>>>>>>> 53be88dd
		463C3C062BD8DB1F00A95C4E /* Icon.cpp */ = {isa = PBXFileReference; lastKnownFileType = sourcecode.cpp.cpp; name = Icon.cpp; path = ../../../../shared/cpp/ObjectModel/Icon.cpp; sourceTree = "<group>"; };
		463C3C0A2BD8DCC000A95C4E /* Icon.h */ = {isa = PBXFileReference; lastKnownFileType = sourcecode.c.h; name = Icon.h; path = ../../../../shared/cpp/ObjectModel/Icon.h; sourceTree = "<group>"; };
		463C3C0C2BD8F63100A95C4E /* ACRIconRenderer.h */ = {isa = PBXFileReference; lastKnownFileType = sourcecode.c.h; path = ACRIconRenderer.h; sourceTree = "<group>"; };
		463C3C0D2BD8F6D100A95C4E /* ACRIconRenderer.mm */ = {isa = PBXFileReference; lastKnownFileType = sourcecode.cpp.objcpp; path = ACRIconRenderer.mm; sourceTree = "<group>"; };
		463C4EDA2BDB666A00A95C4E /* ACRSVGImageView.h */ = {isa = PBXFileReference; lastKnownFileType = sourcecode.c.h; path = ACRSVGImageView.h; sourceTree = "<group>"; };
		463C4EDC2BDB66C600A95C4E /* ACRSVGImageView.mm */ = {isa = PBXFileReference; lastKnownFileType = sourcecode.cpp.objcpp; path = ACRSVGImageView.mm; sourceTree = "<group>"; };
		463C4EDE2BDF63E700A95C4E /* ACRSVGIconHoldingView.h */ = {isa = PBXFileReference; lastKnownFileType = sourcecode.c.h; path = ACRSVGIconHoldingView.h; sourceTree = "<group>"; };
		463C4EE02BDF640300A95C4E /* ACRSVGIconHoldingView.mm */ = {isa = PBXFileReference; lastKnownFileType = sourcecode.cpp.objcpp; path = ACRSVGIconHoldingView.mm; sourceTree = "<group>"; };
		46445D862BF7242700831973 /* FluentAssets.xcassets */ = {isa = PBXFileReference; lastKnownFileType = folder.assetcatalog; path = FluentAssets.xcassets; sourceTree = "<group>"; };
		46445D882BF72A5300831973 /* ACRRatingView.h */ = {isa = PBXFileReference; lastKnownFileType = sourcecode.c.h; path = ACRRatingView.h; sourceTree = "<group>"; };
		46445D8A2BF7324100831973 /* ACRRatingView.mm */ = {isa = PBXFileReference; lastKnownFileType = sourcecode.cpp.objcpp; path = ACRRatingView.mm; sourceTree = "<group>"; };
		468F1F172BFC5B3400C2F561 /* ACRRatingInputDataSource.h */ = {isa = PBXFileReference; lastKnownFileType = sourcecode.c.h; path = ACRRatingInputDataSource.h; sourceTree = "<group>"; };
		468F1F192BFC5BC500C2F561 /* ACRRatingInputDataSource.mm */ = {isa = PBXFileReference; lastKnownFileType = sourcecode.cpp.objcpp; path = ACRRatingInputDataSource.mm; sourceTree = "<group>"; };
		46B329152BF32057009671AE /* RatingInput.h */ = {isa = PBXFileReference; lastKnownFileType = sourcecode.c.h; name = RatingInput.h; path = ../../../../shared/cpp/ObjectModel/RatingInput.h; sourceTree = "<group>"; };
		46B329172BF3228F009671AE /* RatingInput.cpp */ = {isa = PBXFileReference; lastKnownFileType = sourcecode.cpp.cpp; name = RatingInput.cpp; path = ../../../../shared/cpp/ObjectModel/RatingInput.cpp; sourceTree = "<group>"; };
		46B78E632C0580D100EF4566 /* AdaptiveCardsRatingElementTests.mm */ = {isa = PBXFileReference; lastKnownFileType = sourcecode.cpp.objcpp; path = AdaptiveCardsRatingElementTests.mm; sourceTree = "<group>"; };
		46B78E652C0586D500EF4566 /* RatingInputValid.json */ = {isa = PBXFileReference; lastKnownFileType = text.json; path = RatingInputValid.json; sourceTree = "<group>"; };
		46B78E672C0587B700EF4566 /* RatingLabelValid.json */ = {isa = PBXFileReference; lastKnownFileType = text.json; path = RatingLabelValid.json; sourceTree = "<group>"; };
		46B78E692C058A8200EF4566 /* RatingInputInvalid.json */ = {isa = PBXFileReference; lastKnownFileType = text.json; path = RatingInputInvalid.json; sourceTree = "<group>"; };
		4B0881019D2B9BA6009F1B94 /* Pods-AdaptiveCards.release.xcconfig */ = {isa = PBXFileReference; includeInIndex = 1; lastKnownFileType = text.xcconfig; name = "Pods-AdaptiveCards.release.xcconfig"; path = "Target Support Files/Pods-AdaptiveCards/Pods-AdaptiveCards.release.xcconfig"; sourceTree = "<group>"; };
		6B00E1152A3A58B30079D8A6 /* ACRTypeaheadSearchViewControllerPrivate.h */ = {isa = PBXFileReference; fileEncoding = 4; lastKnownFileType = sourcecode.c.h; name = ACRTypeaheadSearchViewControllerPrivate.h; path = PrivateHeaders/ACRTypeaheadSearchViewControllerPrivate.h; sourceTree = "<group>"; };
		6B096D4C225431D0006CC034 /* ACRRichTextBlockRenderer.h */ = {isa = PBXFileReference; fileEncoding = 4; lastKnownFileType = sourcecode.c.h; path = ACRRichTextBlockRenderer.h; sourceTree = "<group>"; };
		6B096D4D225431D0006CC034 /* ACRRichTextBlockRenderer.mm */ = {isa = PBXFileReference; fileEncoding = 4; lastKnownFileType = sourcecode.cpp.objcpp; path = ACRRichTextBlockRenderer.mm; sourceTree = "<group>"; };
		6B1147D01F32E53A008846EC /* ACRActionDelegate.h */ = {isa = PBXFileReference; fileEncoding = 4; lastKnownFileType = sourcecode.c.h; path = ACRActionDelegate.h; sourceTree = "<group>"; };
		6B124C8B26B4AA07007E9641 /* AdaptiveCardsActionsTest.mm */ = {isa = PBXFileReference; fileEncoding = 4; lastKnownFileType = sourcecode.cpp.objcpp; path = AdaptiveCardsActionsTest.mm; sourceTree = "<group>"; };
		6B124C8D26B4B3CD007E9641 /* UIKit.framework */ = {isa = PBXFileReference; lastKnownFileType = wrapper.framework; name = UIKit.framework; path = Platforms/MacOSX.platform/Developer/SDKs/MacOSX11.3.sdk/System/iOSSupport/System/Library/Frameworks/UIKit.framework; sourceTree = DEVELOPER_DIR; };
		6B124C8F26B8AC37007E9641 /* ACRMockViews.mm */ = {isa = PBXFileReference; lastKnownFileType = sourcecode.cpp.objcpp; path = ACRMockViews.mm; sourceTree = "<group>"; };
		6B124C9126B8AC58007E9641 /* ACRMockViews.h */ = {isa = PBXFileReference; lastKnownFileType = sourcecode.c.h; path = ACRMockViews.h; sourceTree = "<group>"; };
		6B124C9326B8AE59007E9641 /* MockContext.h */ = {isa = PBXFileReference; lastKnownFileType = sourcecode.c.h; path = MockContext.h; sourceTree = "<group>"; };
		6B124C9426B8AE72007E9641 /* MockContext.mm */ = {isa = PBXFileReference; lastKnownFileType = sourcecode.cpp.objcpp; path = MockContext.mm; sourceTree = "<group>"; };
		6B124C9726B9F5FC007E9641 /* AdaptiveCardsColumnTests.mm */ = {isa = PBXFileReference; fileEncoding = 4; lastKnownFileType = sourcecode.cpp.objcpp; path = AdaptiveCardsColumnTests.mm; sourceTree = "<group>"; };
		6B124C9926B9F6B1007E9641 /* ACOVisibilityManager.h */ = {isa = PBXFileReference; lastKnownFileType = sourcecode.c.h; path = ACOVisibilityManager.h; sourceTree = "<group>"; };
		6B124C9A26B9F7AD007E9641 /* ACOVisibilityManager.mm */ = {isa = PBXFileReference; fileEncoding = 4; lastKnownFileType = sourcecode.cpp.objcpp; path = ACOVisibilityManager.mm; sourceTree = "<group>"; };
		6B124CA326D04CA9007E9641 /* AdaptiveCardsUtiliOSTest.mm */ = {isa = PBXFileReference; fileEncoding = 4; lastKnownFileType = sourcecode.cpp.objcpp; path = AdaptiveCardsUtiliOSTest.mm; sourceTree = "<group>"; };
		6B124CA526D050C9007E9641 /* Foundation.framework */ = {isa = PBXFileReference; lastKnownFileType = wrapper.framework; name = Foundation.framework; path = Platforms/MacOSX.platform/Developer/SDKs/MacOSX11.3.sdk/System/Library/Frameworks/Foundation.framework; sourceTree = DEVELOPER_DIR; };
		6B124CA726D050DB007E9641 /* CoreGraphics.framework */ = {isa = PBXFileReference; lastKnownFileType = wrapper.framework; name = CoreGraphics.framework; path = Platforms/MacOSX.platform/Developer/SDKs/MacOSX11.3.sdk/System/Library/Frameworks/CoreGraphics.framework; sourceTree = DEVELOPER_DIR; };
		6B182B3026683C73008BFDEA /* FluentUI.framework */ = {isa = PBXFileReference; explicitFileType = wrapper.framework; path = FluentUI.framework; sourceTree = BUILT_PRODUCTS_DIR; };
		6B22425B21E80647000ACDA1 /* ACOParseContext.h */ = {isa = PBXFileReference; fileEncoding = 4; lastKnownFileType = sourcecode.c.h; path = ACOParseContext.h; sourceTree = "<group>"; };
		6B22425C21E80647000ACDA1 /* ACOParseContext.mm */ = {isa = PBXFileReference; fileEncoding = 4; lastKnownFileType = sourcecode.cpp.objcpp; path = ACOParseContext.mm; sourceTree = "<group>"; };
		6B22426B2203BE97000ACDA1 /* UnknownAction.h */ = {isa = PBXFileReference; fileEncoding = 4; lastKnownFileType = sourcecode.c.h; name = UnknownAction.h; path = ../../../../shared/cpp/ObjectModel/UnknownAction.h; sourceTree = "<group>"; };
		6B22426C2203BE97000ACDA1 /* UnknownAction.cpp */ = {isa = PBXFileReference; fileEncoding = 4; lastKnownFileType = sourcecode.cpp.cpp; name = UnknownAction.cpp; path = ../../../../shared/cpp/ObjectModel/UnknownAction.cpp; sourceTree = "<group>"; };
		6B224275220BAC8A000ACDA1 /* BaseElement.cpp */ = {isa = PBXFileReference; fileEncoding = 4; lastKnownFileType = sourcecode.cpp.cpp; name = BaseElement.cpp; path = ../../../../shared/cpp/ObjectModel/BaseElement.cpp; sourceTree = "<group>"; };
		6B224276220BAC8B000ACDA1 /* BaseElement.h */ = {isa = PBXFileReference; fileEncoding = 4; lastKnownFileType = sourcecode.c.h; name = BaseElement.h; path = ../../../../shared/cpp/ObjectModel/BaseElement.h; sourceTree = "<group>"; };
		6B224277220BAC8B000ACDA1 /* pch.cpp */ = {isa = PBXFileReference; fileEncoding = 4; lastKnownFileType = sourcecode.cpp.cpp; name = pch.cpp; path = ../../../../shared/cpp/ObjectModel/pch.cpp; sourceTree = "<group>"; };
		6B2242A12233439D000ACDA1 /* TextElementProperties.cpp */ = {isa = PBXFileReference; fileEncoding = 4; lastKnownFileType = sourcecode.cpp.cpp; name = TextElementProperties.cpp; path = ../../../../shared/cpp/ObjectModel/TextElementProperties.cpp; sourceTree = "<group>"; };
		6B2242A22233439D000ACDA1 /* TextElementProperties.h */ = {isa = PBXFileReference; fileEncoding = 4; lastKnownFileType = sourcecode.c.h; name = TextElementProperties.h; path = ../../../../shared/cpp/ObjectModel/TextElementProperties.h; sourceTree = "<group>"; };
		6B2242A52233442C000ACDA1 /* RichTextBlock.cpp */ = {isa = PBXFileReference; fileEncoding = 4; lastKnownFileType = sourcecode.cpp.cpp; name = RichTextBlock.cpp; path = ../../../../shared/cpp/ObjectModel/RichTextBlock.cpp; sourceTree = "<group>"; };
		6B2242A62233442C000ACDA1 /* RichTextBlock.h */ = {isa = PBXFileReference; fileEncoding = 4; lastKnownFileType = sourcecode.c.h; name = RichTextBlock.h; path = ../../../../shared/cpp/ObjectModel/RichTextBlock.h; sourceTree = "<group>"; };
		6B2242A922334451000ACDA1 /* TextRun.h */ = {isa = PBXFileReference; fileEncoding = 4; lastKnownFileType = sourcecode.c.h; name = TextRun.h; path = ../../../../shared/cpp/ObjectModel/TextRun.h; sourceTree = "<group>"; };
		6B2242AA22334451000ACDA1 /* TextRun.cpp */ = {isa = PBXFileReference; fileEncoding = 4; lastKnownFileType = sourcecode.cpp.cpp; name = TextRun.cpp; path = ../../../../shared/cpp/ObjectModel/TextRun.cpp; sourceTree = "<group>"; };
		6B2242AB22334451000ACDA1 /* Inline.h */ = {isa = PBXFileReference; fileEncoding = 4; lastKnownFileType = sourcecode.c.h; name = Inline.h; path = ../../../../shared/cpp/ObjectModel/Inline.h; sourceTree = "<group>"; };
		6B2242B322334492000ACDA1 /* Inline.cpp */ = {isa = PBXFileReference; fileEncoding = 4; lastKnownFileType = sourcecode.cpp.cpp; name = Inline.cpp; path = ../../../../shared/cpp/ObjectModel/Inline.cpp; sourceTree = "<group>"; };
		6B250FB1253F5F8E007FFCFB /* ACRTargetBuilder.h */ = {isa = PBXFileReference; fileEncoding = 4; lastKnownFileType = sourcecode.c.h; path = ACRTargetBuilder.h; sourceTree = "<group>"; };
		6B25D3E126138E3600A47AFB /* ACOEnums.h */ = {isa = PBXFileReference; fileEncoding = 4; lastKnownFileType = sourcecode.c.h; path = ACOEnums.h; sourceTree = "<group>"; };
		6B25D3E92613D83700A47AFB /* ACORenderContext.h */ = {isa = PBXFileReference; fileEncoding = 4; lastKnownFileType = sourcecode.c.h; path = ACORenderContext.h; sourceTree = "<group>"; };
		6B25D3EA2613D83700A47AFB /* ACORenderContext.mm */ = {isa = PBXFileReference; fileEncoding = 4; lastKnownFileType = sourcecode.cpp.objcpp; path = ACORenderContext.mm; sourceTree = "<group>"; };
		6B268FE620CF19E100D99C1B /* RemoteResourceInformation.h */ = {isa = PBXFileReference; fileEncoding = 4; lastKnownFileType = sourcecode.c.h; name = RemoteResourceInformation.h; path = ../../../../shared/cpp/ObjectModel/RemoteResourceInformation.h; sourceTree = "<group>"; };
		6B27CD6424BD52D500C0F90F /* ACRInputLabelView.h */ = {isa = PBXFileReference; fileEncoding = 4; lastKnownFileType = sourcecode.c.h; path = ACRInputLabelView.h; sourceTree = "<group>"; };
		6B27CD6524BD52D600C0F90F /* ACRInputLabelView.mm */ = {isa = PBXFileReference; fileEncoding = 4; lastKnownFileType = sourcecode.cpp.objcpp; path = ACRInputLabelView.mm; sourceTree = "<group>"; };
		6B377282260193FF0024E527 /* ACRActionExecuteRenderer.h */ = {isa = PBXFileReference; fileEncoding = 4; lastKnownFileType = sourcecode.c.h; path = ACRActionExecuteRenderer.h; sourceTree = "<group>"; };
		6B377283260194000024E527 /* ACRActionExecuteRenderer.mm */ = {isa = PBXFileReference; fileEncoding = 4; lastKnownFileType = sourcecode.cpp.objcpp; path = ACRActionExecuteRenderer.mm; sourceTree = "<group>"; };
		6B3787B820CB3E0E00015401 /* ACRContentHoldingUIScrollView.mm */ = {isa = PBXFileReference; fileEncoding = 4; lastKnownFileType = sourcecode.cpp.objcpp; path = ACRContentHoldingUIScrollView.mm; sourceTree = "<group>"; };
		6B3787B920CB3E0E00015401 /* ACRContentHoldingUIScrollView.h */ = {isa = PBXFileReference; fileEncoding = 4; lastKnownFileType = sourcecode.c.h; path = ACRContentHoldingUIScrollView.h; sourceTree = "<group>"; };
		6B3A231A2755A3EF00764971 /* en */ = {isa = PBXFileReference; lastKnownFileType = text.plist.strings; name = en; path = en.lproj/Localizable.strings; sourceTree = "<group>"; };
		6B4C05BE27864B0800882387 /* ACRImagePropertiesTests.mm */ = {isa = PBXFileReference; fileEncoding = 4; lastKnownFileType = sourcecode.cpp.objcpp; path = ACRImagePropertiesTests.mm; sourceTree = "<group>"; };
		6B5BA8BE2707BBD000719853 /* ACOWarning.mm */ = {isa = PBXFileReference; fileEncoding = 4; lastKnownFileType = sourcecode.cpp.objcpp; path = ACOWarning.mm; sourceTree = "<group>"; };
		6B5D240A212C89E70010EB07 /* ACORemoteResourceInformation.h */ = {isa = PBXFileReference; fileEncoding = 4; lastKnownFileType = sourcecode.c.h; path = ACORemoteResourceInformation.h; sourceTree = "<group>"; };
		6B5D240B212C89E70010EB07 /* ACORemoteResourceInformation.mm */ = {isa = PBXFileReference; fileEncoding = 4; lastKnownFileType = sourcecode.cpp.objcpp; path = ACORemoteResourceInformation.mm; sourceTree = "<group>"; };
		6B616C3E21CB1878003E29CE /* ACRToggleVisibilityTarget.mm */ = {isa = PBXFileReference; fileEncoding = 4; lastKnownFileType = sourcecode.cpp.objcpp; path = ACRToggleVisibilityTarget.mm; sourceTree = "<group>"; };
		6B616C4121CB20D1003E29CE /* ACRActionToggleVisibilityRenderer.h */ = {isa = PBXFileReference; fileEncoding = 4; lastKnownFileType = sourcecode.c.h; path = ACRActionToggleVisibilityRenderer.h; sourceTree = "<group>"; };
		6B616C4221CB20D1003E29CE /* ACRActionToggleVisibilityRenderer.mm */ = {isa = PBXFileReference; fileEncoding = 4; lastKnownFileType = sourcecode.cpp.objcpp; path = ACRActionToggleVisibilityRenderer.mm; sourceTree = "<group>"; };
		6B654C722708153100DF6A5F /* FluentUI.framework */ = {isa = PBXFileReference; explicitFileType = wrapper.framework; path = FluentUI.framework; sourceTree = BUILT_PRODUCTS_DIR; };
		6B654C742708168D00DF6A5F /* Action.ToggleVisibilityExhaustive.json */ = {isa = PBXFileReference; fileEncoding = 4; lastKnownFileType = text.json; path = Action.ToggleVisibilityExhaustive.json; sourceTree = "<group>"; };
		6B6840F61F25EC2D008A933F /* ACRInputChoiceSetRenderer.h */ = {isa = PBXFileReference; fileEncoding = 4; lastKnownFileType = sourcecode.c.h; path = ACRInputChoiceSetRenderer.h; sourceTree = "<group>"; };
		6B6840F71F25EC2D008A933F /* ACRInputChoiceSetRenderer.mm */ = {isa = PBXFileReference; fileEncoding = 4; lastKnownFileType = sourcecode.cpp.objcpp; path = ACRInputChoiceSetRenderer.mm; sourceTree = "<group>"; };
		6B696CD723202B1A00E1D607 /* ACRTargetBuilderDirector.mm */ = {isa = PBXFileReference; fileEncoding = 4; lastKnownFileType = sourcecode.cpp.objcpp; path = ACRTargetBuilderDirector.mm; sourceTree = "<group>"; };
		6B74403725BA71B60051F2A1 /* ACRImageProperties.h */ = {isa = PBXFileReference; fileEncoding = 4; lastKnownFileType = sourcecode.c.h; path = ACRImageProperties.h; sourceTree = "<group>"; };
		6B74403825BA71B60051F2A1 /* ACRImageProperties.mm */ = {isa = PBXFileReference; fileEncoding = 4; lastKnownFileType = sourcecode.cpp.objcpp; path = ACRImageProperties.mm; sourceTree = "<group>"; };
		6B7B1A8D20B4D2AA00260731 /* Media.cpp */ = {isa = PBXFileReference; fileEncoding = 4; lastKnownFileType = sourcecode.cpp.cpp; name = Media.cpp; path = ../../../../shared/cpp/ObjectModel/Media.cpp; sourceTree = "<group>"; };
		6B7B1A8E20B4D2AA00260731 /* MediaSource.cpp */ = {isa = PBXFileReference; fileEncoding = 4; lastKnownFileType = sourcecode.cpp.cpp; name = MediaSource.cpp; path = ../../../../shared/cpp/ObjectModel/MediaSource.cpp; sourceTree = "<group>"; };
		6B7B1A8F20B4D2AA00260731 /* MediaSource.h */ = {isa = PBXFileReference; fileEncoding = 4; lastKnownFileType = sourcecode.c.h; name = MediaSource.h; path = ../../../../shared/cpp/ObjectModel/MediaSource.h; sourceTree = "<group>"; };
		6B7B1A9020B4D2AB00260731 /* Media.h */ = {isa = PBXFileReference; fileEncoding = 4; lastKnownFileType = sourcecode.c.h; name = Media.h; path = ../../../../shared/cpp/ObjectModel/Media.h; sourceTree = "<group>"; };
		6B7B1A9520BE2CBB00260731 /* ACRUIImageView.mm */ = {isa = PBXFileReference; fileEncoding = 4; lastKnownFileType = sourcecode.cpp.objcpp; path = ACRUIImageView.mm; sourceTree = "<group>"; };
		6B7B1A9620BE2CBC00260731 /* ACRUIImageView.h */ = {isa = PBXFileReference; fileEncoding = 4; lastKnownFileType = sourcecode.c.h; path = ACRUIImageView.h; sourceTree = "<group>"; };
		6B8C76422641D8D6009548FA /* InternalId.h */ = {isa = PBXFileReference; fileEncoding = 4; lastKnownFileType = sourcecode.c.h; name = InternalId.h; path = ../../../../shared/cpp/ObjectModel/InternalId.h; sourceTree = "<group>"; };
		6B8C764A26449B07009548FA /* TableColumnDefinition.cpp */ = {isa = PBXFileReference; fileEncoding = 4; lastKnownFileType = sourcecode.cpp.cpp; name = TableColumnDefinition.cpp; path = ../../../../shared/cpp/ObjectModel/TableColumnDefinition.cpp; sourceTree = "<group>"; };
		6B8C764B26449B07009548FA /* Table.h */ = {isa = PBXFileReference; fileEncoding = 4; lastKnownFileType = sourcecode.c.h; name = Table.h; path = ../../../../shared/cpp/ObjectModel/Table.h; sourceTree = "<group>"; };
		6B8C764C26449B08009548FA /* TableCell.cpp */ = {isa = PBXFileReference; fileEncoding = 4; lastKnownFileType = sourcecode.cpp.cpp; name = TableCell.cpp; path = ../../../../shared/cpp/ObjectModel/TableCell.cpp; sourceTree = "<group>"; };
		6B8C764D26449B08009548FA /* TableColumnDefinition.h */ = {isa = PBXFileReference; fileEncoding = 4; lastKnownFileType = sourcecode.c.h; name = TableColumnDefinition.h; path = ../../../../shared/cpp/ObjectModel/TableColumnDefinition.h; sourceTree = "<group>"; };
		6B8C764E26449B08009548FA /* Table.cpp */ = {isa = PBXFileReference; fileEncoding = 4; lastKnownFileType = sourcecode.cpp.cpp; name = Table.cpp; path = ../../../../shared/cpp/ObjectModel/Table.cpp; sourceTree = "<group>"; };
		6B8C764F26449B08009548FA /* TableRow.h */ = {isa = PBXFileReference; fileEncoding = 4; lastKnownFileType = sourcecode.c.h; name = TableRow.h; path = ../../../../shared/cpp/ObjectModel/TableRow.h; sourceTree = "<group>"; };
		6B8C765026449B08009548FA /* TableRow.cpp */ = {isa = PBXFileReference; fileEncoding = 4; lastKnownFileType = sourcecode.cpp.cpp; name = TableRow.cpp; path = ../../../../shared/cpp/ObjectModel/TableRow.cpp; sourceTree = "<group>"; };
		6B8C765126449B08009548FA /* TableCell.h */ = {isa = PBXFileReference; fileEncoding = 4; lastKnownFileType = sourcecode.c.h; name = TableCell.h; path = ../../../../shared/cpp/ObjectModel/TableCell.h; sourceTree = "<group>"; };
		6B8C766226461E97009548FA /* ACOBundle.m */ = {isa = PBXFileReference; fileEncoding = 4; lastKnownFileType = sourcecode.c.objc; path = ACOBundle.m; sourceTree = "<group>"; };
		6B8C766326461E98009548FA /* ACRInputTableView.m */ = {isa = PBXFileReference; fileEncoding = 4; lastKnownFileType = sourcecode.c.objc; path = ACRInputTableView.m; sourceTree = "<group>"; };
		6B8C766426461E98009548FA /* ACOBundle.h */ = {isa = PBXFileReference; fileEncoding = 4; lastKnownFileType = sourcecode.c.h; path = ACOBundle.h; sourceTree = "<group>"; };
		6B8C766926461F1A009548FA /* ACRButtonExpandable.xib */ = {isa = PBXFileReference; fileEncoding = 4; lastKnownFileType = file.xib; path = ACRButtonExpandable.xib; sourceTree = "<group>"; };
		6B8C766A26461F1A009548FA /* ACRTextTelelphoneField.xib */ = {isa = PBXFileReference; fileEncoding = 4; lastKnownFileType = file.xib; path = ACRTextTelelphoneField.xib; sourceTree = "<group>"; };
		6B8C766B26461F1A009548FA /* ACRButton.xib */ = {isa = PBXFileReference; fileEncoding = 4; lastKnownFileType = file.xib; path = ACRButton.xib; sourceTree = "<group>"; };
		6B8C766D26461F1A009548FA /* checked-checkbox-24.png */ = {isa = PBXFileReference; lastKnownFileType = image.png; path = "checked-checkbox-24.png"; sourceTree = "<group>"; };
		6B8C766E26461F1A009548FA /* checked.png */ = {isa = PBXFileReference; lastKnownFileType = image.png; path = checked.png; sourceTree = "<group>"; };
		6B8C766F26461F1A009548FA /* unchecked-checkbox-24.png */ = {isa = PBXFileReference; lastKnownFileType = image.png; path = "unchecked-checkbox-24.png"; sourceTree = "<group>"; };
		6B8C767026461F1A009548FA /* unchecked.png */ = {isa = PBXFileReference; lastKnownFileType = image.png; path = unchecked.png; sourceTree = "<group>"; };
		6B8C767126461F1A009548FA /* ACRCellForCompactMode.xib */ = {isa = PBXFileReference; fileEncoding = 4; lastKnownFileType = file.xib; path = ACRCellForCompactMode.xib; sourceTree = "<group>"; };
		6B8C767226461F1A009548FA /* ACRTextEmailField.xib */ = {isa = PBXFileReference; fileEncoding = 4; lastKnownFileType = file.xib; path = ACRTextEmailField.xib; sourceTree = "<group>"; };
		6B8C767326461F1A009548FA /* ACRLabelView.xib */ = {isa = PBXFileReference; fileEncoding = 4; lastKnownFileType = file.xib; path = ACRLabelView.xib; sourceTree = "<group>"; };
		6B8C767426461F1A009548FA /* ACRChoiceSetCellCompactChecked.xib */ = {isa = PBXFileReference; fileEncoding = 4; lastKnownFileType = file.xib; path = ACRChoiceSetCellCompactChecked.xib; sourceTree = "<group>"; };
		6B8C767526461F1A009548FA /* ACRPickerView.xib */ = {isa = PBXFileReference; fileEncoding = 4; lastKnownFileType = file.xib; path = ACRPickerView.xib; sourceTree = "<group>"; };
		6B8C767626461F1A009548FA /* ACRChoiceSetCellChecked.xib */ = {isa = PBXFileReference; fileEncoding = 4; lastKnownFileType = file.xib; path = ACRChoiceSetCellChecked.xib; sourceTree = "<group>"; };
		6B8C767726461F1A009548FA /* ACRTextUrlField.xib */ = {isa = PBXFileReference; fileEncoding = 4; lastKnownFileType = file.xib; path = ACRTextUrlField.xib; sourceTree = "<group>"; };
		6B8C767826461F1A009548FA /* ACRInputTableView.xib */ = {isa = PBXFileReference; fileEncoding = 4; lastKnownFileType = file.xib; path = ACRInputTableView.xib; sourceTree = "<group>"; };
		6B8C767926461F1A009548FA /* ACRDateTextField.xib */ = {isa = PBXFileReference; fileEncoding = 4; lastKnownFileType = file.xib; path = ACRDateTextField.xib; sourceTree = "<group>"; };
		6B8C767A26461F1A009548FA /* ACRToggleInputView.xib */ = {isa = PBXFileReference; fileEncoding = 4; lastKnownFileType = file.xib; path = ACRToggleInputView.xib; sourceTree = "<group>"; };
		6B8C767B26461F1A009548FA /* ACRTextField.xib */ = {isa = PBXFileReference; fileEncoding = 4; lastKnownFileType = file.xib; path = ACRTextField.xib; sourceTree = "<group>"; };
		6B8C767C26461F1A009548FA /* ACRQuickActionView.xib */ = {isa = PBXFileReference; fileEncoding = 4; lastKnownFileType = file.xib; path = ACRQuickActionView.xib; sourceTree = "<group>"; };
		6B8C767D26461F1A009548FA /* ACRDatePicker.xib */ = {isa = PBXFileReference; fileEncoding = 4; lastKnownFileType = file.xib; path = ACRDatePicker.xib; sourceTree = "<group>"; };
		6B8C767E26461F1A009548FA /* ACRInputLabelView.xib */ = {isa = PBXFileReference; fileEncoding = 4; lastKnownFileType = file.xib; path = ACRInputLabelView.xib; sourceTree = "<group>"; };
		6B8C767F26461F1A009548FA /* ACRChoiceSetCellCompactUnchecked.xib */ = {isa = PBXFileReference; fileEncoding = 4; lastKnownFileType = file.xib; path = ACRChoiceSetCellCompactUnchecked.xib; sourceTree = "<group>"; };
		6B8C768026461F1A009548FA /* ACRQuickActionMultilineView.xib */ = {isa = PBXFileReference; fileEncoding = 4; lastKnownFileType = file.xib; path = ACRQuickActionMultilineView.xib; sourceTree = "<group>"; };
		6B8C768126461F1A009548FA /* ACRChoiceSetCellUnchecked.xib */ = {isa = PBXFileReference; fileEncoding = 4; lastKnownFileType = file.xib; path = ACRChoiceSetCellUnchecked.xib; sourceTree = "<group>"; };
		6B8C769A26462249009548FA /* ACRTextNumberField.xib */ = {isa = PBXFileReference; fileEncoding = 4; lastKnownFileType = file.xib; path = ACRTextNumberField.xib; sourceTree = "<group>"; };
		6B92A7E32677DC8B00CAE3BF /* ACRChoiceSetCompactStyleView.mm */ = {isa = PBXFileReference; fileEncoding = 4; lastKnownFileType = sourcecode.cpp.objcpp; path = ACRChoiceSetCompactStyleView.mm; sourceTree = "<group>"; };
		6B92A7E52677DFAB00CAE3BF /* ACRChoiceSetCompactStyleView.h */ = {isa = PBXFileReference; fileEncoding = 4; lastKnownFileType = sourcecode.c.h; path = ACRChoiceSetCompactStyleView.h; sourceTree = "<group>"; };
		6B92A7F02679750C00CAE3BF /* chevronup.svg */ = {isa = PBXFileReference; fileEncoding = 4; lastKnownFileType = text; path = chevronup.svg; sourceTree = "<group>"; };
		6B92A7F12679750D00CAE3BF /* chevrondown.svg */ = {isa = PBXFileReference; fileEncoding = 4; lastKnownFileType = text; path = chevrondown.svg; sourceTree = "<group>"; };
		6B94F2DB24C7997D00E2B310 /* ACRTextInputHandler.h */ = {isa = PBXFileReference; fileEncoding = 4; lastKnownFileType = sourcecode.c.h; path = ACRTextInputHandler.h; sourceTree = "<group>"; };
		6B94F2DC24C7997D00E2B310 /* ACRTextInputHandler.mm */ = {isa = PBXFileReference; fileEncoding = 4; lastKnownFileType = sourcecode.cpp.objcpp; path = ACRTextInputHandler.mm; sourceTree = "<group>"; };
		6B9AB30E20DD82A2005C8E15 /* ACRTextView.h */ = {isa = PBXFileReference; fileEncoding = 4; lastKnownFileType = sourcecode.c.h; path = ACRTextView.h; sourceTree = "<group>"; };
		6B9AB30F20DD82A2005C8E15 /* ACRTextView.mm */ = {isa = PBXFileReference; fileEncoding = 4; lastKnownFileType = sourcecode.cpp.objcpp; path = ACRTextView.mm; sourceTree = "<group>"; };
		6B9BDF7120E1BD0E00F13155 /* ACRToggleInputDataSource.mm */ = {isa = PBXFileReference; fileEncoding = 4; lastKnownFileType = sourcecode.cpp.objcpp; path = ACRToggleInputDataSource.mm; sourceTree = "<group>"; };
		6B9BDF7D20F40D0F00F13155 /* ACOResourceResolvers.mm */ = {isa = PBXFileReference; fileEncoding = 4; lastKnownFileType = sourcecode.cpp.objcpp; path = ACOResourceResolvers.mm; sourceTree = "<group>"; };
		6B9BDF7E20F40D1000F13155 /* ACOResourceResolvers.h */ = {isa = PBXFileReference; fileEncoding = 4; lastKnownFileType = sourcecode.c.h; path = ACOResourceResolvers.h; sourceTree = "<group>"; };
		6B9BDFC920F6BF5D00F13155 /* ACOIResourceResolver.h */ = {isa = PBXFileReference; fileEncoding = 4; lastKnownFileType = sourcecode.c.h; path = ACOIResourceResolver.h; sourceTree = "<group>"; };
		6B9D650721095C7A00BB5C7B /* ACOMediaEvent.h */ = {isa = PBXFileReference; fileEncoding = 4; lastKnownFileType = sourcecode.c.h; path = ACOMediaEvent.h; sourceTree = "<group>"; };
		6B9D650821095C7A00BB5C7B /* ACOMediaEvent.mm */ = {isa = PBXFileReference; fileEncoding = 4; lastKnownFileType = sourcecode.cpp.objcpp; path = ACOMediaEvent.mm; sourceTree = "<group>"; };
		6B9D650C21095CBE00BB5C7B /* ACRMediaTarget.h */ = {isa = PBXFileReference; fileEncoding = 4; lastKnownFileType = sourcecode.c.h; path = ACRMediaTarget.h; sourceTree = "<group>"; };
		6B9D650D21095CBE00BB5C7B /* ACRMediaTarget.mm */ = {isa = PBXFileReference; fileEncoding = 4; lastKnownFileType = sourcecode.cpp.objcpp; path = ACRMediaTarget.mm; sourceTree = "<group>"; };
		6BAC0F2B228E2D7200E42DEB /* RichTextElementProperties.h */ = {isa = PBXFileReference; fileEncoding = 4; lastKnownFileType = sourcecode.c.h; name = RichTextElementProperties.h; path = ../../../../shared/cpp/ObjectModel/RichTextElementProperties.h; sourceTree = "<group>"; };
		6BAC0F2C228E2D7300E42DEB /* RichTextElementProperties.cpp */ = {isa = PBXFileReference; fileEncoding = 4; lastKnownFileType = sourcecode.cpp.cpp; name = RichTextElementProperties.cpp; path = ../../../../shared/cpp/ObjectModel/RichTextElementProperties.cpp; sourceTree = "<group>"; };
		6BB211FA20FF9FE9009EA1BA /* ACRActionSetRenderer.mm */ = {isa = PBXFileReference; fileEncoding = 4; lastKnownFileType = sourcecode.cpp.objcpp; path = ACRActionSetRenderer.mm; sourceTree = "<group>"; };
		6BB211FB20FF9FEA009EA1BA /* ACRActionSetRenderer.h */ = {isa = PBXFileReference; fileEncoding = 4; lastKnownFileType = sourcecode.c.h; path = ACRActionSetRenderer.h; sourceTree = "<group>"; };
		6BB211FE20FFF9C0009EA1BA /* ACRIMedia.h */ = {isa = PBXFileReference; fileEncoding = 4; lastKnownFileType = sourcecode.c.h; path = ACRIMedia.h; sourceTree = "<group>"; };
		6BB2120F210013AA009EA1BA /* AVKit.framework */ = {isa = PBXFileReference; lastKnownFileType = wrapper.framework; name = AVKit.framework; path = System/Library/Frameworks/AVKit.framework; sourceTree = SDKROOT; };
		6BB2121721001596009EA1BA /* AVFoundation.framework */ = {isa = PBXFileReference; lastKnownFileType = wrapper.framework; name = AVFoundation.framework; path = System/Library/Frameworks/AVFoundation.framework; sourceTree = SDKROOT; };
		6BBE841623CD184D00ECA586 /* ACREnums.h */ = {isa = PBXFileReference; fileEncoding = 4; lastKnownFileType = sourcecode.c.h; path = ACREnums.h; sourceTree = "<group>"; };
		6BBE841823CD184D00ECA586 /* ACOWarning.h */ = {isa = PBXFileReference; fileEncoding = 4; lastKnownFileType = sourcecode.c.h; path = ACOWarning.h; sourceTree = "<group>"; };
		6BBE841E23CE60E300ECA586 /* ACRMediaRenderer.h */ = {isa = PBXFileReference; fileEncoding = 4; lastKnownFileType = sourcecode.c.h; path = ACRMediaRenderer.h; sourceTree = "<group>"; };
		6BC30F6D21E56CF900B9FAAE /* UtiliOS.mm */ = {isa = PBXFileReference; fileEncoding = 4; lastKnownFileType = sourcecode.cpp.objcpp; path = UtiliOS.mm; sourceTree = "<group>"; };
		6BC30F7521E5750A00B9FAAE /* EnumMagic.h */ = {isa = PBXFileReference; fileEncoding = 4; lastKnownFileType = sourcecode.c.h; name = EnumMagic.h; path = ../../../../shared/cpp/ObjectModel/EnumMagic.h; sourceTree = "<group>"; };
		6BC30F7721E6E49E00B9FAAE /* ACRCustomActionRenderer.mm */ = {isa = PBXFileReference; fileEncoding = 4; lastKnownFileType = sourcecode.cpp.objcpp; path = ACRCustomActionRenderer.mm; sourceTree = "<group>"; };
		6BC30F7821E6E49E00B9FAAE /* ACRCustomActionRenderer.h */ = {isa = PBXFileReference; fileEncoding = 4; lastKnownFileType = sourcecode.c.h; path = ACRCustomActionRenderer.h; sourceTree = "<group>"; };
		6BCE4B202108EB4D00021A62 /* ACRAVPlayerViewHoldingUIView.h */ = {isa = PBXFileReference; fileEncoding = 4; lastKnownFileType = sourcecode.c.h; path = ACRAVPlayerViewHoldingUIView.h; sourceTree = "<group>"; };
		6BCE4B212108EB4E00021A62 /* ACRAVPlayerViewHoldingUIView.mm */ = {isa = PBXFileReference; fileEncoding = 4; lastKnownFileType = sourcecode.cpp.objcpp; path = ACRAVPlayerViewHoldingUIView.mm; sourceTree = "<group>"; };
		6BCE4B242108FA7C00021A62 /* ACRMediaRenderer.mm */ = {isa = PBXFileReference; fileEncoding = 4; lastKnownFileType = sourcecode.cpp.objcpp; path = ACRMediaRenderer.mm; sourceTree = "<group>"; };
		6BCE4B262108FA9300021A62 /* ACRTapGestureRecognizerFactory.mm */ = {isa = PBXFileReference; fileEncoding = 4; lastKnownFileType = sourcecode.cpp.objcpp; path = ACRTapGestureRecognizerFactory.mm; sourceTree = "<group>"; };
		6BCE4B282108FBD800021A62 /* ACRTapGestureRecognizerFactory.h */ = {isa = PBXFileReference; fileEncoding = 4; lastKnownFileType = sourcecode.c.h; path = ACRTapGestureRecognizerFactory.h; sourceTree = "<group>"; };
		6BD025EB254784660009B019 /* ACOInputResults.h */ = {isa = PBXFileReference; fileEncoding = 4; lastKnownFileType = sourcecode.c.h; path = ACOInputResults.h; sourceTree = "<group>"; };
		6BD025EC254784670009B019 /* ACOInputResults.mm */ = {isa = PBXFileReference; fileEncoding = 4; lastKnownFileType = sourcecode.cpp.objcpp; path = ACOInputResults.mm; sourceTree = "<group>"; };
		6BD859F826F2CA7B0086F5BA /* ACOFillerSpaceManager.h */ = {isa = PBXFileReference; fileEncoding = 4; lastKnownFileType = sourcecode.c.h; path = ACOFillerSpaceManager.h; sourceTree = "<group>"; };
		6BD859F926F2CA7B0086F5BA /* ACOFillerSpaceManager.mm */ = {isa = PBXFileReference; fileEncoding = 4; lastKnownFileType = sourcecode.cpp.objcpp; path = ACOFillerSpaceManager.mm; sourceTree = "<group>"; };
		6BDE5C3826FEA7C9003A1DDB /* ACRAggregateTarget.h */ = {isa = PBXFileReference; fileEncoding = 4; lastKnownFileType = sourcecode.c.h; path = ACRAggregateTarget.h; sourceTree = "<group>"; };
		6BDE5C3926FEA7DB003A1DDB /* ACROverflowTarget.mm */ = {isa = PBXFileReference; fileEncoding = 4; lastKnownFileType = sourcecode.cpp.objcpp; path = ACROverflowTarget.mm; sourceTree = "<group>"; };
		6BDE5C3A26FEA7DB003A1DDB /* ACROverflowTarget.h */ = {isa = PBXFileReference; fileEncoding = 4; lastKnownFileType = sourcecode.c.h; path = ACROverflowTarget.h; sourceTree = "<group>"; };
		6BDE5C3B26FEA7DB003A1DDB /* ACRBaseTarget.mm */ = {isa = PBXFileReference; fileEncoding = 4; lastKnownFileType = sourcecode.cpp.objcpp; path = ACRBaseTarget.mm; sourceTree = "<group>"; };
		6BDE5C3C26FEA7DB003A1DDB /* ACRBaseTarget.h */ = {isa = PBXFileReference; fileEncoding = 4; lastKnownFileType = sourcecode.c.h; path = ACRBaseTarget.h; sourceTree = "<group>"; };
		6BDE5C3E26FEA7DB003A1DDB /* ACRShowCardTarget.mm */ = {isa = PBXFileReference; fileEncoding = 4; lastKnownFileType = sourcecode.cpp.objcpp; path = ACRShowCardTarget.mm; sourceTree = "<group>"; };
		6BDE5C3F26FEA7DC003A1DDB /* ACRAggregateTarget.mm */ = {isa = PBXFileReference; fileEncoding = 4; lastKnownFileType = sourcecode.cpp.objcpp; path = ACRAggregateTarget.mm; sourceTree = "<group>"; };
		6BE6C7A426E17132009E9171 /* ColumnSet.VerticalStretch.json */ = {isa = PBXFileReference; fileEncoding = 4; lastKnownFileType = text.json; name = ColumnSet.VerticalStretch.json; path = ../../../../../../samples/v1.1/Tests/ColumnSet.VerticalStretch.json; sourceTree = "<group>"; };
		6BE6C7AE26E2C969009E9171 /* ACRCustomRenderers.h */ = {isa = PBXFileReference; lastKnownFileType = sourcecode.c.h; path = ACRCustomRenderers.h; sourceTree = "<group>"; };
		6BE6C7AF26E2C9A3009E9171 /* ACRCustomRenderers.mm */ = {isa = PBXFileReference; lastKnownFileType = sourcecode.cpp.objcpp; path = ACRCustomRenderers.mm; sourceTree = "<group>"; };
		6BE6C7B126E2DF29009E9171 /* Container.VerticalContentAlignment2.json */ = {isa = PBXFileReference; fileEncoding = 4; lastKnownFileType = text.json; path = Container.VerticalContentAlignment2.json; sourceTree = "<group>"; };
		6BE6C7B526E2E140009E9171 /* Column.VerticalAlignment.json */ = {isa = PBXFileReference; fileEncoding = 4; lastKnownFileType = text.json; path = Column.VerticalAlignment.json; sourceTree = "<group>"; };
		6BE6C7B726E2E30A009E9171 /* Container.VerticalContentAlignment.json */ = {isa = PBXFileReference; fileEncoding = 4; lastKnownFileType = text.json; path = Container.VerticalContentAlignment.json; sourceTree = "<group>"; };
		6BE6C7B826E2E30A009E9171 /* ColumnSet.Image.VerticalStretch.json */ = {isa = PBXFileReference; fileEncoding = 4; lastKnownFileType = text.json; path = ColumnSet.Image.VerticalStretch.json; sourceTree = "<group>"; };
		6BE6C7B926E2E30A009E9171 /* ColumnSet.FactSet.VerticalStretch.json */ = {isa = PBXFileReference; fileEncoding = 4; lastKnownFileType = text.json; path = ColumnSet.FactSet.VerticalStretch.json; sourceTree = "<group>"; };
		6BE6C7BD26E2E4EC009E9171 /* ColumnSet.VerticalStretch.json */ = {isa = PBXFileReference; fileEncoding = 4; lastKnownFileType = text.json; path = ColumnSet.VerticalStretch.json; sourceTree = "<group>"; };
		6BE6C7BF26E2ECEA009E9171 /* ADCMockResolver.m */ = {isa = PBXFileReference; fileEncoding = 4; lastKnownFileType = sourcecode.c.objc; path = ADCMockResolver.m; sourceTree = "<group>"; };
		6BE6C7C026E2ECEA009E9171 /* ADCMockResolver.h */ = {isa = PBXFileReference; fileEncoding = 4; lastKnownFileType = sourcecode.c.h; path = ADCMockResolver.h; sourceTree = "<group>"; };
		6BE6C7C226E2F07C009E9171 /* sample.json */ = {isa = PBXFileReference; fileEncoding = 4; lastKnownFileType = text.json; name = sample.json; path = ../../../ADCIOSVisualizer/resources/sample.json; sourceTree = "<group>"; };
		6BE6C7C426E7CDCF009E9171 /* ColumnSet.Input.ChoiceSet.VerticalStretch.json */ = {isa = PBXFileReference; fileEncoding = 4; lastKnownFileType = text.json; path = ColumnSet.Input.ChoiceSet.VerticalStretch.json; sourceTree = "<group>"; };
		6BE8DFD3249C4C1B005EFE66 /* ACRToggleInputView.mm */ = {isa = PBXFileReference; lastKnownFileType = sourcecode.cpp.objcpp; path = ACRToggleInputView.mm; sourceTree = "<group>"; };
		6BE8DFD5249C5126005EFE66 /* ACRToggleInputView.h */ = {isa = PBXFileReference; lastKnownFileType = sourcecode.c.h; path = ACRToggleInputView.h; sourceTree = "<group>"; };
		6BF430752190DDCA0068E432 /* ACRQuickReplyView.h */ = {isa = PBXFileReference; fileEncoding = 4; lastKnownFileType = sourcecode.c.h; path = ACRQuickReplyView.h; sourceTree = "<group>"; };
		6BF430762190DDCA0068E432 /* ACRQuickReplyView.mm */ = {isa = PBXFileReference; fileEncoding = 4; lastKnownFileType = sourcecode.cpp.objcpp; path = ACRQuickReplyView.mm; sourceTree = "<group>"; };
		6BF4307D219129600068E432 /* ACRQuickReplyMultilineView.h */ = {isa = PBXFileReference; fileEncoding = 4; lastKnownFileType = sourcecode.c.h; path = ACRQuickReplyMultilineView.h; sourceTree = "<group>"; };
		6BF4307E219129600068E432 /* ACRQuickReplyMultilineView.mm */ = {isa = PBXFileReference; fileEncoding = 4; lastKnownFileType = sourcecode.cpp.objcpp; path = ACRQuickReplyMultilineView.mm; sourceTree = "<group>"; };
		6BFCA13A264F54B000195CA7 /* ACRTableRow.h */ = {isa = PBXFileReference; fileEncoding = 4; lastKnownFileType = sourcecode.c.h; path = ACRTableRow.h; sourceTree = "<group>"; };
		6BFCA13B264F54B100195CA7 /* ACRTableView.h */ = {isa = PBXFileReference; fileEncoding = 4; lastKnownFileType = sourcecode.c.h; path = ACRTableView.h; sourceTree = "<group>"; };
		6BFCA13C264F54B200195CA7 /* ACRTableRow.mm */ = {isa = PBXFileReference; fileEncoding = 4; lastKnownFileType = sourcecode.cpp.objcpp; path = ACRTableRow.mm; sourceTree = "<group>"; };
		6BFCA13D264F54B300195CA7 /* ACRTableView.mm */ = {isa = PBXFileReference; fileEncoding = 4; lastKnownFileType = sourcecode.cpp.objcpp; path = ACRTableView.mm; sourceTree = "<group>"; };
		6BFCA13F264F54B500195CA7 /* ACRTableCellView.mm */ = {isa = PBXFileReference; fileEncoding = 4; lastKnownFileType = sourcecode.cpp.objcpp; path = ACRTableCellView.mm; sourceTree = "<group>"; };
		6BFCA1462653270200195CA7 /* ACRTableCellRenderer.h */ = {isa = PBXFileReference; fileEncoding = 4; lastKnownFileType = sourcecode.c.h; path = ACRTableCellRenderer.h; sourceTree = "<group>"; };
		6BFCA1472653270200195CA7 /* ACRTableCellRenderer.mm */ = {isa = PBXFileReference; fileEncoding = 4; lastKnownFileType = sourcecode.cpp.objcpp; path = ACRTableCellRenderer.mm; sourceTree = "<group>"; };
		6BFCA14A265452E000195CA7 /* ACRTableRenderer.h */ = {isa = PBXFileReference; fileEncoding = 4; lastKnownFileType = sourcecode.c.h; path = ACRTableRenderer.h; sourceTree = "<group>"; };
		6BFCA14B265452E100195CA7 /* ACRTableRenderer.mm */ = {isa = PBXFileReference; fileEncoding = 4; lastKnownFileType = sourcecode.cpp.objcpp; path = ACRTableRenderer.mm; sourceTree = "<group>"; };
		6BFF23DD2714C0EF00183C59 /* ACOBaseCardElementPrivate.h */ = {isa = PBXFileReference; fileEncoding = 4; lastKnownFileType = sourcecode.c.h; name = ACOBaseCardElementPrivate.h; path = PrivateHeaders/ACOBaseCardElementPrivate.h; sourceTree = "<group>"; };
		6BFF23DE2714C0EF00183C59 /* ACRInputLabelViewPrivate.h */ = {isa = PBXFileReference; fileEncoding = 4; lastKnownFileType = sourcecode.c.h; name = ACRInputLabelViewPrivate.h; path = PrivateHeaders/ACRInputLabelViewPrivate.h; sourceTree = "<group>"; };
		6BFF23DF2714C0F000183C59 /* ACRViewPrivate.h */ = {isa = PBXFileReference; fileEncoding = 4; lastKnownFileType = sourcecode.c.h; name = ACRViewPrivate.h; path = PrivateHeaders/ACRViewPrivate.h; sourceTree = "<group>"; };
		6BFF23E02714C0F000183C59 /* ACOAuthenticationPrivate.h */ = {isa = PBXFileReference; fileEncoding = 4; lastKnownFileType = sourcecode.c.h; name = ACOAuthenticationPrivate.h; path = PrivateHeaders/ACOAuthenticationPrivate.h; sourceTree = "<group>"; };
		6BFF23E12714C0F000183C59 /* ACORemoteResourceInformationPrivate.h */ = {isa = PBXFileReference; fileEncoding = 4; lastKnownFileType = sourcecode.c.h; name = ACORemoteResourceInformationPrivate.h; path = PrivateHeaders/ACORemoteResourceInformationPrivate.h; sourceTree = "<group>"; };
		6BFF23E22714C0F000183C59 /* ACOHostConfigPrivate.h */ = {isa = PBXFileReference; fileEncoding = 4; lastKnownFileType = sourcecode.c.h; name = ACOHostConfigPrivate.h; path = PrivateHeaders/ACOHostConfigPrivate.h; sourceTree = "<group>"; };
		6BFF23E32714C0F000183C59 /* ACOParseContextPrivate.h */ = {isa = PBXFileReference; fileEncoding = 4; lastKnownFileType = sourcecode.c.h; name = ACOParseContextPrivate.h; path = PrivateHeaders/ACOParseContextPrivate.h; sourceTree = "<group>"; };
		6BFF23E42714C0F000183C59 /* ACOAdaptiveCardPrivate.h */ = {isa = PBXFileReference; fileEncoding = 4; lastKnownFileType = sourcecode.c.h; name = ACOAdaptiveCardPrivate.h; path = PrivateHeaders/ACOAdaptiveCardPrivate.h; sourceTree = "<group>"; };
		6BFF23E52714C0F000183C59 /* ACRRendererPrivate.h */ = {isa = PBXFileReference; fileEncoding = 4; lastKnownFileType = sourcecode.c.h; name = ACRRendererPrivate.h; path = PrivateHeaders/ACRRendererPrivate.h; sourceTree = "<group>"; };
		6BFF23E62714C0F000183C59 /* ACRRegistrationPrivate.h */ = {isa = PBXFileReference; fileEncoding = 4; lastKnownFileType = sourcecode.c.h; name = ACRRegistrationPrivate.h; path = PrivateHeaders/ACRRegistrationPrivate.h; sourceTree = "<group>"; };
		6BFF23E72714C0F000183C59 /* ACRParseWarningPrivate.h */ = {isa = PBXFileReference; fileEncoding = 4; lastKnownFileType = sourcecode.c.h; name = ACRParseWarningPrivate.h; path = PrivateHeaders/ACRParseWarningPrivate.h; sourceTree = "<group>"; };
		6BFF23E82714C0F000183C59 /* ACORefreshPrivate.h */ = {isa = PBXFileReference; fileEncoding = 4; lastKnownFileType = sourcecode.c.h; name = ACORefreshPrivate.h; path = PrivateHeaders/ACORefreshPrivate.h; sourceTree = "<group>"; };
		6BFF23E92714C0F000183C59 /* ACOBaseActionElementPrivate.h */ = {isa = PBXFileReference; fileEncoding = 4; lastKnownFileType = sourcecode.c.h; name = ACOBaseActionElementPrivate.h; path = PrivateHeaders/ACOBaseActionElementPrivate.h; sourceTree = "<group>"; };
		6BFF23EA2714C0F000183C59 /* ACOTokenExchangeResourcePrivate.h */ = {isa = PBXFileReference; fileEncoding = 4; lastKnownFileType = sourcecode.c.h; name = ACOTokenExchangeResourcePrivate.h; path = PrivateHeaders/ACOTokenExchangeResourcePrivate.h; sourceTree = "<group>"; };
		6BFF23EB2714C0F000183C59 /* ACOMediaEventPrivate.h */ = {isa = PBXFileReference; fileEncoding = 4; lastKnownFileType = sourcecode.c.h; name = ACOMediaEventPrivate.h; path = PrivateHeaders/ACOMediaEventPrivate.h; sourceTree = "<group>"; };
		6BFF23EC2714C0F000183C59 /* ACOAuthCardButtonPrivate.h */ = {isa = PBXFileReference; fileEncoding = 4; lastKnownFileType = sourcecode.c.h; name = ACOAuthCardButtonPrivate.h; path = PrivateHeaders/ACOAuthCardButtonPrivate.h; sourceTree = "<group>"; };
		6BFF23ED2714C0F000183C59 /* ACOActionOverflowPrivate.h */ = {isa = PBXFileReference; fileEncoding = 4; lastKnownFileType = sourcecode.c.h; name = ACOActionOverflowPrivate.h; path = PrivateHeaders/ACOActionOverflowPrivate.h; sourceTree = "<group>"; };
		6BFF23FF2714CA7600183C59 /* ACRChoiceSetViewDataSource.h */ = {isa = PBXFileReference; fileEncoding = 4; lastKnownFileType = sourcecode.c.h; name = ACRChoiceSetViewDataSource.h; path = PrivateHeaders/ACRChoiceSetViewDataSource.h; sourceTree = "<group>"; };
		6BFF24012714DE3600183C59 /* ACRChoiceSetViewDataSourceCompactStyle.h */ = {isa = PBXFileReference; fileEncoding = 4; lastKnownFileType = sourcecode.c.h; name = ACRChoiceSetViewDataSourceCompactStyle.h; path = PrivateHeaders/ACRChoiceSetViewDataSourceCompactStyle.h; sourceTree = "<group>"; };
		6BFF24032714E1BD00183C59 /* ACRDateTextField.h */ = {isa = PBXFileReference; fileEncoding = 4; lastKnownFileType = sourcecode.c.h; name = ACRDateTextField.h; path = PrivateHeaders/ACRDateTextField.h; sourceTree = "<group>"; };
		6BFF24052714E26900183C59 /* ACRToggleInputDataSource.h */ = {isa = PBXFileReference; fileEncoding = 4; lastKnownFileType = sourcecode.c.h; name = ACRToggleInputDataSource.h; path = PrivateHeaders/ACRToggleInputDataSource.h; sourceTree = "<group>"; };
		6BFF24072714E30B00183C59 /* ACRShowCardTarget.h */ = {isa = PBXFileReference; fileEncoding = 4; lastKnownFileType = sourcecode.c.h; name = ACRShowCardTarget.h; path = PrivateHeaders/ACRShowCardTarget.h; sourceTree = "<group>"; };
		6BFF24092714E33000183C59 /* ACRToggleVisibilityTarget.h */ = {isa = PBXFileReference; fileEncoding = 4; lastKnownFileType = sourcecode.c.h; name = ACRToggleVisibilityTarget.h; path = PrivateHeaders/ACRToggleVisibilityTarget.h; sourceTree = "<group>"; };
		6BFF240B2714E3D100183C59 /* ACRSeparator.h */ = {isa = PBXFileReference; fileEncoding = 4; lastKnownFileType = sourcecode.c.h; name = ACRSeparator.h; path = PrivateHeaders/ACRSeparator.h; sourceTree = "<group>"; };
		6BFF240D2714E42800183C59 /* ACRTableCellView.h */ = {isa = PBXFileReference; fileEncoding = 4; lastKnownFileType = sourcecode.c.h; name = ACRTableCellView.h; path = PrivateHeaders/ACRTableCellView.h; sourceTree = "<group>"; };
		6BFF240F2714E46300183C59 /* ACRImageSetUICollectionView.h */ = {isa = PBXFileReference; fileEncoding = 4; lastKnownFileType = sourcecode.c.h; name = ACRImageSetUICollectionView.h; path = PrivateHeaders/ACRImageSetUICollectionView.h; sourceTree = "<group>"; };
		6BFF24112714E99C00183C59 /* ACRTargetBuilderDirector.h */ = {isa = PBXFileReference; fileEncoding = 4; lastKnownFileType = sourcecode.c.h; name = ACRTargetBuilderDirector.h; path = PrivateHeaders/ACRTargetBuilderDirector.h; sourceTree = "<group>"; };
		6BFF24132714EF2200183C59 /* UtiliOS.h */ = {isa = PBXFileReference; fileEncoding = 4; lastKnownFileType = sourcecode.c.h; name = UtiliOS.h; path = PrivateHeaders/UtiliOS.h; sourceTree = "<group>"; };
		6BFF24152714FA1D00183C59 /* AdaptiveCards.h */ = {isa = PBXFileReference; fileEncoding = 4; lastKnownFileType = sourcecode.c.h; path = AdaptiveCards.h; sourceTree = "<group>"; };
		6BFF99B925FFF53D0028069F /* AuthCardButton.h */ = {isa = PBXFileReference; fileEncoding = 4; lastKnownFileType = sourcecode.c.h; name = AuthCardButton.h; path = ../../../../shared/cpp/ObjectModel/AuthCardButton.h; sourceTree = "<group>"; };
		6BFF99BA25FFF53D0028069F /* ExecuteAction.h */ = {isa = PBXFileReference; fileEncoding = 4; lastKnownFileType = sourcecode.c.h; name = ExecuteAction.h; path = ../../../../shared/cpp/ObjectModel/ExecuteAction.h; sourceTree = "<group>"; };
		6BFF99BB25FFF53D0028069F /* AuthCardButton.cpp */ = {isa = PBXFileReference; fileEncoding = 4; lastKnownFileType = sourcecode.cpp.cpp; name = AuthCardButton.cpp; path = ../../../../shared/cpp/ObjectModel/AuthCardButton.cpp; sourceTree = "<group>"; };
		6BFF99BC25FFF53D0028069F /* TokenExchangeResource.h */ = {isa = PBXFileReference; fileEncoding = 4; lastKnownFileType = sourcecode.c.h; name = TokenExchangeResource.h; path = ../../../../shared/cpp/ObjectModel/TokenExchangeResource.h; sourceTree = "<group>"; };
		6BFF99BD25FFF53D0028069F /* Authentication.h */ = {isa = PBXFileReference; fileEncoding = 4; lastKnownFileType = sourcecode.c.h; name = Authentication.h; path = ../../../../shared/cpp/ObjectModel/Authentication.h; sourceTree = "<group>"; };
		6BFF99BE25FFF53D0028069F /* ExecuteAction.cpp */ = {isa = PBXFileReference; fileEncoding = 4; lastKnownFileType = sourcecode.cpp.cpp; name = ExecuteAction.cpp; path = ../../../../shared/cpp/ObjectModel/ExecuteAction.cpp; sourceTree = "<group>"; };
		6BFF99BF25FFF53D0028069F /* Refresh.cpp */ = {isa = PBXFileReference; fileEncoding = 4; lastKnownFileType = sourcecode.cpp.cpp; name = Refresh.cpp; path = ../../../../shared/cpp/ObjectModel/Refresh.cpp; sourceTree = "<group>"; };
		6BFF99C025FFF53D0028069F /* Refresh.h */ = {isa = PBXFileReference; fileEncoding = 4; lastKnownFileType = sourcecode.c.h; name = Refresh.h; path = ../../../../shared/cpp/ObjectModel/Refresh.h; sourceTree = "<group>"; };
		6BFF99C125FFF53D0028069F /* TokenExchangeResource.cpp */ = {isa = PBXFileReference; fileEncoding = 4; lastKnownFileType = sourcecode.cpp.cpp; name = TokenExchangeResource.cpp; path = ../../../../shared/cpp/ObjectModel/TokenExchangeResource.cpp; sourceTree = "<group>"; };
		6BFF99C225FFF53D0028069F /* Authentication.cpp */ = {isa = PBXFileReference; fileEncoding = 4; lastKnownFileType = sourcecode.cpp.cpp; name = Authentication.cpp; path = ../../../../shared/cpp/ObjectModel/Authentication.cpp; sourceTree = "<group>"; };
		6BFF99DD260012380028069F /* ACORefresh.h */ = {isa = PBXFileReference; fileEncoding = 4; lastKnownFileType = sourcecode.c.h; path = ACORefresh.h; sourceTree = "<group>"; };
		6BFF99DE260012380028069F /* ACORefresh.mm */ = {isa = PBXFileReference; fileEncoding = 4; lastKnownFileType = sourcecode.cpp.objcpp; path = ACORefresh.mm; sourceTree = "<group>"; };
		6BFF99EA2600387A0028069F /* ACOTokenExchangeResource.h */ = {isa = PBXFileReference; fileEncoding = 4; lastKnownFileType = sourcecode.c.h; path = ACOTokenExchangeResource.h; sourceTree = "<group>"; };
		6BFF99EB2600387A0028069F /* ACOTokenExchangeResource.mm */ = {isa = PBXFileReference; fileEncoding = 4; lastKnownFileType = sourcecode.cpp.objcpp; path = ACOTokenExchangeResource.mm; sourceTree = "<group>"; };
		6BFF99F826003EBA0028069F /* ACOAutoCardButton.mm */ = {isa = PBXFileReference; fileEncoding = 4; lastKnownFileType = sourcecode.cpp.objcpp; path = ACOAutoCardButton.mm; sourceTree = "<group>"; };
		6BFF99F926003EBA0028069F /* ACOAuthCardButton.h */ = {isa = PBXFileReference; fileEncoding = 4; lastKnownFileType = sourcecode.c.h; path = ACOAuthCardButton.h; sourceTree = "<group>"; };
		6BFF9A0026004C580028069F /* ACOAuthentication.h */ = {isa = PBXFileReference; fileEncoding = 4; lastKnownFileType = sourcecode.c.h; path = ACOAuthentication.h; sourceTree = "<group>"; };
		6BFF9A0226004C580028069F /* ACOAuthentication.mm */ = {isa = PBXFileReference; fileEncoding = 4; lastKnownFileType = sourcecode.cpp.objcpp; path = ACOAuthentication.mm; sourceTree = "<group>"; };
		709889F4E83C1064F49E7DDC /* Pods-AdaptiveCardsTests.release.xcconfig */ = {isa = PBXFileReference; includeInIndex = 1; lastKnownFileType = text.xcconfig; name = "Pods-AdaptiveCardsTests.release.xcconfig"; path = "Target Support Files/Pods-AdaptiveCardsTests/Pods-AdaptiveCardsTests.release.xcconfig"; sourceTree = "<group>"; };
		75D7DB0E51EC8A155E83E2D0 /* Pods-ADCIOSVisualizer-AdaptiveCardsTests.debug.xcconfig */ = {isa = PBXFileReference; includeInIndex = 1; lastKnownFileType = text.xcconfig; name = "Pods-ADCIOSVisualizer-AdaptiveCardsTests.debug.xcconfig"; path = "Target Support Files/Pods-ADCIOSVisualizer-AdaptiveCardsTests/Pods-ADCIOSVisualizer-AdaptiveCardsTests.debug.xcconfig"; sourceTree = "<group>"; };
		7749A56FE5104914C2BA9D02 /* Pods-AdaptiveCardsTests-AdaptiveCards.release.xcconfig */ = {isa = PBXFileReference; includeInIndex = 1; lastKnownFileType = text.xcconfig; name = "Pods-AdaptiveCardsTests-AdaptiveCards.release.xcconfig"; path = "Target Support Files/Pods-AdaptiveCardsTests-AdaptiveCards/Pods-AdaptiveCardsTests-AdaptiveCards.release.xcconfig"; sourceTree = "<group>"; };
		777DD1173C03E3F4EC695141 /* Pods-AdaptiveCards.debug.xcconfig */ = {isa = PBXFileReference; includeInIndex = 1; lastKnownFileType = text.xcconfig; name = "Pods-AdaptiveCards.debug.xcconfig"; path = "Target Support Files/Pods-AdaptiveCards/Pods-AdaptiveCards.debug.xcconfig"; sourceTree = "<group>"; };
		7DC49373563AE22454C070D6 /* Pods-Fluent-AdaptiveCards.debug.xcconfig */ = {isa = PBXFileReference; includeInIndex = 1; lastKnownFileType = text.xcconfig; name = "Pods-Fluent-AdaptiveCards.debug.xcconfig"; path = "Target Support Files/Pods-Fluent-AdaptiveCards/Pods-Fluent-AdaptiveCards.debug.xcconfig"; sourceTree = "<group>"; };
		7ECFB63E219A3940004727A9 /* ParseContext.cpp */ = {isa = PBXFileReference; fileEncoding = 4; lastKnownFileType = sourcecode.cpp.cpp; name = ParseContext.cpp; path = ../../../../shared/cpp/ObjectModel/ParseContext.cpp; sourceTree = "<group>"; };
		7ECFB63F219A3940004727A9 /* ParseContext.h */ = {isa = PBXFileReference; fileEncoding = 4; lastKnownFileType = sourcecode.c.h; name = ParseContext.h; path = ../../../../shared/cpp/ObjectModel/ParseContext.h; sourceTree = "<group>"; };
		7EDC0F65213878E800077A13 /* SemanticVersion.h */ = {isa = PBXFileReference; fileEncoding = 4; lastKnownFileType = sourcecode.c.h; name = SemanticVersion.h; path = ../../../../shared/cpp/ObjectModel/SemanticVersion.h; sourceTree = "<group>"; };
		7EDC0F66213878E800077A13 /* SemanticVersion.cpp */ = {isa = PBXFileReference; fileEncoding = 4; lastKnownFileType = sourcecode.cpp.cpp; name = SemanticVersion.cpp; path = ../../../../shared/cpp/ObjectModel/SemanticVersion.cpp; sourceTree = "<group>"; };
		7EF8879B21F14CDD00BAFF02 /* BackgroundImage.h */ = {isa = PBXFileReference; fileEncoding = 4; lastKnownFileType = sourcecode.c.h; name = BackgroundImage.h; path = ../../../../shared/cpp/ObjectModel/BackgroundImage.h; sourceTree = "<group>"; };
		7EF8879C21F14CDD00BAFF02 /* BackgroundImage.cpp */ = {isa = PBXFileReference; fileEncoding = 4; lastKnownFileType = sourcecode.cpp.cpp; name = BackgroundImage.cpp; path = ../../../../shared/cpp/ObjectModel/BackgroundImage.cpp; sourceTree = "<group>"; };
		8404BA8C226697800091A0AD /* FeatureRegistration.h */ = {isa = PBXFileReference; fileEncoding = 4; lastKnownFileType = sourcecode.c.h; name = FeatureRegistration.h; path = ../../../../shared/cpp/ObjectModel/FeatureRegistration.h; sourceTree = "<group>"; };
		8404BA8D226697800091A0AD /* FeatureRegistration.cpp */ = {isa = PBXFileReference; fileEncoding = 4; lastKnownFileType = sourcecode.cpp.cpp; name = FeatureRegistration.cpp; path = ../../../../shared/cpp/ObjectModel/FeatureRegistration.cpp; sourceTree = "<group>"; };
		84AE295327FFA26F00D01B82 /* ContentSource.cpp */ = {isa = PBXFileReference; fileEncoding = 4; lastKnownFileType = sourcecode.cpp.cpp; name = ContentSource.cpp; path = ../../../../shared/cpp/ObjectModel/ContentSource.cpp; sourceTree = "<group>"; };
		84AE295427FFA26F00D01B82 /* CMakeLists.txt */ = {isa = PBXFileReference; fileEncoding = 4; lastKnownFileType = text; name = CMakeLists.txt; path = ../../../../shared/cpp/ObjectModel/CMakeLists.txt; sourceTree = "<group>"; };
		84AE295527FFA26F00D01B82 /* ContentSource.h */ = {isa = PBXFileReference; fileEncoding = 4; lastKnownFileType = sourcecode.c.h; name = ContentSource.h; path = ../../../../shared/cpp/ObjectModel/ContentSource.h; sourceTree = "<group>"; };
		84AE295627FFA26F00D01B82 /* CaptionSource.h */ = {isa = PBXFileReference; fileEncoding = 4; lastKnownFileType = sourcecode.c.h; name = CaptionSource.h; path = ../../../../shared/cpp/ObjectModel/CaptionSource.h; sourceTree = "<group>"; };
		84AE295727FFA26F00D01B82 /* CaptionSource.cpp */ = {isa = PBXFileReference; fileEncoding = 4; lastKnownFileType = sourcecode.cpp.cpp; name = CaptionSource.cpp; path = ../../../../shared/cpp/ObjectModel/CaptionSource.cpp; sourceTree = "<group>"; };
		9240A5BA903EB4E235296A01 /* Pods-AdaptiveCards.apprelease.xcconfig */ = {isa = PBXFileReference; includeInIndex = 1; lastKnownFileType = text.xcconfig; name = "Pods-AdaptiveCards.apprelease.xcconfig"; path = "Target Support Files/Pods-AdaptiveCards/Pods-AdaptiveCards.apprelease.xcconfig"; sourceTree = "<group>"; };
		92C9540BDB87B09349BF0018 /* Pods-AdaptiveCards-AdaptiveCardsTests.release.xcconfig */ = {isa = PBXFileReference; includeInIndex = 1; lastKnownFileType = text.xcconfig; name = "Pods-AdaptiveCards-AdaptiveCardsTests.release.xcconfig"; path = "Target Support Files/Pods-AdaptiveCards-AdaptiveCardsTests/Pods-AdaptiveCards-AdaptiveCardsTests.release.xcconfig"; sourceTree = "<group>"; };
		B35633212C060D7900F1C999 /* ValueChangedActionTests.mm */ = {isa = PBXFileReference; lastKnownFileType = sourcecode.cpp.objcpp; path = ValueChangedActionTests.mm; sourceTree = "<group>"; };
		B35633232C060EEF00F1C999 /* ValueChangedActionValid.json */ = {isa = PBXFileReference; lastKnownFileType = text.json; path = ValueChangedActionValid.json; sourceTree = "<group>"; };
		B35633262C06E4FC00F1C999 /* ValueChangedActionInvalid.json */ = {isa = PBXFileReference; lastKnownFileType = text.json; path = ValueChangedActionInvalid.json; sourceTree = "<group>"; };
		C1BFE0C10A542B2DABBE89DC /* Pods-AdaptiveCardsTests.debug.xcconfig */ = {isa = PBXFileReference; includeInIndex = 1; lastKnownFileType = text.xcconfig; name = "Pods-AdaptiveCardsTests.debug.xcconfig"; path = "Target Support Files/Pods-AdaptiveCardsTests/Pods-AdaptiveCardsTests.debug.xcconfig"; sourceTree = "<group>"; };
		C8DEDF37220CDEB00001AAED /* ActionSet.cpp */ = {isa = PBXFileReference; fileEncoding = 4; lastKnownFileType = sourcecode.cpp.cpp; name = ActionSet.cpp; path = ../../../../shared/cpp/ObjectModel/ActionSet.cpp; sourceTree = "<group>"; };
		C8DEDF38220CDEB00001AAED /* ActionSet.h */ = {isa = PBXFileReference; fileEncoding = 4; lastKnownFileType = sourcecode.c.h; name = ActionSet.h; path = ../../../../shared/cpp/ObjectModel/ActionSet.h; sourceTree = "<group>"; };
		CA1218C221C4509300152EA8 /* ToggleVisibilityTarget.h */ = {isa = PBXFileReference; fileEncoding = 4; lastKnownFileType = sourcecode.c.h; name = ToggleVisibilityTarget.h; path = ../../../../shared/cpp/ObjectModel/ToggleVisibilityTarget.h; sourceTree = "<group>"; };
		CA1218C321C4509300152EA8 /* ToggleVisibilityAction.h */ = {isa = PBXFileReference; fileEncoding = 4; lastKnownFileType = sourcecode.c.h; name = ToggleVisibilityAction.h; path = ../../../../shared/cpp/ObjectModel/ToggleVisibilityAction.h; sourceTree = "<group>"; };
		CA1218C421C4509400152EA8 /* ToggleVisibilityTarget.cpp */ = {isa = PBXFileReference; fileEncoding = 4; lastKnownFileType = sourcecode.cpp.cpp; name = ToggleVisibilityTarget.cpp; path = ../../../../shared/cpp/ObjectModel/ToggleVisibilityTarget.cpp; sourceTree = "<group>"; };
		CA1218C521C4509400152EA8 /* ToggleVisibilityAction.cpp */ = {isa = PBXFileReference; fileEncoding = 4; lastKnownFileType = sourcecode.cpp.cpp; name = ToggleVisibilityAction.cpp; path = ../../../../shared/cpp/ObjectModel/ToggleVisibilityAction.cpp; sourceTree = "<group>"; };
		CFB971FF2941C079008E3795 /* ChoicesData.h */ = {isa = PBXFileReference; fileEncoding = 4; lastKnownFileType = sourcecode.c.h; name = ChoicesData.h; path = ../../../../shared/cpp/ObjectModel/ChoicesData.h; sourceTree = "<group>"; };
		CFB972002941C079008E3795 /* ChoicesData.cpp */ = {isa = PBXFileReference; fileEncoding = 4; lastKnownFileType = sourcecode.cpp.cpp; name = ChoicesData.cpp; path = ../../../../shared/cpp/ObjectModel/ChoicesData.cpp; sourceTree = "<group>"; };
		CFF954CD29819AA800F321C3 /* ACOTypeaheadDebouncer.h */ = {isa = PBXFileReference; lastKnownFileType = sourcecode.c.h; path = ACOTypeaheadDebouncer.h; sourceTree = "<group>"; };
		CFF954CE29819ABD00F321C3 /* ACOTypeaheadDebouncer.mm */ = {isa = PBXFileReference; lastKnownFileType = sourcecode.cpp.objcpp; path = ACOTypeaheadDebouncer.mm; sourceTree = "<group>"; };
		CFF954D129819B3C00F321C3 /* ACOTypeaheadDynamicChoicesService.h */ = {isa = PBXFileReference; lastKnownFileType = sourcecode.c.h; path = ACOTypeaheadDynamicChoicesService.h; sourceTree = "<group>"; };
		CFF954D229819B4A00F321C3 /* ACOTypeaheadDynamicChoicesService.mm */ = {isa = PBXFileReference; lastKnownFileType = sourcecode.cpp.objcpp; path = ACOTypeaheadDynamicChoicesService.mm; sourceTree = "<group>"; };
		CFF954D429819C1200F321C3 /* ACOTypeaheadSearchHandler.h */ = {isa = PBXFileReference; lastKnownFileType = sourcecode.c.h; path = ACOTypeaheadSearchHandler.h; sourceTree = "<group>"; };
		CFF954D62981AF5800F321C3 /* ACRChoiceSetFilteredStyleView.mm */ = {isa = PBXFileReference; lastKnownFileType = sourcecode.cpp.objcpp; path = ACRChoiceSetFilteredStyleView.mm; sourceTree = "<group>"; };
		CFF954D72981AF5800F321C3 /* ACRChoiceSetFilteredStyleView.h */ = {isa = PBXFileReference; lastKnownFileType = sourcecode.c.h; path = ACRChoiceSetFilteredStyleView.h; sourceTree = "<group>"; };
		CFF954DA2981B2A700F321C3 /* ACRTypeaheadSearchParameters.mm */ = {isa = PBXFileReference; lastKnownFileType = sourcecode.cpp.objcpp; path = ACRTypeaheadSearchParameters.mm; sourceTree = "<group>"; };
		CFF954DB2981B2A700F321C3 /* ACRTypeaheadSearchParameters.h */ = {isa = PBXFileReference; lastKnownFileType = sourcecode.c.h; path = ACRTypeaheadSearchParameters.h; sourceTree = "<group>"; };
		CFF954DE2981B62000F321C3 /* ACRTypeaheadSearchViewController.mm */ = {isa = PBXFileReference; lastKnownFileType = sourcecode.cpp.objcpp; path = ACRTypeaheadSearchViewController.mm; sourceTree = "<group>"; };
		CFF95C062982E30E00F321C3 /* ACRTypeaheadSearchParametersTests.mm */ = {isa = PBXFileReference; lastKnownFileType = sourcecode.cpp.objcpp; path = ACRTypeaheadSearchParametersTests.mm; sourceTree = "<group>"; };
		CFF95C082982E34300F321C3 /* ACRChoiceSetFilteredStyleViewTests.mm */ = {isa = PBXFileReference; explicitFileType = sourcecode.cpp.objcpp; path = ACRChoiceSetFilteredStyleViewTests.mm; sourceTree = "<group>"; };
		CFF95C0A2982E38500F321C3 /* ACRChoiceSetCompactStyleViewTests.mm */ = {isa = PBXFileReference; explicitFileType = sourcecode.cpp.objcpp; path = ACRChoiceSetCompactStyleViewTests.mm; sourceTree = "<group>"; };
		CFF95C0C2982E3C900F321C3 /* ACOTypeaheadDynamicChoicesServiceTests.mm */ = {isa = PBXFileReference; explicitFileType = sourcecode.cpp.objcpp; path = ACOTypeaheadDynamicChoicesServiceTests.mm; sourceTree = "<group>"; };
		CFF95C0E2982E4EC00F321C3 /* ACOTypeaheadDebouncerTests.mm */ = {isa = PBXFileReference; explicitFileType = sourcecode.cpp.objcpp; path = ACOTypeaheadDebouncerTests.mm; sourceTree = "<group>"; };
		E3DBB3CD3C02321AED9AEF65 /* Pods_AdaptiveCards_AdaptiveCardsTests.framework */ = {isa = PBXFileReference; explicitFileType = wrapper.framework; includeInIndex = 0; path = Pods_AdaptiveCards_AdaptiveCardsTests.framework; sourceTree = BUILT_PRODUCTS_DIR; };
		ED131801E4C2E2B662925ABF /* Pods-AdaptiveCards-AdaptiveCardsTests.apprelease.xcconfig */ = {isa = PBXFileReference; includeInIndex = 1; lastKnownFileType = text.xcconfig; name = "Pods-AdaptiveCards-AdaptiveCardsTests.apprelease.xcconfig"; path = "Target Support Files/Pods-AdaptiveCards-AdaptiveCardsTests/Pods-AdaptiveCards-AdaptiveCardsTests.apprelease.xcconfig"; sourceTree = "<group>"; };
		F401A8761F0DB69B006D7AF2 /* ACRImageSetUICollectionView.mm */ = {isa = PBXFileReference; fileEncoding = 4; lastKnownFileType = sourcecode.cpp.objcpp; path = ACRImageSetUICollectionView.mm; sourceTree = "<group>"; };
		F401A8791F0DCBC8006D7AF2 /* ACRImageSetRenderer.h */ = {isa = PBXFileReference; fileEncoding = 4; lastKnownFileType = sourcecode.c.h; path = ACRImageSetRenderer.h; sourceTree = "<group>"; };
		F401A87A1F0DCBC8006D7AF2 /* ACRImageSetRenderer.mm */ = {isa = PBXFileReference; fileEncoding = 4; lastKnownFileType = sourcecode.cpp.objcpp; path = ACRImageSetRenderer.mm; sourceTree = "<group>"; };
		F401A87D1F1045CA006D7AF2 /* ACRContentHoldingUIView.h */ = {isa = PBXFileReference; fileEncoding = 4; lastKnownFileType = sourcecode.c.h; path = ACRContentHoldingUIView.h; sourceTree = "<group>"; };
		F401A87E1F1045CA006D7AF2 /* ACRContentHoldingUIView.mm */ = {isa = PBXFileReference; fileEncoding = 4; lastKnownFileType = sourcecode.cpp.objcpp; path = ACRContentHoldingUIView.mm; sourceTree = "<group>"; };
		F4071C731FCCBAEE00AF4FEA /* ElementParserRegistration.h */ = {isa = PBXFileReference; fileEncoding = 4; lastKnownFileType = sourcecode.c.h; name = ElementParserRegistration.h; path = ../../../../shared/cpp/ObjectModel/ElementParserRegistration.h; sourceTree = "<group>"; };
		F4071C741FCCBAEF00AF4FEA /* ActionParserRegistration.h */ = {isa = PBXFileReference; fileEncoding = 4; lastKnownFileType = sourcecode.c.h; name = ActionParserRegistration.h; path = ../../../../shared/cpp/ObjectModel/ActionParserRegistration.h; sourceTree = "<group>"; };
		F4071C761FCCBAEF00AF4FEA /* json-forwards.h */ = {isa = PBXFileReference; fileEncoding = 4; lastKnownFileType = sourcecode.c.h; path = "json-forwards.h"; sourceTree = "<group>"; };
		F4071C771FCCBAEF00AF4FEA /* json.h */ = {isa = PBXFileReference; fileEncoding = 4; lastKnownFileType = sourcecode.c.h; path = json.h; sourceTree = "<group>"; };
		F4071C781FCCBAEF00AF4FEA /* ActionParserRegistration.cpp */ = {isa = PBXFileReference; fileEncoding = 4; lastKnownFileType = sourcecode.cpp.cpp; name = ActionParserRegistration.cpp; path = ../../../../shared/cpp/ObjectModel/ActionParserRegistration.cpp; sourceTree = "<group>"; };
		F4071C791FCCBAEF00AF4FEA /* ElementParserRegistration.cpp */ = {isa = PBXFileReference; fileEncoding = 4; lastKnownFileType = sourcecode.cpp.cpp; name = ElementParserRegistration.cpp; path = ../../../../shared/cpp/ObjectModel/ElementParserRegistration.cpp; sourceTree = "<group>"; };
		F423C0B51EE1FBA900905679 /* AdaptiveCards.framework */ = {isa = PBXFileReference; explicitFileType = wrapper.framework; includeInIndex = 0; path = AdaptiveCards.framework; sourceTree = BUILT_PRODUCTS_DIR; };
		F423C0B91EE1FBAA00905679 /* Info.plist */ = {isa = PBXFileReference; lastKnownFileType = text.plist.xml; path = Info.plist; sourceTree = "<group>"; };
		F423C0BE1EE1FBAA00905679 /* AdaptiveCardsTests.xctest */ = {isa = PBXFileReference; explicitFileType = wrapper.cfbundle; includeInIndex = 0; path = AdaptiveCardsTests.xctest; sourceTree = BUILT_PRODUCTS_DIR; };
		F42741061EF8624F00399FBB /* ACRIBaseCardElementRenderer.h */ = {isa = PBXFileReference; fileEncoding = 4; lastKnownFileType = sourcecode.c.h; path = ACRIBaseCardElementRenderer.h; sourceTree = "<group>"; };
		F42741081EF864A900399FBB /* ACRBaseCardElementRenderer.h */ = {isa = PBXFileReference; fileEncoding = 4; lastKnownFileType = sourcecode.c.h; path = ACRBaseCardElementRenderer.h; sourceTree = "<group>"; };
		F42741091EF864A900399FBB /* ACRBaseCardElementRenderer.mm */ = {isa = PBXFileReference; fileEncoding = 4; lastKnownFileType = sourcecode.cpp.objcpp; path = ACRBaseCardElementRenderer.mm; sourceTree = "<group>"; };
		F42741101EF873A600399FBB /* ACRImageRenderer.h */ = {isa = PBXFileReference; fileEncoding = 4; lastKnownFileType = sourcecode.c.h; path = ACRImageRenderer.h; sourceTree = "<group>"; };
		F42741111EF873A600399FBB /* ACRImageRenderer.mm */ = {isa = PBXFileReference; fileEncoding = 4; lastKnownFileType = sourcecode.cpp.objcpp; path = ACRImageRenderer.mm; sourceTree = "<group>"; };
		F42741141EF895AB00399FBB /* ACRTextBlockRenderer.h */ = {isa = PBXFileReference; fileEncoding = 4; lastKnownFileType = sourcecode.c.h; path = ACRTextBlockRenderer.h; sourceTree = "<group>"; };
		F42741151EF895AB00399FBB /* ACRTextBlockRenderer.mm */ = {isa = PBXFileReference; fileEncoding = 4; lastKnownFileType = sourcecode.cpp.objcpp; path = ACRTextBlockRenderer.mm; sourceTree = "<group>"; };
		F427411A1EF8A25200399FBB /* ACRRegistration.h */ = {isa = PBXFileReference; fileEncoding = 4; lastKnownFileType = sourcecode.c.h; path = ACRRegistration.h; sourceTree = "<group>"; };
		F427411B1EF8A25200399FBB /* ACRRegistration.mm */ = {isa = PBXFileReference; fileEncoding = 4; lastKnownFileType = sourcecode.cpp.objcpp; path = ACRRegistration.mm; sourceTree = "<group>"; };
		F427411E1EF9DB8000399FBB /* ACRContainerRenderer.h */ = {isa = PBXFileReference; fileEncoding = 4; lastKnownFileType = sourcecode.c.h; path = ACRContainerRenderer.h; sourceTree = "<group>"; };
		F427411F1EF9DB8000399FBB /* ACRContainerRenderer.mm */ = {isa = PBXFileReference; fileEncoding = 4; lastKnownFileType = sourcecode.cpp.objcpp; path = ACRContainerRenderer.mm; sourceTree = "<group>"; };
		F42741221EFB274C00399FBB /* ACRColumnRenderer.h */ = {isa = PBXFileReference; fileEncoding = 4; lastKnownFileType = sourcecode.c.h; path = ACRColumnRenderer.h; sourceTree = "<group>"; };
		F42741231EFB274C00399FBB /* ACRColumnRenderer.mm */ = {isa = PBXFileReference; fileEncoding = 4; lastKnownFileType = sourcecode.cpp.objcpp; path = ACRColumnRenderer.mm; sourceTree = "<group>"; };
		F42741261EFB374A00399FBB /* ACRColumnSetRenderer.h */ = {isa = PBXFileReference; fileEncoding = 4; lastKnownFileType = sourcecode.c.h; path = ACRColumnSetRenderer.h; sourceTree = "<group>"; };
		F42741271EFB374A00399FBB /* ACRColumnSetRenderer.mm */ = {isa = PBXFileReference; fileEncoding = 4; lastKnownFileType = sourcecode.cpp.objcpp; path = ACRColumnSetRenderer.mm; sourceTree = "<group>"; };
		F42979361F31438900E89914 /* ACRIBaseInputHandler.h */ = {isa = PBXFileReference; fileEncoding = 4; lastKnownFileType = sourcecode.c.h; path = ACRIBaseInputHandler.h; sourceTree = "<group>"; };
		F42979381F31458800E89914 /* ACRActionSubmitRenderer.h */ = {isa = PBXFileReference; fileEncoding = 4; lastKnownFileType = sourcecode.c.h; path = ACRActionSubmitRenderer.h; sourceTree = "<group>"; };
		F42979391F31458800E89914 /* ACRActionSubmitRenderer.mm */ = {isa = PBXFileReference; fileEncoding = 4; lastKnownFileType = sourcecode.cpp.objcpp; path = ACRActionSubmitRenderer.mm; sourceTree = "<group>"; };
		F429793C1F3155EF00E89914 /* ACRTextField.h */ = {isa = PBXFileReference; fileEncoding = 4; lastKnownFileType = sourcecode.c.h; path = ACRTextField.h; sourceTree = "<group>"; };
		F429793D1F3155EF00E89914 /* ACRTextField.mm */ = {isa = PBXFileReference; fileEncoding = 4; lastKnownFileType = sourcecode.cpp.objcpp; path = ACRTextField.mm; sourceTree = "<group>"; };
		F42979401F322C3E00E89914 /* ACRErrors.h */ = {isa = PBXFileReference; fileEncoding = 4; lastKnownFileType = sourcecode.c.h; path = ACRErrors.h; sourceTree = "<group>"; };
		F42979411F322C3E00E89914 /* ACRErrors.mm */ = {isa = PBXFileReference; fileEncoding = 4; lastKnownFileType = sourcecode.cpp.objcpp; path = ACRErrors.mm; sourceTree = "<group>"; };
		F42979441F322C9000E89914 /* ACRNumericTextField.mm */ = {isa = PBXFileReference; fileEncoding = 4; lastKnownFileType = sourcecode.cpp.objcpp; path = ACRNumericTextField.mm; sourceTree = "<group>"; };
		F42979451F322C9000E89914 /* ACRNumericTextField.h */ = {isa = PBXFileReference; fileEncoding = 4; lastKnownFileType = sourcecode.c.h; path = ACRNumericTextField.h; sourceTree = "<group>"; };
		F429794C1F32684900E89914 /* ACRDateTextField.mm */ = {isa = PBXFileReference; fileEncoding = 4; lastKnownFileType = sourcecode.cpp.objcpp; path = ACRDateTextField.mm; sourceTree = "<group>"; };
		F42E516B1FEC383E008F9642 /* MarkDownParsedResult.h */ = {isa = PBXFileReference; fileEncoding = 4; lastKnownFileType = sourcecode.c.h; name = MarkDownParsedResult.h; path = ../../../../shared/cpp/ObjectModel/MarkDownParsedResult.h; sourceTree = "<group>"; };
		F42E516C1FEC383E008F9642 /* MarkDownBlockParser.cpp */ = {isa = PBXFileReference; fileEncoding = 4; lastKnownFileType = sourcecode.cpp.cpp; name = MarkDownBlockParser.cpp; path = ../../../../shared/cpp/ObjectModel/MarkDownBlockParser.cpp; sourceTree = "<group>"; };
		F42E516D1FEC383F008F9642 /* MarkDownHtmlGenerator.h */ = {isa = PBXFileReference; fileEncoding = 4; lastKnownFileType = sourcecode.c.h; name = MarkDownHtmlGenerator.h; path = ../../../../shared/cpp/ObjectModel/MarkDownHtmlGenerator.h; sourceTree = "<group>"; };
		F42E516E1FEC383F008F9642 /* MarkDownParsedResult.cpp */ = {isa = PBXFileReference; fileEncoding = 4; lastKnownFileType = sourcecode.cpp.cpp; name = MarkDownParsedResult.cpp; path = ../../../../shared/cpp/ObjectModel/MarkDownParsedResult.cpp; sourceTree = "<group>"; };
		F42E516F1FEC383F008F9642 /* MarkDownBlockParser.h */ = {isa = PBXFileReference; fileEncoding = 4; lastKnownFileType = sourcecode.c.h; name = MarkDownBlockParser.h; path = ../../../../shared/cpp/ObjectModel/MarkDownBlockParser.h; sourceTree = "<group>"; };
		F42E51701FEC383F008F9642 /* MarkDownHtmlGenerator.cpp */ = {isa = PBXFileReference; fileEncoding = 4; lastKnownFileType = sourcecode.cpp.cpp; name = MarkDownHtmlGenerator.cpp; path = ../../../../shared/cpp/ObjectModel/MarkDownHtmlGenerator.cpp; sourceTree = "<group>"; };
		F42E51711FEC383F008F9642 /* MarkDownParser.h */ = {isa = PBXFileReference; fileEncoding = 4; lastKnownFileType = sourcecode.c.h; name = MarkDownParser.h; path = ../../../../shared/cpp/ObjectModel/MarkDownParser.h; sourceTree = "<group>"; };
		F42E51721FEC3840008F9642 /* MarkDownParser.cpp */ = {isa = PBXFileReference; fileEncoding = 4; lastKnownFileType = sourcecode.cpp.cpp; name = MarkDownParser.cpp; path = ../../../../shared/cpp/ObjectModel/MarkDownParser.cpp; sourceTree = "<group>"; };
		F431103D1F357487001AAE30 /* ACRInputTableView.h */ = {isa = PBXFileReference; fileEncoding = 4; lastKnownFileType = sourcecode.c.h; path = ACRInputTableView.h; sourceTree = "<group>"; };
		F431103F1F357487001AAE30 /* ACOHostConfig.h */ = {isa = PBXFileReference; fileEncoding = 4; lastKnownFileType = sourcecode.c.h; path = ACOHostConfig.h; sourceTree = "<group>"; };
		F43110401F357487001AAE30 /* ACOHostConfig.mm */ = {isa = PBXFileReference; fileEncoding = 4; lastKnownFileType = sourcecode.cpp.objcpp; path = ACOHostConfig.mm; sourceTree = "<group>"; };
		F43660761F0706D800EBA868 /* SharedAdaptiveCard.cpp */ = {isa = PBXFileReference; fileEncoding = 4; lastKnownFileType = sourcecode.cpp.cpp; name = SharedAdaptiveCard.cpp; path = ../../../../shared/cpp/ObjectModel/SharedAdaptiveCard.cpp; sourceTree = "<group>"; };
		F43660771F0706D800EBA868 /* SharedAdaptiveCard.h */ = {isa = PBXFileReference; fileEncoding = 4; lastKnownFileType = sourcecode.c.h; name = SharedAdaptiveCard.h; path = ../../../../shared/cpp/ObjectModel/SharedAdaptiveCard.h; sourceTree = "<group>"; };
		F43A940E1F1D60E30001920B /* ACRFactSetRenderer.h */ = {isa = PBXFileReference; fileEncoding = 4; lastKnownFileType = sourcecode.c.h; path = ACRFactSetRenderer.h; sourceTree = "<group>"; };
		F43A940F1F1D60E30001920B /* ACRFactSetRenderer.mm */ = {isa = PBXFileReference; fileEncoding = 4; lastKnownFileType = sourcecode.cpp.objcpp; path = ACRFactSetRenderer.mm; sourceTree = "<group>"; };
		F43A94121F1EED6D0001920B /* ACRInputRenderer.h */ = {isa = PBXFileReference; fileEncoding = 4; lastKnownFileType = sourcecode.c.h; path = ACRInputRenderer.h; sourceTree = "<group>"; };
		F43A94131F1EED6D0001920B /* ACRInputRenderer.mm */ = {isa = PBXFileReference; fileEncoding = 4; lastKnownFileType = sourcecode.cpp.objcpp; path = ACRInputRenderer.mm; sourceTree = "<group>"; };
		F43A94161F20502D0001920B /* ACRInputToggleRenderer.h */ = {isa = PBXFileReference; fileEncoding = 4; lastKnownFileType = sourcecode.c.h; path = ACRInputToggleRenderer.h; sourceTree = "<group>"; };
		F43A94171F20502D0001920B /* ACRInputToggleRenderer.mm */ = {isa = PBXFileReference; fileEncoding = 4; lastKnownFileType = sourcecode.cpp.objcpp; path = ACRInputToggleRenderer.mm; sourceTree = "<group>"; };
		F44872BD1EE2261F00FCAFAE /* AdaptiveCardParseException.cpp */ = {isa = PBXFileReference; fileEncoding = 4; lastKnownFileType = sourcecode.cpp.cpp; name = AdaptiveCardParseException.cpp; path = ../../../../shared/cpp/ObjectModel/AdaptiveCardParseException.cpp; sourceTree = "<group>"; };
		F44872BE1EE2261F00FCAFAE /* AdaptiveCardParseException.h */ = {isa = PBXFileReference; fileEncoding = 4; lastKnownFileType = sourcecode.c.h; name = AdaptiveCardParseException.h; path = ../../../../shared/cpp/ObjectModel/AdaptiveCardParseException.h; sourceTree = "<group>"; };
		F44872BF1EE2261F00FCAFAE /* BaseActionElement.cpp */ = {isa = PBXFileReference; fileEncoding = 4; lastKnownFileType = sourcecode.cpp.cpp; name = BaseActionElement.cpp; path = ../../../../shared/cpp/ObjectModel/BaseActionElement.cpp; sourceTree = "<group>"; };
		F44872C01EE2261F00FCAFAE /* BaseActionElement.h */ = {isa = PBXFileReference; fileEncoding = 4; lastKnownFileType = sourcecode.c.h; name = BaseActionElement.h; path = ../../../../shared/cpp/ObjectModel/BaseActionElement.h; sourceTree = "<group>"; };
		F44872C11EE2261F00FCAFAE /* BaseCardElement.cpp */ = {isa = PBXFileReference; fileEncoding = 4; lastKnownFileType = sourcecode.cpp.cpp; name = BaseCardElement.cpp; path = ../../../../shared/cpp/ObjectModel/BaseCardElement.cpp; sourceTree = "<group>"; };
		F44872C21EE2261F00FCAFAE /* BaseCardElement.h */ = {isa = PBXFileReference; fileEncoding = 4; lastKnownFileType = sourcecode.c.h; name = BaseCardElement.h; path = ../../../../shared/cpp/ObjectModel/BaseCardElement.h; sourceTree = "<group>"; };
		F44872C31EE2261F00FCAFAE /* BaseInputElement.cpp */ = {isa = PBXFileReference; fileEncoding = 4; lastKnownFileType = sourcecode.cpp.cpp; name = BaseInputElement.cpp; path = ../../../../shared/cpp/ObjectModel/BaseInputElement.cpp; sourceTree = "<group>"; };
		F44872C41EE2261F00FCAFAE /* BaseInputElement.h */ = {isa = PBXFileReference; fileEncoding = 4; lastKnownFileType = sourcecode.c.h; name = BaseInputElement.h; path = ../../../../shared/cpp/ObjectModel/BaseInputElement.h; sourceTree = "<group>"; };
		F44872C51EE2261F00FCAFAE /* ChoiceInput.cpp */ = {isa = PBXFileReference; fileEncoding = 4; lastKnownFileType = sourcecode.cpp.cpp; name = ChoiceInput.cpp; path = ../../../../shared/cpp/ObjectModel/ChoiceInput.cpp; sourceTree = "<group>"; };
		F44872C61EE2261F00FCAFAE /* ChoiceInput.h */ = {isa = PBXFileReference; fileEncoding = 4; lastKnownFileType = sourcecode.c.h; name = ChoiceInput.h; path = ../../../../shared/cpp/ObjectModel/ChoiceInput.h; sourceTree = "<group>"; };
		F44872C71EE2261F00FCAFAE /* ChoiceSetInput.cpp */ = {isa = PBXFileReference; fileEncoding = 4; lastKnownFileType = sourcecode.cpp.cpp; name = ChoiceSetInput.cpp; path = ../../../../shared/cpp/ObjectModel/ChoiceSetInput.cpp; sourceTree = "<group>"; };
		F44872C81EE2261F00FCAFAE /* ChoiceSetInput.h */ = {isa = PBXFileReference; fileEncoding = 4; lastKnownFileType = sourcecode.c.h; name = ChoiceSetInput.h; path = ../../../../shared/cpp/ObjectModel/ChoiceSetInput.h; sourceTree = "<group>"; };
		F44872C91EE2261F00FCAFAE /* Column.cpp */ = {isa = PBXFileReference; fileEncoding = 4; lastKnownFileType = sourcecode.cpp.cpp; name = Column.cpp; path = ../../../../shared/cpp/ObjectModel/Column.cpp; sourceTree = "<group>"; };
		F44872CA1EE2261F00FCAFAE /* Column.h */ = {isa = PBXFileReference; fileEncoding = 4; lastKnownFileType = sourcecode.c.h; name = Column.h; path = ../../../../shared/cpp/ObjectModel/Column.h; sourceTree = "<group>"; };
		F44872CB1EE2261F00FCAFAE /* ColumnSet.cpp */ = {isa = PBXFileReference; fileEncoding = 4; lastKnownFileType = sourcecode.cpp.cpp; name = ColumnSet.cpp; path = ../../../../shared/cpp/ObjectModel/ColumnSet.cpp; sourceTree = "<group>"; };
		F44872CC1EE2261F00FCAFAE /* ColumnSet.h */ = {isa = PBXFileReference; fileEncoding = 4; lastKnownFileType = sourcecode.c.h; name = ColumnSet.h; path = ../../../../shared/cpp/ObjectModel/ColumnSet.h; sourceTree = "<group>"; };
		F44872CD1EE2261F00FCAFAE /* Container.cpp */ = {isa = PBXFileReference; fileEncoding = 4; lastKnownFileType = sourcecode.cpp.cpp; name = Container.cpp; path = ../../../../shared/cpp/ObjectModel/Container.cpp; sourceTree = "<group>"; };
		F44872CE1EE2261F00FCAFAE /* Container.h */ = {isa = PBXFileReference; fileEncoding = 4; lastKnownFileType = sourcecode.c.h; name = Container.h; path = ../../../../shared/cpp/ObjectModel/Container.h; sourceTree = "<group>"; };
		F44872CF1EE2261F00FCAFAE /* DateInput.cpp */ = {isa = PBXFileReference; fileEncoding = 4; lastKnownFileType = sourcecode.cpp.cpp; name = DateInput.cpp; path = ../../../../shared/cpp/ObjectModel/DateInput.cpp; sourceTree = "<group>"; };
		F44872D01EE2261F00FCAFAE /* DateInput.h */ = {isa = PBXFileReference; fileEncoding = 4; lastKnownFileType = sourcecode.c.h; name = DateInput.h; path = ../../../../shared/cpp/ObjectModel/DateInput.h; sourceTree = "<group>"; };
		F44872D11EE2261F00FCAFAE /* Enums.cpp */ = {isa = PBXFileReference; fileEncoding = 4; lastKnownFileType = sourcecode.cpp.cpp; name = Enums.cpp; path = ../../../../shared/cpp/ObjectModel/Enums.cpp; sourceTree = "<group>"; };
		F44872D21EE2261F00FCAFAE /* Enums.h */ = {isa = PBXFileReference; explicitFileType = sourcecode.c.h; fileEncoding = 4; name = Enums.h; path = ../../../../shared/cpp/ObjectModel/Enums.h; sourceTree = "<group>"; };
		F44872D31EE2261F00FCAFAE /* Fact.cpp */ = {isa = PBXFileReference; fileEncoding = 4; lastKnownFileType = sourcecode.cpp.cpp; name = Fact.cpp; path = ../../../../shared/cpp/ObjectModel/Fact.cpp; sourceTree = "<group>"; };
		F44872D41EE2261F00FCAFAE /* Fact.h */ = {isa = PBXFileReference; fileEncoding = 4; lastKnownFileType = sourcecode.c.h; name = Fact.h; path = ../../../../shared/cpp/ObjectModel/Fact.h; sourceTree = "<group>"; };
		F44872D51EE2261F00FCAFAE /* FactSet.cpp */ = {isa = PBXFileReference; fileEncoding = 4; lastKnownFileType = sourcecode.cpp.cpp; name = FactSet.cpp; path = ../../../../shared/cpp/ObjectModel/FactSet.cpp; sourceTree = "<group>"; };
		F44872D61EE2261F00FCAFAE /* FactSet.h */ = {isa = PBXFileReference; fileEncoding = 4; lastKnownFileType = sourcecode.c.h; name = FactSet.h; path = ../../../../shared/cpp/ObjectModel/FactSet.h; sourceTree = "<group>"; };
		F44872D71EE2261F00FCAFAE /* HostConfig.h */ = {isa = PBXFileReference; fileEncoding = 4; lastKnownFileType = sourcecode.c.h; name = HostConfig.h; path = ../../../../shared/cpp/ObjectModel/HostConfig.h; sourceTree = "<group>"; };
		F44872DA1EE2261F00FCAFAE /* Image.cpp */ = {isa = PBXFileReference; fileEncoding = 4; lastKnownFileType = sourcecode.cpp.cpp; name = Image.cpp; path = ../../../../shared/cpp/ObjectModel/Image.cpp; sourceTree = "<group>"; };
		F44872DB1EE2261F00FCAFAE /* Image.h */ = {isa = PBXFileReference; fileEncoding = 4; lastKnownFileType = sourcecode.c.h; name = Image.h; path = ../../../../shared/cpp/ObjectModel/Image.h; sourceTree = "<group>"; };
		F44872DC1EE2261F00FCAFAE /* ImageSet.cpp */ = {isa = PBXFileReference; fileEncoding = 4; lastKnownFileType = sourcecode.cpp.cpp; name = ImageSet.cpp; path = ../../../../shared/cpp/ObjectModel/ImageSet.cpp; sourceTree = "<group>"; };
		F44872DD1EE2261F00FCAFAE /* ImageSet.h */ = {isa = PBXFileReference; fileEncoding = 4; lastKnownFileType = sourcecode.c.h; name = ImageSet.h; path = ../../../../shared/cpp/ObjectModel/ImageSet.h; sourceTree = "<group>"; };
		F44872DF1EE2261F00FCAFAE /* jsoncpp.cpp */ = {isa = PBXFileReference; fileEncoding = 4; lastKnownFileType = sourcecode.cpp.cpp; name = jsoncpp.cpp; path = ../../../../shared/cpp/ObjectModel/jsoncpp.cpp; sourceTree = "<group>"; };
		F44872E01EE2261F00FCAFAE /* NumberInput.cpp */ = {isa = PBXFileReference; fileEncoding = 4; lastKnownFileType = sourcecode.cpp.cpp; name = NumberInput.cpp; path = ../../../../shared/cpp/ObjectModel/NumberInput.cpp; sourceTree = "<group>"; };
		F44872E11EE2261F00FCAFAE /* NumberInput.h */ = {isa = PBXFileReference; fileEncoding = 4; lastKnownFileType = sourcecode.c.h; name = NumberInput.h; path = ../../../../shared/cpp/ObjectModel/NumberInput.h; sourceTree = "<group>"; };
		F44872E21EE2261F00FCAFAE /* OpenUrlAction.cpp */ = {isa = PBXFileReference; fileEncoding = 4; lastKnownFileType = sourcecode.cpp.cpp; name = OpenUrlAction.cpp; path = ../../../../shared/cpp/ObjectModel/OpenUrlAction.cpp; sourceTree = "<group>"; };
		F44872E31EE2261F00FCAFAE /* OpenUrlAction.h */ = {isa = PBXFileReference; fileEncoding = 4; lastKnownFileType = sourcecode.c.h; name = OpenUrlAction.h; path = ../../../../shared/cpp/ObjectModel/OpenUrlAction.h; sourceTree = "<group>"; };
		F44872E41EE2261F00FCAFAE /* ParseUtil.cpp */ = {isa = PBXFileReference; fileEncoding = 4; lastKnownFileType = sourcecode.cpp.cpp; name = ParseUtil.cpp; path = ../../../../shared/cpp/ObjectModel/ParseUtil.cpp; sourceTree = "<group>"; };
		F44872E51EE2261F00FCAFAE /* ParseUtil.h */ = {isa = PBXFileReference; fileEncoding = 4; lastKnownFileType = sourcecode.c.h; name = ParseUtil.h; path = ../../../../shared/cpp/ObjectModel/ParseUtil.h; sourceTree = "<group>"; };
		F44872E61EE2261F00FCAFAE /* pch.h */ = {isa = PBXFileReference; fileEncoding = 4; lastKnownFileType = sourcecode.c.h; name = pch.h; path = ../../../../shared/cpp/ObjectModel/pch.h; sourceTree = "<group>"; };
		F44872E71EE2261F00FCAFAE /* ShowCardAction.cpp */ = {isa = PBXFileReference; fileEncoding = 4; lastKnownFileType = sourcecode.cpp.cpp; name = ShowCardAction.cpp; path = ../../../../shared/cpp/ObjectModel/ShowCardAction.cpp; sourceTree = "<group>"; };
		F44872E81EE2261F00FCAFAE /* ShowCardAction.h */ = {isa = PBXFileReference; fileEncoding = 4; lastKnownFileType = sourcecode.c.h; name = ShowCardAction.h; path = ../../../../shared/cpp/ObjectModel/ShowCardAction.h; sourceTree = "<group>"; };
		F44872E91EE2261F00FCAFAE /* SubmitAction.cpp */ = {isa = PBXFileReference; fileEncoding = 4; lastKnownFileType = sourcecode.cpp.cpp; name = SubmitAction.cpp; path = ../../../../shared/cpp/ObjectModel/SubmitAction.cpp; sourceTree = "<group>"; };
		F44872EA1EE2261F00FCAFAE /* SubmitAction.h */ = {isa = PBXFileReference; fileEncoding = 4; lastKnownFileType = sourcecode.c.h; name = SubmitAction.h; path = ../../../../shared/cpp/ObjectModel/SubmitAction.h; sourceTree = "<group>"; };
		F44872EB1EE2261F00FCAFAE /* TextBlock.cpp */ = {isa = PBXFileReference; fileEncoding = 4; lastKnownFileType = sourcecode.cpp.cpp; name = TextBlock.cpp; path = ../../../../shared/cpp/ObjectModel/TextBlock.cpp; sourceTree = "<group>"; };
		F44872EC1EE2261F00FCAFAE /* TextBlock.h */ = {isa = PBXFileReference; fileEncoding = 4; lastKnownFileType = sourcecode.c.h; name = TextBlock.h; path = ../../../../shared/cpp/ObjectModel/TextBlock.h; sourceTree = "<group>"; };
		F44872ED1EE2261F00FCAFAE /* TextInput.cpp */ = {isa = PBXFileReference; fileEncoding = 4; lastKnownFileType = sourcecode.cpp.cpp; name = TextInput.cpp; path = ../../../../shared/cpp/ObjectModel/TextInput.cpp; sourceTree = "<group>"; };
		F44872EE1EE2261F00FCAFAE /* TextInput.h */ = {isa = PBXFileReference; fileEncoding = 4; lastKnownFileType = sourcecode.c.h; name = TextInput.h; path = ../../../../shared/cpp/ObjectModel/TextInput.h; sourceTree = "<group>"; };
		F44872EF1EE2261F00FCAFAE /* TimeInput.cpp */ = {isa = PBXFileReference; fileEncoding = 4; lastKnownFileType = sourcecode.cpp.cpp; name = TimeInput.cpp; path = ../../../../shared/cpp/ObjectModel/TimeInput.cpp; sourceTree = "<group>"; };
		F44872F01EE2261F00FCAFAE /* TimeInput.h */ = {isa = PBXFileReference; fileEncoding = 4; lastKnownFileType = sourcecode.c.h; name = TimeInput.h; path = ../../../../shared/cpp/ObjectModel/TimeInput.h; sourceTree = "<group>"; };
		F44872F11EE2261F00FCAFAE /* ToggleInput.cpp */ = {isa = PBXFileReference; fileEncoding = 4; lastKnownFileType = sourcecode.cpp.cpp; name = ToggleInput.cpp; path = ../../../../shared/cpp/ObjectModel/ToggleInput.cpp; sourceTree = "<group>"; };
		F44872F21EE2261F00FCAFAE /* ToggleInput.h */ = {isa = PBXFileReference; fileEncoding = 4; lastKnownFileType = sourcecode.c.h; name = ToggleInput.h; path = ../../../../shared/cpp/ObjectModel/ToggleInput.h; sourceTree = "<group>"; };
		F452CD571F68CD6F005394B2 /* HostConfig.cpp */ = {isa = PBXFileReference; fileEncoding = 4; lastKnownFileType = sourcecode.cpp.cpp; name = HostConfig.cpp; path = ../../../../shared/cpp/ObjectModel/HostConfig.cpp; sourceTree = "<group>"; };
		F45A071A1EF4BC44007C6503 /* Foundation.framework */ = {isa = PBXFileReference; lastKnownFileType = wrapper.framework; name = Foundation.framework; path = System/Library/Frameworks/Foundation.framework; sourceTree = SDKROOT; };
		F45A071C1EF4BCC3007C6503 /* CoreGraphics.framework */ = {isa = PBXFileReference; lastKnownFileType = wrapper.framework; name = CoreGraphics.framework; path = System/Library/Frameworks/CoreGraphics.framework; sourceTree = SDKROOT; };
		F45A071E1EF4BD67007C6503 /* UIKit.framework */ = {isa = PBXFileReference; lastKnownFileType = wrapper.framework; name = UIKit.framework; path = System/Library/Frameworks/UIKit.framework; sourceTree = SDKROOT; };
		F495FC082022A18F0093D4DE /* ACRChoiceSetViewDataSource.mm */ = {isa = PBXFileReference; fileEncoding = 4; lastKnownFileType = sourcecode.cpp.objcpp; path = ACRChoiceSetViewDataSource.mm; sourceTree = "<group>"; };
		F495FC0C2022AC920093D4DE /* ACRChoiceSetViewDataSourceCompactStyle.mm */ = {isa = PBXFileReference; fileEncoding = 4; lastKnownFileType = sourcecode.cpp.objcpp; path = ACRChoiceSetViewDataSourceCompactStyle.mm; sourceTree = "<group>"; };
		F4960C022051FE8000780566 /* ACRView.h */ = {isa = PBXFileReference; fileEncoding = 4; lastKnownFileType = sourcecode.c.h; path = ACRView.h; sourceTree = "<group>"; };
		F4960C032051FE8100780566 /* ACRView.mm */ = {isa = PBXFileReference; fileEncoding = 4; lastKnownFileType = sourcecode.cpp.objcpp; path = ACRView.mm; sourceTree = "<group>"; };
		F496834E1F6CA24600DF0D3A /* ACRRenderer.h */ = {isa = PBXFileReference; fileEncoding = 4; lastKnownFileType = sourcecode.c.h; path = ACRRenderer.h; sourceTree = "<group>"; };
		F496834F1F6CA24600DF0D3A /* ACRRenderer.mm */ = {isa = PBXFileReference; fileEncoding = 4; lastKnownFileType = sourcecode.cpp.objcpp; path = ACRRenderer.mm; sourceTree = "<group>"; };
		F49683501F6CA24600DF0D3A /* ACRRenderResult.h */ = {isa = PBXFileReference; fileEncoding = 4; lastKnownFileType = sourcecode.c.h; path = ACRRenderResult.h; sourceTree = "<group>"; };
		F49683511F6CA24600DF0D3A /* ACRRenderResult.mm */ = {isa = PBXFileReference; fileEncoding = 4; lastKnownFileType = sourcecode.cpp.objcpp; path = ACRRenderResult.mm; sourceTree = "<group>"; };
		F4C1F5D31F2187900018CB78 /* ACRInputDateRenderer.h */ = {isa = PBXFileReference; fileEncoding = 4; lastKnownFileType = sourcecode.c.h; path = ACRInputDateRenderer.h; sourceTree = "<group>"; };
		F4C1F5D41F2187900018CB78 /* ACRInputDateRenderer.mm */ = {isa = PBXFileReference; fileEncoding = 4; lastKnownFileType = sourcecode.cpp.objcpp; path = ACRInputDateRenderer.mm; sourceTree = "<group>"; };
		F4C1F5D71F218ABC0018CB78 /* ACRInputTimeRenderer.h */ = {isa = PBXFileReference; fileEncoding = 4; lastKnownFileType = sourcecode.c.h; path = ACRInputTimeRenderer.h; sourceTree = "<group>"; };
		F4C1F5D81F218ABC0018CB78 /* ACRInputTimeRenderer.mm */ = {isa = PBXFileReference; fileEncoding = 4; lastKnownFileType = sourcecode.cpp.objcpp; path = ACRInputTimeRenderer.mm; sourceTree = "<group>"; };
		F4C1F5DB1F218F920018CB78 /* ACRInputNumberRenderer.h */ = {isa = PBXFileReference; fileEncoding = 4; lastKnownFileType = sourcecode.c.h; path = ACRInputNumberRenderer.h; sourceTree = "<group>"; };
		F4C1F5DC1F218F920018CB78 /* ACRInputNumberRenderer.mm */ = {isa = PBXFileReference; fileEncoding = 4; lastKnownFileType = sourcecode.cpp.objcpp; path = ACRInputNumberRenderer.mm; sourceTree = "<group>"; };
		F4C1F5E31F2A62190018CB78 /* ACRActionOpenURLRenderer.mm */ = {isa = PBXFileReference; fileEncoding = 4; lastKnownFileType = sourcecode.cpp.objcpp; path = ACRActionOpenURLRenderer.mm; sourceTree = "<group>"; };
		F4C1F5E51F2ABB0E0018CB78 /* ACRActionOpenURLRenderer.h */ = {isa = PBXFileReference; fileEncoding = 4; lastKnownFileType = sourcecode.c.h; path = ACRActionOpenURLRenderer.h; sourceTree = "<group>"; };
		F4C1F5E71F2ABB3C0018CB78 /* ACRIBaseActionElementRenderer.h */ = {isa = PBXFileReference; fileEncoding = 4; lastKnownFileType = sourcecode.c.h; path = ACRIBaseActionElementRenderer.h; sourceTree = "<group>"; };
		F4C1F5E91F2ABD6B0018CB78 /* ACRBaseActionElementRenderer.h */ = {isa = PBXFileReference; fileEncoding = 4; lastKnownFileType = sourcecode.c.h; path = ACRBaseActionElementRenderer.h; sourceTree = "<group>"; };
		F4C1F5EA1F2ABD6B0018CB78 /* ACRBaseActionElementRenderer.mm */ = {isa = PBXFileReference; fileEncoding = 4; lastKnownFileType = sourcecode.cpp.objcpp; path = ACRBaseActionElementRenderer.mm; sourceTree = "<group>"; };
		F4C1F5ED1F2BB2810018CB78 /* ACRIContentHoldingView.h */ = {isa = PBXFileReference; fileEncoding = 4; lastKnownFileType = sourcecode.c.h; path = ACRIContentHoldingView.h; sourceTree = "<group>"; };
		F4C1F5EF1F2BC6840018CB78 /* ACRButton.h */ = {isa = PBXFileReference; fileEncoding = 4; lastKnownFileType = sourcecode.c.h; path = ACRButton.h; sourceTree = "<group>"; };
		F4C1F5F01F2BC6840018CB78 /* ACRButton.mm */ = {isa = PBXFileReference; fileEncoding = 4; lastKnownFileType = sourcecode.cpp.objcpp; path = ACRButton.mm; sourceTree = "<group>"; };
		F4C1F5FD1F2C235E0018CB78 /* ACRActionShowCardRenderer.mm */ = {isa = PBXFileReference; fileEncoding = 4; lastKnownFileType = sourcecode.cpp.objcpp; path = ACRActionShowCardRenderer.mm; sourceTree = "<group>"; };
		F4C1F5FF1F2C23FD0018CB78 /* ACRActionShowCardRenderer.h */ = {isa = PBXFileReference; fileEncoding = 4; lastKnownFileType = sourcecode.c.h; path = ACRActionShowCardRenderer.h; sourceTree = "<group>"; };
		F4CA749E2016B3B8002041DF /* ACRTapGestureRecognizerEventHandler.mm */ = {isa = PBXFileReference; fileEncoding = 4; lastKnownFileType = sourcecode.cpp.objcpp; path = ACRTapGestureRecognizerEventHandler.mm; sourceTree = "<group>"; };
		F4CA749F2016B3B9002041DF /* ACRTapGestureRecognizerEventHandler.h */ = {isa = PBXFileReference; fileEncoding = 4; lastKnownFileType = sourcecode.c.h; path = ACRTapGestureRecognizerEventHandler.h; sourceTree = "<group>"; };
		F4CA74A320181B52002041DF /* QuartzCore.framework */ = {isa = PBXFileReference; lastKnownFileType = wrapper.framework; name = QuartzCore.framework; path = System/Library/Frameworks/QuartzCore.framework; sourceTree = SDKROOT; };
		F4CAE7791F7325DF00545555 /* Separator.cpp */ = {isa = PBXFileReference; fileEncoding = 4; lastKnownFileType = sourcecode.cpp.cpp; name = Separator.cpp; path = ../../../../shared/cpp/ObjectModel/Separator.cpp; sourceTree = "<group>"; };
		F4CAE77A1F7325DF00545555 /* Separator.h */ = {isa = PBXFileReference; fileEncoding = 4; lastKnownFileType = sourcecode.c.h; name = Separator.h; path = ../../../../shared/cpp/ObjectModel/Separator.h; sourceTree = "<group>"; };
		F4CAE77F1F75AB9000545555 /* ACOAdaptiveCard.h */ = {isa = PBXFileReference; fileEncoding = 4; lastKnownFileType = sourcecode.c.h; path = ACOAdaptiveCard.h; sourceTree = "<group>"; };
		F4CAE7801F75AB9000545555 /* ACOAdaptiveCard.mm */ = {isa = PBXFileReference; fileEncoding = 4; lastKnownFileType = sourcecode.cpp.objcpp; path = ACOAdaptiveCard.mm; sourceTree = "<group>"; };
		F4D06947205B27E9003645E4 /* ACRViewController.mm */ = {isa = PBXFileReference; fileEncoding = 4; lastKnownFileType = sourcecode.cpp.objcpp; path = ACRViewController.mm; sourceTree = "<group>"; };
		F4D06948205B27E9003645E4 /* ACRViewController.h */ = {isa = PBXFileReference; fileEncoding = 4; lastKnownFileType = sourcecode.c.h; path = ACRViewController.h; sourceTree = "<group>"; };
		F4D33EA41F06F41B00941E44 /* ACRSeparator.mm */ = {isa = PBXFileReference; fileEncoding = 4; lastKnownFileType = sourcecode.cpp.objcpp; path = ACRSeparator.mm; sourceTree = "<group>"; };
		F4D4020D1F7DAC2C00D0356B /* ACOAdaptiveCardParseResult.h */ = {isa = PBXFileReference; fileEncoding = 4; lastKnownFileType = sourcecode.c.h; path = ACOAdaptiveCardParseResult.h; sourceTree = "<group>"; };
		F4D4020E1F7DAC2C00D0356B /* ACOAdaptiveCardParseResult.mm */ = {isa = PBXFileReference; fileEncoding = 4; lastKnownFileType = sourcecode.cpp.objcpp; path = ACOAdaptiveCardParseResult.mm; sourceTree = "<group>"; };
		F4D4020F1F7DAC2C00D0356B /* ACOHostConfigParseResult.h */ = {isa = PBXFileReference; fileEncoding = 4; lastKnownFileType = sourcecode.c.h; path = ACOHostConfigParseResult.h; sourceTree = "<group>"; };
		F4D402101F7DAC2C00D0356B /* ACOHostConfigParseResult.mm */ = {isa = PBXFileReference; fileEncoding = 4; lastKnownFileType = sourcecode.cpp.objcpp; path = ACOHostConfigParseResult.mm; sourceTree = "<group>"; };
		F4F2556B1F98246000A80D39 /* ACOBaseActionElement.h */ = {isa = PBXFileReference; fileEncoding = 4; lastKnownFileType = sourcecode.c.h; path = ACOBaseActionElement.h; sourceTree = "<group>"; };
		F4F2556E1F98247600A80D39 /* ACOBaseActionElement.mm */ = {isa = PBXFileReference; fileEncoding = 4; lastKnownFileType = sourcecode.cpp.objcpp; path = ACOBaseActionElement.mm; sourceTree = "<group>"; };
		F4F44B6A203FA8EF00A2F24C /* ACRUILabel.h */ = {isa = PBXFileReference; lastKnownFileType = sourcecode.c.h; path = ACRUILabel.h; sourceTree = "<group>"; };
		F4F44B6D203FAF9300A2F24C /* ACRUILabel.mm */ = {isa = PBXFileReference; lastKnownFileType = sourcecode.cpp.objcpp; path = ACRUILabel.mm; sourceTree = "<group>"; };
		F4F44B7620478C5B00A2F24C /* DateTimePreparsedToken.h */ = {isa = PBXFileReference; fileEncoding = 4; lastKnownFileType = sourcecode.c.h; name = DateTimePreparsedToken.h; path = ../../../../shared/cpp/ObjectModel/DateTimePreparsedToken.h; sourceTree = "<group>"; };
		F4F44B7720478C5B00A2F24C /* DateTimePreparser.h */ = {isa = PBXFileReference; fileEncoding = 4; lastKnownFileType = sourcecode.c.h; name = DateTimePreparser.h; path = ../../../../shared/cpp/ObjectModel/DateTimePreparser.h; sourceTree = "<group>"; };
		F4F44B7820478C5C00A2F24C /* DateTimePreparsedToken.cpp */ = {isa = PBXFileReference; fileEncoding = 4; lastKnownFileType = sourcecode.cpp.cpp; name = DateTimePreparsedToken.cpp; path = ../../../../shared/cpp/ObjectModel/DateTimePreparsedToken.cpp; sourceTree = "<group>"; };
		F4F44B7920478C5C00A2F24C /* DateTimePreparser.cpp */ = {isa = PBXFileReference; fileEncoding = 4; lastKnownFileType = sourcecode.cpp.cpp; name = DateTimePreparser.cpp; path = ../../../../shared/cpp/ObjectModel/DateTimePreparser.cpp; sourceTree = "<group>"; };
		F4F44B7E20478C6F00A2F24C /* Util.h */ = {isa = PBXFileReference; fileEncoding = 4; lastKnownFileType = sourcecode.c.h; name = Util.h; path = ../../../../shared/cpp/ObjectModel/Util.h; sourceTree = "<group>"; };
		F4F44B7F20478C6F00A2F24C /* Util.cpp */ = {isa = PBXFileReference; fileEncoding = 4; lastKnownFileType = sourcecode.cpp.cpp; name = Util.cpp; path = ../../../../shared/cpp/ObjectModel/Util.cpp; sourceTree = "<group>"; };
		F4F44B882048F82F00A2F24C /* ACOBaseCardElement.mm */ = {isa = PBXFileReference; fileEncoding = 4; lastKnownFileType = sourcecode.cpp.objcpp; path = ACOBaseCardElement.mm; sourceTree = "<group>"; };
		F4F44B8A2048F83F00A2F24C /* ACOBaseCardElement.h */ = {isa = PBXFileReference; fileEncoding = 4; lastKnownFileType = sourcecode.c.h; path = ACOBaseCardElement.h; sourceTree = "<group>"; };
		F4F44B9E204CED2300A2F24C /* ACRCustomRenderer.mm */ = {isa = PBXFileReference; fileEncoding = 4; lastKnownFileType = sourcecode.cpp.objcpp; path = ACRCustomRenderer.mm; sourceTree = "<group>"; };
		F4F44B9F204CED2300A2F24C /* ACRCustomRenderer.h */ = {isa = PBXFileReference; fileEncoding = 4; lastKnownFileType = sourcecode.c.h; path = ACRCustomRenderer.h; sourceTree = "<group>"; };
		F4F6BA27204E107F003741B6 /* UnknownElement.h */ = {isa = PBXFileReference; fileEncoding = 4; lastKnownFileType = sourcecode.c.h; name = UnknownElement.h; path = ../../../../shared/cpp/ObjectModel/UnknownElement.h; sourceTree = "<group>"; };
		F4F6BA28204E107F003741B6 /* UnknownElement.cpp */ = {isa = PBXFileReference; fileEncoding = 4; lastKnownFileType = sourcecode.cpp.cpp; name = UnknownElement.cpp; path = ../../../../shared/cpp/ObjectModel/UnknownElement.cpp; sourceTree = "<group>"; };
		F4F6BA2B204F18D7003741B6 /* ParseResult.cpp */ = {isa = PBXFileReference; fileEncoding = 4; lastKnownFileType = sourcecode.cpp.cpp; name = ParseResult.cpp; path = ../../../../shared/cpp/ObjectModel/ParseResult.cpp; sourceTree = "<group>"; };
		F4F6BA2C204F18D8003741B6 /* AdaptiveCardParseWarning.h */ = {isa = PBXFileReference; fileEncoding = 4; lastKnownFileType = sourcecode.c.h; name = AdaptiveCardParseWarning.h; path = ../../../../shared/cpp/ObjectModel/AdaptiveCardParseWarning.h; sourceTree = "<group>"; };
		F4F6BA2D204F18D8003741B6 /* ParseResult.h */ = {isa = PBXFileReference; fileEncoding = 4; lastKnownFileType = sourcecode.c.h; name = ParseResult.h; path = ../../../../shared/cpp/ObjectModel/ParseResult.h; sourceTree = "<group>"; };
		F4F6BA2E204F18D8003741B6 /* AdaptiveCardParseWarning.cpp */ = {isa = PBXFileReference; fileEncoding = 4; lastKnownFileType = sourcecode.cpp.cpp; name = AdaptiveCardParseWarning.cpp; path = ../../../../shared/cpp/ObjectModel/AdaptiveCardParseWarning.cpp; sourceTree = "<group>"; };
		F4F6BA33204F200E003741B6 /* ACRParseWarning.mm */ = {isa = PBXFileReference; fileEncoding = 4; lastKnownFileType = sourcecode.cpp.objcpp; path = ACRParseWarning.mm; sourceTree = "<group>"; };
		F4F6BA34204F200E003741B6 /* ACRParseWarning.h */ = {isa = PBXFileReference; fileEncoding = 4; lastKnownFileType = sourcecode.c.h; path = ACRParseWarning.h; sourceTree = "<group>"; };
		F4FE45641F196E7B0071D9E5 /* ACRColumnView.h */ = {isa = PBXFileReference; fileEncoding = 4; lastKnownFileType = sourcecode.c.h; path = ACRColumnView.h; sourceTree = "<group>"; };
		F4FE45651F196E7B0071D9E5 /* ACRColumnView.mm */ = {isa = PBXFileReference; fileEncoding = 4; lastKnownFileType = sourcecode.cpp.objcpp; path = ACRColumnView.mm; sourceTree = "<group>"; };
		F4FE45681F196F3D0071D9E5 /* ACRContentStackView.h */ = {isa = PBXFileReference; fileEncoding = 4; lastKnownFileType = sourcecode.c.h; path = ACRContentStackView.h; sourceTree = "<group>"; };
		F4FE45691F196F3D0071D9E5 /* ACRContentStackView.mm */ = {isa = PBXFileReference; fileEncoding = 4; lastKnownFileType = sourcecode.cpp.objcpp; path = ACRContentStackView.mm; sourceTree = "<group>"; };
		F4FE456C1F1985200071D9E5 /* ACRColumnSetView.h */ = {isa = PBXFileReference; fileEncoding = 4; lastKnownFileType = sourcecode.c.h; path = ACRColumnSetView.h; sourceTree = "<group>"; };
		F4FE456D1F1985200071D9E5 /* ACRColumnSetView.mm */ = {isa = PBXFileReference; fileEncoding = 4; lastKnownFileType = sourcecode.cpp.objcpp; path = ACRColumnSetView.mm; sourceTree = "<group>"; };
		F974C5342800B8E000C1B3C7 /* CaptionSource.cpp */ = {isa = PBXFileReference; fileEncoding = 4; lastKnownFileType = sourcecode.cpp.cpp; name = CaptionSource.cpp; path = ../../../../shared/cpp/ObjectModel/CaptionSource.cpp; sourceTree = "<group>"; };
		F974C5352800B8E000C1B3C7 /* CaptionSource.h */ = {isa = PBXFileReference; fileEncoding = 4; lastKnownFileType = sourcecode.c.h; name = CaptionSource.h; path = ../../../../shared/cpp/ObjectModel/CaptionSource.h; sourceTree = "<group>"; };
		F974C5382800B8EA00C1B3C7 /* ContentSource.cpp */ = {isa = PBXFileReference; fileEncoding = 4; lastKnownFileType = sourcecode.cpp.cpp; name = ContentSource.cpp; path = ../../../../shared/cpp/ObjectModel/ContentSource.cpp; sourceTree = "<group>"; };
		F974C5392800B8EA00C1B3C7 /* ContentSource.h */ = {isa = PBXFileReference; fileEncoding = 4; lastKnownFileType = sourcecode.c.h; name = ContentSource.h; path = ../../../../shared/cpp/ObjectModel/ContentSource.h; sourceTree = "<group>"; };
		F9A9E54F26FE9FA000D13410 /* CollectionCoreElement.cpp */ = {isa = PBXFileReference; fileEncoding = 4; lastKnownFileType = sourcecode.cpp.cpp; name = CollectionCoreElement.cpp; path = ../../../../shared/cpp/ObjectModel/CollectionCoreElement.cpp; sourceTree = "<group>"; };
		F9A9E55026FE9FA000D13410 /* CollectionCoreElement.h */ = {isa = PBXFileReference; fileEncoding = 4; lastKnownFileType = sourcecode.c.h; name = CollectionCoreElement.h; path = ../../../../shared/cpp/ObjectModel/CollectionCoreElement.h; sourceTree = "<group>"; };
		F9A9E55326FE9FE400D13410 /* StyledCollectionElement.cpp */ = {isa = PBXFileReference; fileEncoding = 4; lastKnownFileType = sourcecode.cpp.cpp; name = StyledCollectionElement.cpp; path = ../../../../shared/cpp/ObjectModel/StyledCollectionElement.cpp; sourceTree = "<group>"; };
		F9A9E55426FE9FE400D13410 /* StyledCollectionElement.h */ = {isa = PBXFileReference; fileEncoding = 4; lastKnownFileType = sourcecode.c.h; name = StyledCollectionElement.h; path = ../../../../shared/cpp/ObjectModel/StyledCollectionElement.h; sourceTree = "<group>"; };
/* End PBXFileReference section */

/* Begin PBXFrameworksBuildPhase section */
		F423C0B11EE1FBA900905679 /* Frameworks */ = {
			isa = PBXFrameworksBuildPhase;
			buildActionMask = 2147483647;
			files = (
				6B421CC121015EDD002F401A /* CoreGraphics.framework in Frameworks */,
				6B421CC02101503E002F401A /* QuartzCore.framework in Frameworks */,
				6BB21219210015A7009EA1BA /* AVKit.framework in Frameworks */,
				6BB2121821001596009EA1BA /* AVFoundation.framework in Frameworks */,
				F45A071F1EF4BD67007C6503 /* UIKit.framework in Frameworks */,
				DD278A02932F65F8BDD1EA5D /* Pods_AdaptiveCards.framework in Frameworks */,
			);
			runOnlyForDeploymentPostprocessing = 0;
		};
		F423C0BB1EE1FBAA00905679 /* Frameworks */ = {
			isa = PBXFrameworksBuildPhase;
			buildActionMask = 2147483647;
			files = (
				6B124CA826D050DB007E9641 /* CoreGraphics.framework in Frameworks */,
				6B124C8E26B4B3CD007E9641 /* UIKit.framework in Frameworks */,
				F423C0BF1EE1FBAA00905679 /* AdaptiveCards.framework in Frameworks */,
				EC367F912F6036B68C5BBFDB /* Pods_AdaptiveCards_AdaptiveCardsTests.framework in Frameworks */,
			);
			runOnlyForDeploymentPostprocessing = 0;
		};
/* End PBXFrameworksBuildPhase section */

/* Begin PBXGroup section */
		1779FD9986EE958A93BD0A28 /* Pods */ = {
			isa = PBXGroup;
			children = (
				777DD1173C03E3F4EC695141 /* Pods-AdaptiveCards.debug.xcconfig */,
				4B0881019D2B9BA6009F1B94 /* Pods-AdaptiveCards.release.xcconfig */,
				C1BFE0C10A542B2DABBE89DC /* Pods-AdaptiveCardsTests.debug.xcconfig */,
				709889F4E83C1064F49E7DDC /* Pods-AdaptiveCardsTests.release.xcconfig */,
				3F3FBD57C361267D351D4B65 /* Pods-AdaptiveCards-AdaptiveCardsTests.debug.xcconfig */,
				92C9540BDB87B09349BF0018 /* Pods-AdaptiveCards-AdaptiveCardsTests.release.xcconfig */,
				7DC49373563AE22454C070D6 /* Pods-Fluent-AdaptiveCards.debug.xcconfig */,
				27CC4CEB2C16B73E2987EB85 /* Pods-Fluent-AdaptiveCards.release.xcconfig */,
				0E46B8FBE57A09301765F779 /* Pods-Fluent-AdaptiveCardsTests.debug.xcconfig */,
				270B2D4F8E11C644BA95F36D /* Pods-Fluent-AdaptiveCardsTests.release.xcconfig */,
				0FFDCEA85BBFF936BE8D0383 /* Pods-AdaptiveCardsTests-AdaptiveCards.debug.xcconfig */,
				7749A56FE5104914C2BA9D02 /* Pods-AdaptiveCardsTests-AdaptiveCards.release.xcconfig */,
				75D7DB0E51EC8A155E83E2D0 /* Pods-ADCIOSVisualizer-AdaptiveCardsTests.debug.xcconfig */,
				45580A4A0B0DE521608DDA3A /* Pods-ADCIOSVisualizer-AdaptiveCardsTests.release.xcconfig */,
				9240A5BA903EB4E235296A01 /* Pods-AdaptiveCards.apprelease.xcconfig */,
				ED131801E4C2E2B662925ABF /* Pods-AdaptiveCards-AdaptiveCardsTests.apprelease.xcconfig */,
			);
			name = Pods;
			path = ../Pods;
			sourceTree = "<group>";
		};
		6B124C9226B8AE3B007E9641 /* Mocks */ = {
			isa = PBXGroup;
			children = (
				6BE6C7C026E2ECEA009E9171 /* ADCMockResolver.h */,
				6BE6C7BF26E2ECEA009E9171 /* ADCMockResolver.m */,
				6B124C8F26B8AC37007E9641 /* ACRMockViews.mm */,
				6B124C9126B8AC58007E9641 /* ACRMockViews.h */,
				6B124C9326B8AE59007E9641 /* MockContext.h */,
				6B124C9426B8AE72007E9641 /* MockContext.mm */,
			);
			path = Mocks;
			sourceTree = "<group>";
		};
		6B124C9626B9F519007E9641 /* Columns */ = {
			isa = PBXGroup;
			children = (
				6BD859F826F2CA7B0086F5BA /* ACOFillerSpaceManager.h */,
				6BD859F926F2CA7B0086F5BA /* ACOFillerSpaceManager.mm */,
				6B124C9926B9F6B1007E9641 /* ACOVisibilityManager.h */,
				6B124C9A26B9F7AD007E9641 /* ACOVisibilityManager.mm */,
				F42741221EFB274C00399FBB /* ACRColumnRenderer.h */,
				F42741231EFB274C00399FBB /* ACRColumnRenderer.mm */,
			);
			name = Columns;
			sourceTree = "<group>";
		};
		6B124C9E26BA0D49007E9641 /* Action.ToggleVisibility */ = {
			isa = PBXGroup;
			children = (
				6BFF24092714E33000183C59 /* ACRToggleVisibilityTarget.h */,
				6B616C3E21CB1878003E29CE /* ACRToggleVisibilityTarget.mm */,
				6B616C4121CB20D1003E29CE /* ACRActionToggleVisibilityRenderer.h */,
				6B616C4221CB20D1003E29CE /* ACRActionToggleVisibilityRenderer.mm */,
			);
			name = Action.ToggleVisibility;
			sourceTree = "<group>";
		};
		6B70ABA425797B720095D925 /* InputRenderers */ = {
			isa = PBXGroup;
			children = (
				4608EE8B2BF5C1B800543095 /* ACRRatingInputRenderer.h */,
				4608EE8C2BF5C1B800543095 /* ACRRatingInputRenderer.mm */,
				6B6840F61F25EC2D008A933F /* ACRInputChoiceSetRenderer.h */,
				6B6840F71F25EC2D008A933F /* ACRInputChoiceSetRenderer.mm */,
				F4C1F5D31F2187900018CB78 /* ACRInputDateRenderer.h */,
				F4C1F5D41F2187900018CB78 /* ACRInputDateRenderer.mm */,
				F4C1F5DB1F218F920018CB78 /* ACRInputNumberRenderer.h */,
				F4C1F5DC1F218F920018CB78 /* ACRInputNumberRenderer.mm */,
				F43A94121F1EED6D0001920B /* ACRInputRenderer.h */,
				F43A94131F1EED6D0001920B /* ACRInputRenderer.mm */,
				F4C1F5D71F218ABC0018CB78 /* ACRInputTimeRenderer.h */,
				F4C1F5D81F218ABC0018CB78 /* ACRInputTimeRenderer.mm */,
				F43A94161F20502D0001920B /* ACRInputToggleRenderer.h */,
				F43A94171F20502D0001920B /* ACRInputToggleRenderer.mm */,
			);
			name = InputRenderers;
			sourceTree = "<group>";
		};
		6B8C766826461F1A009548FA /* Resources */ = {
			isa = PBXGroup;
			children = (
				6B8C769A26462249009548FA /* ACRTextNumberField.xib */,
				6B8C766B26461F1A009548FA /* ACRButton.xib */,
				6B8C766926461F1A009548FA /* ACRButtonExpandable.xib */,
				6B8C767126461F1A009548FA /* ACRCellForCompactMode.xib */,
				6B8C767626461F1A009548FA /* ACRChoiceSetCellChecked.xib */,
				6B8C767426461F1A009548FA /* ACRChoiceSetCellCompactChecked.xib */,
				6B8C767F26461F1A009548FA /* ACRChoiceSetCellCompactUnchecked.xib */,
				6B8C768126461F1A009548FA /* ACRChoiceSetCellUnchecked.xib */,
				6B8C767D26461F1A009548FA /* ACRDatePicker.xib */,
				6B8C767926461F1A009548FA /* ACRDateTextField.xib */,
				6B8C767E26461F1A009548FA /* ACRInputLabelView.xib */,
				6B8C767826461F1A009548FA /* ACRInputTableView.xib */,
				6B8C767326461F1A009548FA /* ACRLabelView.xib */,
				6B8C767526461F1A009548FA /* ACRPickerView.xib */,
				6B8C768026461F1A009548FA /* ACRQuickActionMultilineView.xib */,
				6B8C767C26461F1A009548FA /* ACRQuickActionView.xib */,
				6B8C767226461F1A009548FA /* ACRTextEmailField.xib */,
				6B8C767B26461F1A009548FA /* ACRTextField.xib */,
				6B8C766A26461F1A009548FA /* ACRTextTelelphoneField.xib */,
				6B8C767726461F1A009548FA /* ACRTextUrlField.xib */,
				6B8C767A26461F1A009548FA /* ACRToggleInputView.xib */,
				6B8C766C26461F1A009548FA /* Images */,
				6B3A231B2755A3EF00764971 /* Localizable.strings */,
				46445D862BF7242700831973 /* FluentAssets.xcassets */,
			);
			path = Resources;
			sourceTree = "<group>";
		};
		6B8C766C26461F1A009548FA /* Images */ = {
			isa = PBXGroup;
			children = (
				6B92A7F12679750D00CAE3BF /* chevrondown.svg */,
				6B92A7F02679750C00CAE3BF /* chevronup.svg */,
				6B8C766D26461F1A009548FA /* checked-checkbox-24.png */,
				6B8C766E26461F1A009548FA /* checked.png */,
				6B8C766F26461F1A009548FA /* unchecked-checkbox-24.png */,
				6B8C767026461F1A009548FA /* unchecked.png */,
			);
			path = Images;
			sourceTree = "<group>";
		};
		6B92A71B266FE84F00CAE3BF /* Utilities */ = {
			isa = PBXGroup;
			children = (
				F4CAE77F1F75AB9000545555 /* ACOAdaptiveCard.h */,
				F4CAE7801F75AB9000545555 /* ACOAdaptiveCard.mm */,
				F4D4020D1F7DAC2C00D0356B /* ACOAdaptiveCardParseResult.h */,
				F4D4020E1F7DAC2C00D0356B /* ACOAdaptiveCardParseResult.mm */,
				6BFF23E42714C0F000183C59 /* ACOAdaptiveCardPrivate.h */,
				6BFF23E92714C0F000183C59 /* ACOBaseActionElementPrivate.h */,
				F4F44B8A2048F83F00A2F24C /* ACOBaseCardElement.h */,
				F4F44B882048F82F00A2F24C /* ACOBaseCardElement.mm */,
				6BFF23DD2714C0EF00183C59 /* ACOBaseCardElementPrivate.h */,
				6B8C766426461E98009548FA /* ACOBundle.h */,
				6B8C766226461E97009548FA /* ACOBundle.m */,
				6B25D3E126138E3600A47AFB /* ACOEnums.h */,
				F431103F1F357487001AAE30 /* ACOHostConfig.h */,
				F43110401F357487001AAE30 /* ACOHostConfig.mm */,
				F4D4020F1F7DAC2C00D0356B /* ACOHostConfigParseResult.h */,
				F4D402101F7DAC2C00D0356B /* ACOHostConfigParseResult.mm */,
				6BFF23E22714C0F000183C59 /* ACOHostConfigPrivate.h */,
				6B9BDFC920F6BF5D00F13155 /* ACOIResourceResolver.h */,
				6B5D240A212C89E70010EB07 /* ACORemoteResourceInformation.h */,
				6B5D240B212C89E70010EB07 /* ACORemoteResourceInformation.mm */,
				6BFF23E12714C0F000183C59 /* ACORemoteResourceInformationPrivate.h */,
				6B25D3E92613D83700A47AFB /* ACORenderContext.h */,
				6B25D3EA2613D83700A47AFB /* ACORenderContext.mm */,
				6B9BDF7E20F40D1000F13155 /* ACOResourceResolvers.h */,
				6B9BDF7D20F40D0F00F13155 /* ACOResourceResolvers.mm */,
				6BBE841823CD184D00ECA586 /* ACOWarning.h */,
				6B5BA8BE2707BBD000719853 /* ACOWarning.mm */,
				6B1147D01F32E53A008846EC /* ACRActionDelegate.h */,
				6BBE841623CD184D00ECA586 /* ACREnums.h */,
				F42979401F322C3E00E89914 /* ACRErrors.h */,
				F42979411F322C3E00E89914 /* ACRErrors.mm */,
				F4F6BA34204F200E003741B6 /* ACRParseWarning.h */,
				F4F6BA33204F200E003741B6 /* ACRParseWarning.mm */,
				6BFF23E72714C0F000183C59 /* ACRParseWarningPrivate.h */,
				F427411A1EF8A25200399FBB /* ACRRegistration.h */,
				F427411B1EF8A25200399FBB /* ACRRegistration.mm */,
				6BFF23E62714C0F000183C59 /* ACRRegistrationPrivate.h */,
				F496834E1F6CA24600DF0D3A /* ACRRenderer.h */,
				F496834F1F6CA24600DF0D3A /* ACRRenderer.mm */,
				6BFF23E52714C0F000183C59 /* ACRRendererPrivate.h */,
				F49683501F6CA24600DF0D3A /* ACRRenderResult.h */,
				F49683511F6CA24600DF0D3A /* ACRRenderResult.mm */,
				F4960C022051FE8000780566 /* ACRView.h */,
				F4960C032051FE8100780566 /* ACRView.mm */,
				F4D06948205B27E9003645E4 /* ACRViewController.h */,
				F4D06947205B27E9003645E4 /* ACRViewController.mm */,
				6BFF23DF2714C0F000183C59 /* ACRViewPrivate.h */,
				6BFF24132714EF2200183C59 /* UtiliOS.h */,
				6BC30F6D21E56CF900B9FAAE /* UtiliOS.mm */,
			);
			name = Utilities;
			sourceTree = "<group>";
		};
		6B92A7E72679227C00CAE3BF /* CompactStyleChoiceSet */ = {
			isa = PBXGroup;
			children = (
				6B92A7E32677DC8B00CAE3BF /* ACRChoiceSetCompactStyleView.mm */,
				6B92A7E52677DFAB00CAE3BF /* ACRChoiceSetCompactStyleView.h */,
			);
			name = CompactStyleChoiceSet;
			sourceTree = "<group>";
		};
		6BB2120621000024009EA1BA /* Media */ = {
			isa = PBXGroup;
			children = (
				6B9D650721095C7A00BB5C7B /* ACOMediaEvent.h */,
				6B9D650821095C7A00BB5C7B /* ACOMediaEvent.mm */,
				6BFF23EB2714C0F000183C59 /* ACOMediaEventPrivate.h */,
				6BB211FE20FFF9C0009EA1BA /* ACRIMedia.h */,
				6BBE841E23CE60E300ECA586 /* ACRMediaRenderer.h */,
				6BCE4B242108FA7C00021A62 /* ACRMediaRenderer.mm */,
				6B9D650C21095CBE00BB5C7B /* ACRMediaTarget.h */,
				6B9D650D21095CBE00BB5C7B /* ACRMediaTarget.mm */,
			);
			name = Media;
			sourceTree = "<group>";
		};
		6BDE5C4A26FEAB52003A1DDB /* Targets */ = {
			isa = PBXGroup;
			children = (
				6BDE5C3826FEA7C9003A1DDB /* ACRAggregateTarget.h */,
				6BDE5C3F26FEA7DC003A1DDB /* ACRAggregateTarget.mm */,
				6BDE5C3C26FEA7DB003A1DDB /* ACRBaseTarget.h */,
				6BDE5C3B26FEA7DB003A1DDB /* ACRBaseTarget.mm */,
				6BDE5C3A26FEA7DB003A1DDB /* ACROverflowTarget.h */,
				6BDE5C3926FEA7DB003A1DDB /* ACROverflowTarget.mm */,
				6BFF24072714E30B00183C59 /* ACRShowCardTarget.h */,
				6BDE5C3E26FEA7DB003A1DDB /* ACRShowCardTarget.mm */,
			);
			name = Targets;
			sourceTree = "<group>";
		};
		6BE6C79426E1560A009E9171 /* Helpers */ = {
			isa = PBXGroup;
			children = (
				6BE6C7AE26E2C969009E9171 /* ACRCustomRenderers.h */,
				6BE6C7AF26E2C9A3009E9171 /* ACRCustomRenderers.mm */,
			);
			path = Helpers;
			sourceTree = "<group>";
		};
		6BE6C79F26E17077009E9171 /* TestFiles */ = {
			isa = PBXGroup;
			children = (
				6B654C742708168D00DF6A5F /* Action.ToggleVisibilityExhaustive.json */,
				6BE6C7B526E2E140009E9171 /* Column.VerticalAlignment.json */,
				6BE6C7B926E2E30A009E9171 /* ColumnSet.FactSet.VerticalStretch.json */,
				6BE6C7B826E2E30A009E9171 /* ColumnSet.Image.VerticalStretch.json */,
				6BE6C7C426E7CDCF009E9171 /* ColumnSet.Input.ChoiceSet.VerticalStretch.json */,
				6BE6C7BD26E2E4EC009E9171 /* ColumnSet.VerticalStretch.json */,
				6BE6C7A426E17132009E9171 /* ColumnSet.VerticalStretch.json */,
				6BE6C7B726E2E30A009E9171 /* Container.VerticalContentAlignment.json */,
				6BE6C7B126E2DF29009E9171 /* Container.VerticalContentAlignment2.json */,
				6BE6C7C226E2F07C009E9171 /* sample.json */,
<<<<<<< HEAD
				46B78E652C0586D500EF4566 /* RatingInputValid.json */,
				46B78E672C0587B700EF4566 /* RatingLabelValid.json */,
				46B78E692C058A8200EF4566 /* RatingInputInvalid.json */,
=======
				B35633232C060EEF00F1C999 /* ValueChangedActionValid.json */,
				B35633262C06E4FC00F1C999 /* ValueChangedActionInvalid.json */,
>>>>>>> 53be88dd
			);
			path = TestFiles;
			sourceTree = "<group>";
		};
		6BE6C7C626E7E2A6009E9171 /* ImageSet */ = {
			isa = PBXGroup;
			children = (
				F401A8791F0DCBC8006D7AF2 /* ACRImageSetRenderer.h */,
				F401A87A1F0DCBC8006D7AF2 /* ACRImageSetRenderer.mm */,
				6BFF240F2714E46300183C59 /* ACRImageSetUICollectionView.h */,
				F401A8761F0DB69B006D7AF2 /* ACRImageSetUICollectionView.mm */,
			);
			name = ImageSet;
			sourceTree = "<group>";
		};
		6BFCA139264F548600195CA7 /* Table */ = {
			isa = PBXGroup;
			children = (
				6BFCA14A265452E000195CA7 /* ACRTableRenderer.h */,
				6BFCA14B265452E100195CA7 /* ACRTableRenderer.mm */,
				6BFCA1462653270200195CA7 /* ACRTableCellRenderer.h */,
				6BFCA1472653270200195CA7 /* ACRTableCellRenderer.mm */,
				6BFF240D2714E42800183C59 /* ACRTableCellView.h */,
				6BFCA13F264F54B500195CA7 /* ACRTableCellView.mm */,
				6BFCA13A264F54B000195CA7 /* ACRTableRow.h */,
				6BFCA13C264F54B200195CA7 /* ACRTableRow.mm */,
				6BFCA13B264F54B100195CA7 /* ACRTableView.h */,
				6BFCA13D264F54B300195CA7 /* ACRTableView.mm */,
			);
			name = Table;
			sourceTree = "<group>";
		};
		6BFF99DC2600121A0028069F /* Action.Execute */ = {
			isa = PBXGroup;
			children = (
				6BFF99F926003EBA0028069F /* ACOAuthCardButton.h */,
				6BFF23EC2714C0F000183C59 /* ACOAuthCardButtonPrivate.h */,
				6BFF9A0026004C580028069F /* ACOAuthentication.h */,
				6BFF9A0226004C580028069F /* ACOAuthentication.mm */,
				6BFF23E02714C0F000183C59 /* ACOAuthenticationPrivate.h */,
				6BFF99F826003EBA0028069F /* ACOAutoCardButton.mm */,
				6BFF99DD260012380028069F /* ACORefresh.h */,
				6BFF99DE260012380028069F /* ACORefresh.mm */,
				6BFF23E82714C0F000183C59 /* ACORefreshPrivate.h */,
				6BFF99EA2600387A0028069F /* ACOTokenExchangeResource.h */,
				6BFF99EB2600387A0028069F /* ACOTokenExchangeResource.mm */,
				6BFF23EA2714C0F000183C59 /* ACOTokenExchangeResourcePrivate.h */,
				6B377282260193FF0024E527 /* ACRActionExecuteRenderer.h */,
				6B377283260194000024E527 /* ACRActionExecuteRenderer.mm */,
			);
			name = Action.Execute;
			sourceTree = "<group>";
		};
		CFF954CC29819A6B00F321C3 /* DynamicTypeahead */ = {
			isa = PBXGroup;
			children = (
				6B00E1152A3A58B30079D8A6 /* ACRTypeaheadSearchViewControllerPrivate.h */,
				CFF954D429819C1200F321C3 /* ACOTypeaheadSearchHandler.h */,
				CFF954CD29819AA800F321C3 /* ACOTypeaheadDebouncer.h */,
				CFF954CE29819ABD00F321C3 /* ACOTypeaheadDebouncer.mm */,
				CFF954D129819B3C00F321C3 /* ACOTypeaheadDynamicChoicesService.h */,
				CFF954D229819B4A00F321C3 /* ACOTypeaheadDynamicChoicesService.mm */,
				CFF954DB2981B2A700F321C3 /* ACRTypeaheadSearchParameters.h */,
				CFF954DA2981B2A700F321C3 /* ACRTypeaheadSearchParameters.mm */,
				CFF954D72981AF5800F321C3 /* ACRChoiceSetFilteredStyleView.h */,
				CFF954D62981AF5800F321C3 /* ACRChoiceSetFilteredStyleView.mm */,
				CFF954DE2981B62000F321C3 /* ACRTypeaheadSearchViewController.mm */,
			);
			name = DynamicTypeahead;
			sourceTree = "<group>";
		};
		CFF95C052982E2CB00F321C3 /* DynamicTypeahead */ = {
			isa = PBXGroup;
			children = (
				CFF95C062982E30E00F321C3 /* ACRTypeaheadSearchParametersTests.mm */,
				CFF95C082982E34300F321C3 /* ACRChoiceSetFilteredStyleViewTests.mm */,
				CFF95C0A2982E38500F321C3 /* ACRChoiceSetCompactStyleViewTests.mm */,
				CFF95C0C2982E3C900F321C3 /* ACOTypeaheadDynamicChoicesServiceTests.mm */,
				CFF95C0E2982E4EC00F321C3 /* ACOTypeaheadDebouncerTests.mm */,
			);
			path = DynamicTypeahead;
			sourceTree = "<group>";
		};
		F4071C751FCCBAEF00AF4FEA /* json */ = {
			isa = PBXGroup;
			children = (
				F4071C761FCCBAEF00AF4FEA /* json-forwards.h */,
				F4071C771FCCBAEF00AF4FEA /* json.h */,
			);
			name = json;
			path = ../../../../shared/cpp/ObjectModel/json;
			sourceTree = "<group>";
		};
		F423C0AB1EE1FBA900905679 = {
			isa = PBXGroup;
			children = (
				F423C0B71EE1FBA900905679 /* AdaptiveCards */,
				F423C0C21EE1FBAA00905679 /* AdaptiveCardsTests */,
				F45A07191EF4BC44007C6503 /* Frameworks */,
				F423C0B61EE1FBA900905679 /* Products */,
				1779FD9986EE958A93BD0A28 /* Pods */,
			);
			sourceTree = "<group>";
		};
		F423C0B61EE1FBA900905679 /* Products */ = {
			isa = PBXGroup;
			children = (
				F423C0B51EE1FBA900905679 /* AdaptiveCards.framework */,
				F423C0BE1EE1FBAA00905679 /* AdaptiveCardsTests.xctest */,
			);
			name = Products;
			sourceTree = "<group>";
		};
		F423C0B71EE1FBA900905679 /* AdaptiveCards */ = {
			isa = PBXGroup;
			children = (
				F42979331F30079D00E89914 /* Actions */,
				6BFF24152714FA1D00183C59 /* AdaptiveCards.h */,
				F423C0B91EE1FBAA00905679 /* Info.plist */,
				F42979321F30074900E89914 /* Inputs */,
				F42979351F3007DF00E89914 /* Layouts */,
				F42979341F3007C500E89914 /* ReadOnlyObjects */,
				6B8C766826461F1A009548FA /* Resources */,
				F423C0D71EE1FF2F00905679 /* SharedLib */,
				6B92A71B266FE84F00CAE3BF /* Utilities */,
			);
			path = AdaptiveCards;
			sourceTree = "<group>";
		};
		F423C0C21EE1FBAA00905679 /* AdaptiveCardsTests */ = {
			isa = PBXGroup;
			children = (
				CFF95C052982E2CB00F321C3 /* DynamicTypeahead */,
				6B4C05BE27864B0800882387 /* ACRImagePropertiesTests.mm */,
				6B124C8B26B4AA07007E9641 /* AdaptiveCardsActionsTest.mm */,
				6B124C9726B9F5FC007E9641 /* AdaptiveCardsColumnTests.mm */,
				30D56DE8268298B300D6E418 /* AdaptiveCardsTests.mm */,
				30D56DEE2682AB9C00D6E418 /* AdaptiveCardsTextBlockTests.mm */,
				6B124CA326D04CA9007E9641 /* AdaptiveCardsUtiliOSTest.mm */,
<<<<<<< HEAD
				46B78E632C0580D100EF4566 /* AdaptiveCardsRatingElementTests.mm */,
=======
				B35633212C060D7900F1C999 /* ValueChangedActionTests.mm */,
>>>>>>> 53be88dd
				6BE6C79426E1560A009E9171 /* Helpers */,
				6B124C9226B8AE3B007E9641 /* Mocks */,
				6BE6C79F26E17077009E9171 /* TestFiles */,
			);
			path = AdaptiveCardsTests;
			sourceTree = "<group>";
		};
		F423C0D71EE1FF2F00905679 /* SharedLib */ = {
			isa = PBXGroup;
			children = (
				CFB972002941C079008E3795 /* ChoicesData.cpp */,
				CFB971FF2941C079008E3795 /* ChoicesData.h */,
				84AE295727FFA26F00D01B82 /* CaptionSource.cpp */,
				84AE295627FFA26F00D01B82 /* CaptionSource.h */,
				84AE295427FFA26F00D01B82 /* CMakeLists.txt */,
				84AE295327FFA26F00D01B82 /* ContentSource.cpp */,
				84AE295527FFA26F00D01B82 /* ContentSource.h */,
				F4071C781FCCBAEF00AF4FEA /* ActionParserRegistration.cpp */,
				F4071C741FCCBAEF00AF4FEA /* ActionParserRegistration.h */,
				C8DEDF37220CDEB00001AAED /* ActionSet.cpp */,
				C8DEDF38220CDEB00001AAED /* ActionSet.h */,
				300ECB61219A12D100371DC5 /* AdaptiveBase64Util.cpp */,
				300ECB62219A12D100371DC5 /* AdaptiveBase64Util.h */,
				F44872BD1EE2261F00FCAFAE /* AdaptiveCardParseException.cpp */,
				F44872BE1EE2261F00FCAFAE /* AdaptiveCardParseException.h */,
				F4F6BA2E204F18D8003741B6 /* AdaptiveCardParseWarning.cpp */,
				F4F6BA2C204F18D8003741B6 /* AdaptiveCardParseWarning.h */,
				6BFF99BB25FFF53D0028069F /* AuthCardButton.cpp */,
				F974C5342800B8E000C1B3C7 /* CaptionSource.cpp */,
				F974C5352800B8E000C1B3C7 /* CaptionSource.h */,
				6BFF99B925FFF53D0028069F /* AuthCardButton.h */,
				6BFF99C225FFF53D0028069F /* Authentication.cpp */,
				6BFF99BD25FFF53D0028069F /* Authentication.h */,
				7EF8879C21F14CDD00BAFF02 /* BackgroundImage.cpp */,
				7EF8879B21F14CDD00BAFF02 /* BackgroundImage.h */,
				F44872BF1EE2261F00FCAFAE /* BaseActionElement.cpp */,
				F974C5382800B8EA00C1B3C7 /* ContentSource.cpp */,
				F974C5392800B8EA00C1B3C7 /* ContentSource.h */,
				F44872C01EE2261F00FCAFAE /* BaseActionElement.h */,
				F44872C11EE2261F00FCAFAE /* BaseCardElement.cpp */,
				F44872C21EE2261F00FCAFAE /* BaseCardElement.h */,
				6B224275220BAC8A000ACDA1 /* BaseElement.cpp */,
				6B224276220BAC8B000ACDA1 /* BaseElement.h */,
				F44872C31EE2261F00FCAFAE /* BaseInputElement.cpp */,
				F44872C41EE2261F00FCAFAE /* BaseInputElement.h */,
				F44872C51EE2261F00FCAFAE /* ChoiceInput.cpp */,
				F44872C61EE2261F00FCAFAE /* ChoiceInput.h */,
				F44872C71EE2261F00FCAFAE /* ChoiceSetInput.cpp */,
				F44872C81EE2261F00FCAFAE /* ChoiceSetInput.h */,
				F9A9E54F26FE9FA000D13410 /* CollectionCoreElement.cpp */,
				F9A9E55026FE9FA000D13410 /* CollectionCoreElement.h */,
				F44872C91EE2261F00FCAFAE /* Column.cpp */,
				F44872CA1EE2261F00FCAFAE /* Column.h */,
				F44872CB1EE2261F00FCAFAE /* ColumnSet.cpp */,
				F44872CC1EE2261F00FCAFAE /* ColumnSet.h */,
				F44872CD1EE2261F00FCAFAE /* Container.cpp */,
				F44872CE1EE2261F00FCAFAE /* Container.h */,
				F44872CF1EE2261F00FCAFAE /* DateInput.cpp */,
				F44872D01EE2261F00FCAFAE /* DateInput.h */,
				F4F44B7820478C5C00A2F24C /* DateTimePreparsedToken.cpp */,
				F4F44B7620478C5B00A2F24C /* DateTimePreparsedToken.h */,
				F4F44B7920478C5C00A2F24C /* DateTimePreparser.cpp */,
				F4F44B7720478C5B00A2F24C /* DateTimePreparser.h */,
				F4071C791FCCBAEF00AF4FEA /* ElementParserRegistration.cpp */,
				F4071C731FCCBAEE00AF4FEA /* ElementParserRegistration.h */,
				6BC30F7521E5750A00B9FAAE /* EnumMagic.h */,
				F44872D11EE2261F00FCAFAE /* Enums.cpp */,
				F44872D21EE2261F00FCAFAE /* Enums.h */,
				6BFF99BE25FFF53D0028069F /* ExecuteAction.cpp */,
				6BFF99BA25FFF53D0028069F /* ExecuteAction.h */,
				F44872D31EE2261F00FCAFAE /* Fact.cpp */,
				F44872D41EE2261F00FCAFAE /* Fact.h */,
				F44872D51EE2261F00FCAFAE /* FactSet.cpp */,
				F44872D61EE2261F00FCAFAE /* FactSet.h */,
				8404BA8D226697800091A0AD /* FeatureRegistration.cpp */,
				8404BA8C226697800091A0AD /* FeatureRegistration.h */,
				F452CD571F68CD6F005394B2 /* HostConfig.cpp */,
				F44872D71EE2261F00FCAFAE /* HostConfig.h */,
				F44872DA1EE2261F00FCAFAE /* Image.cpp */,
				F44872DB1EE2261F00FCAFAE /* Image.h */,
				463C3C062BD8DB1F00A95C4E /* Icon.cpp */,
				463C3C0A2BD8DCC000A95C4E /* Icon.h */,
				F44872DC1EE2261F00FCAFAE /* ImageSet.cpp */,
				F44872DD1EE2261F00FCAFAE /* ImageSet.h */,
				6B2242B322334492000ACDA1 /* Inline.cpp */,
				6B2242AB22334451000ACDA1 /* Inline.h */,
				6B8C76422641D8D6009548FA /* InternalId.h */,
				F4071C751FCCBAEF00AF4FEA /* json */,
				F44872DF1EE2261F00FCAFAE /* jsoncpp.cpp */,
				F42E516C1FEC383E008F9642 /* MarkDownBlockParser.cpp */,
				F42E516F1FEC383F008F9642 /* MarkDownBlockParser.h */,
				F42E51701FEC383F008F9642 /* MarkDownHtmlGenerator.cpp */,
				F42E516D1FEC383F008F9642 /* MarkDownHtmlGenerator.h */,
				F42E516E1FEC383F008F9642 /* MarkDownParsedResult.cpp */,
				F42E516B1FEC383E008F9642 /* MarkDownParsedResult.h */,
				F42E51721FEC3840008F9642 /* MarkDownParser.cpp */,
				F42E51711FEC383F008F9642 /* MarkDownParser.h */,
				6B7B1A8D20B4D2AA00260731 /* Media.cpp */,
				6B7B1A9020B4D2AB00260731 /* Media.h */,
				6B7B1A8E20B4D2AA00260731 /* MediaSource.cpp */,
				6B7B1A8F20B4D2AA00260731 /* MediaSource.h */,
				F44872E01EE2261F00FCAFAE /* NumberInput.cpp */,
				F44872E11EE2261F00FCAFAE /* NumberInput.h */,
				F44872E21EE2261F00FCAFAE /* OpenUrlAction.cpp */,
				F44872E31EE2261F00FCAFAE /* OpenUrlAction.h */,
				7ECFB63E219A3940004727A9 /* ParseContext.cpp */,
				7ECFB63F219A3940004727A9 /* ParseContext.h */,
				F4F6BA2B204F18D7003741B6 /* ParseResult.cpp */,
				F4F6BA2D204F18D8003741B6 /* ParseResult.h */,
				F44872E41EE2261F00FCAFAE /* ParseUtil.cpp */,
				F44872E51EE2261F00FCAFAE /* ParseUtil.h */,
				6B224277220BAC8B000ACDA1 /* pch.cpp */,
				F44872E61EE2261F00FCAFAE /* pch.h */,
				6BFF99BF25FFF53D0028069F /* Refresh.cpp */,
				6BFF99C025FFF53D0028069F /* Refresh.h */,
				6B268FE620CF19E100D99C1B /* RemoteResourceInformation.h */,
				6B2242A52233442C000ACDA1 /* RichTextBlock.cpp */,
				6B2242A62233442C000ACDA1 /* RichTextBlock.h */,
				6BAC0F2C228E2D7300E42DEB /* RichTextElementProperties.cpp */,
				6BAC0F2B228E2D7200E42DEB /* RichTextElementProperties.h */,
				7EDC0F66213878E800077A13 /* SemanticVersion.cpp */,
				7EDC0F65213878E800077A13 /* SemanticVersion.h */,
				F4CAE7791F7325DF00545555 /* Separator.cpp */,
				F4CAE77A1F7325DF00545555 /* Separator.h */,
				F43660761F0706D800EBA868 /* SharedAdaptiveCard.cpp */,
				F43660771F0706D800EBA868 /* SharedAdaptiveCard.h */,
				F44872E71EE2261F00FCAFAE /* ShowCardAction.cpp */,
				F44872E81EE2261F00FCAFAE /* ShowCardAction.h */,
				F9A9E55326FE9FE400D13410 /* StyledCollectionElement.cpp */,
				F9A9E55426FE9FE400D13410 /* StyledCollectionElement.h */,
				F44872E91EE2261F00FCAFAE /* SubmitAction.cpp */,
				F44872EA1EE2261F00FCAFAE /* SubmitAction.h */,
				6B8C764E26449B08009548FA /* Table.cpp */,
				6B8C764B26449B07009548FA /* Table.h */,
				6B8C764C26449B08009548FA /* TableCell.cpp */,
				6B8C765126449B08009548FA /* TableCell.h */,
				6B8C764A26449B07009548FA /* TableColumnDefinition.cpp */,
				6B8C764D26449B08009548FA /* TableColumnDefinition.h */,
				6B8C765026449B08009548FA /* TableRow.cpp */,
				6B8C764F26449B08009548FA /* TableRow.h */,
				F44872EB1EE2261F00FCAFAE /* TextBlock.cpp */,
				F44872EC1EE2261F00FCAFAE /* TextBlock.h */,
				6B2242A12233439D000ACDA1 /* TextElementProperties.cpp */,
				6B2242A22233439D000ACDA1 /* TextElementProperties.h */,
				F44872ED1EE2261F00FCAFAE /* TextInput.cpp */,
				F44872EE1EE2261F00FCAFAE /* TextInput.h */,
				6B2242AA22334451000ACDA1 /* TextRun.cpp */,
				6B2242A922334451000ACDA1 /* TextRun.h */,
				F44872EF1EE2261F00FCAFAE /* TimeInput.cpp */,
				F44872F01EE2261F00FCAFAE /* TimeInput.h */,
				F44872F11EE2261F00FCAFAE /* ToggleInput.cpp */,
				F44872F21EE2261F00FCAFAE /* ToggleInput.h */,
				CA1218C521C4509400152EA8 /* ToggleVisibilityAction.cpp */,
				CA1218C321C4509300152EA8 /* ToggleVisibilityAction.h */,
				CA1218C421C4509400152EA8 /* ToggleVisibilityTarget.cpp */,
				CA1218C221C4509300152EA8 /* ToggleVisibilityTarget.h */,
				6BFF99C125FFF53D0028069F /* TokenExchangeResource.cpp */,
				6BFF99BC25FFF53D0028069F /* TokenExchangeResource.h */,
				6B22426C2203BE97000ACDA1 /* UnknownAction.cpp */,
				6B22426B2203BE97000ACDA1 /* UnknownAction.h */,
				F4F6BA28204E107F003741B6 /* UnknownElement.cpp */,
				F4F6BA27204E107F003741B6 /* UnknownElement.h */,
				F4F44B7F20478C6F00A2F24C /* Util.cpp */,
				F4F44B7E20478C6F00A2F24C /* Util.h */,
<<<<<<< HEAD
				46B329152BF32057009671AE /* RatingInput.h */,
				46B329172BF3228F009671AE /* RatingInput.cpp */,
				4621E12B2BF3557C004F03F3 /* RatingLabel.h */,
				4621E12D2BF35784004F03F3 /* RatingLabel.cpp */,
=======
				46F6F7802BFF1C8200D31C47 /* ValueChangedAction.h */,
				46F6F7822BFF1CB400D31C47 /* ValueChangedAction.cpp */,
>>>>>>> 53be88dd
			);
			name = SharedLib;
			sourceTree = "<group>";
		};
		F42979321F30074900E89914 /* Inputs */ = {
			isa = PBXGroup;
			children = (
				6BD025EB254784660009B019 /* ACOInputResults.h */,
				6BD025EC254784670009B019 /* ACOInputResults.mm */,
				6BFF23FF2714CA7600183C59 /* ACRChoiceSetViewDataSource.h */,
				F495FC082022A18F0093D4DE /* ACRChoiceSetViewDataSource.mm */,
				6BFF24012714DE3600183C59 /* ACRChoiceSetViewDataSourceCompactStyle.h */,
				F495FC0C2022AC920093D4DE /* ACRChoiceSetViewDataSourceCompactStyle.mm */,
				6BFF24032714E1BD00183C59 /* ACRDateTextField.h */,
				F429794C1F32684900E89914 /* ACRDateTextField.mm */,
				F42979361F31438900E89914 /* ACRIBaseInputHandler.h */,
				6B27CD6424BD52D500C0F90F /* ACRInputLabelView.h */,
				6B27CD6524BD52D600C0F90F /* ACRInputLabelView.mm */,
				6BFF23DE2714C0EF00183C59 /* ACRInputLabelViewPrivate.h */,
				F431103D1F357487001AAE30 /* ACRInputTableView.h */,
				6B8C766326461E98009548FA /* ACRInputTableView.m */,
				F42979451F322C9000E89914 /* ACRNumericTextField.h */,
				F42979441F322C9000E89914 /* ACRNumericTextField.mm */,
				6BF4307D219129600068E432 /* ACRQuickReplyMultilineView.h */,
				6BF4307E219129600068E432 /* ACRQuickReplyMultilineView.mm */,
				6BF430752190DDCA0068E432 /* ACRQuickReplyView.h */,
				6BF430762190DDCA0068E432 /* ACRQuickReplyView.mm */,
				F429793C1F3155EF00E89914 /* ACRTextField.h */,
				F429793D1F3155EF00E89914 /* ACRTextField.mm */,
				6B94F2DB24C7997D00E2B310 /* ACRTextInputHandler.h */,
				6B94F2DC24C7997D00E2B310 /* ACRTextInputHandler.mm */,
				6B9AB30E20DD82A2005C8E15 /* ACRTextView.h */,
				6B9AB30F20DD82A2005C8E15 /* ACRTextView.mm */,
				6BFF24052714E26900183C59 /* ACRToggleInputDataSource.h */,
				6B9BDF7120E1BD0E00F13155 /* ACRToggleInputDataSource.mm */,
				468F1F172BFC5B3400C2F561 /* ACRRatingInputDataSource.h */,
				468F1F192BFC5BC500C2F561 /* ACRRatingInputDataSource.mm */,
				46445D882BF72A5300831973 /* ACRRatingView.h */,
				46445D8A2BF7324100831973 /* ACRRatingView.mm */,
				6BE8DFD5249C5126005EFE66 /* ACRToggleInputView.h */,
				6BE8DFD3249C4C1B005EFE66 /* ACRToggleInputView.mm */,
				CFF954CC29819A6B00F321C3 /* DynamicTypeahead */,
				6B92A7E72679227C00CAE3BF /* CompactStyleChoiceSet */,
				6B70ABA425797B720095D925 /* InputRenderers */,
			);
			name = Inputs;
			sourceTree = "<group>";
		};
		F42979331F30079D00E89914 /* Actions */ = {
			isa = PBXGroup;
			children = (
				0D3485EC26180E9900614EB9 /* ACOActionOverflow.h */,
				0D3485F026180F8F00614EB9 /* ACOActionOverflow.mm */,
				6BFF23ED2714C0F000183C59 /* ACOActionOverflowPrivate.h */,
				F4F2556B1F98246000A80D39 /* ACOBaseActionElement.h */,
				F4F2556E1F98247600A80D39 /* ACOBaseActionElement.mm */,
				6B22425B21E80647000ACDA1 /* ACOParseContext.h */,
				6B22425C21E80647000ACDA1 /* ACOParseContext.mm */,
				6BFF23E32714C0F000183C59 /* ACOParseContextPrivate.h */,
				F4C1F5E51F2ABB0E0018CB78 /* ACRActionOpenURLRenderer.h */,
				F4C1F5E31F2A62190018CB78 /* ACRActionOpenURLRenderer.mm */,
				0D45F5A6261731E400EF03C5 /* ACRActionOverflowRenderer.h */,
				0D45F59A2617319D00EF03C5 /* ACRActionOverflowRenderer.mm */,
				6BB211FB20FF9FEA009EA1BA /* ACRActionSetRenderer.h */,
				6BB211FA20FF9FE9009EA1BA /* ACRActionSetRenderer.mm */,
				F4C1F5FF1F2C23FD0018CB78 /* ACRActionShowCardRenderer.h */,
				F4C1F5FD1F2C235E0018CB78 /* ACRActionShowCardRenderer.mm */,
				F42979381F31458800E89914 /* ACRActionSubmitRenderer.h */,
				F42979391F31458800E89914 /* ACRActionSubmitRenderer.mm */,
				F4C1F5E91F2ABD6B0018CB78 /* ACRBaseActionElementRenderer.h */,
				F4C1F5EA1F2ABD6B0018CB78 /* ACRBaseActionElementRenderer.mm */,
				F4C1F5EF1F2BC6840018CB78 /* ACRButton.h */,
				F4C1F5F01F2BC6840018CB78 /* ACRButton.mm */,
				6BC30F7821E6E49E00B9FAAE /* ACRCustomActionRenderer.h */,
				6BC30F7721E6E49E00B9FAAE /* ACRCustomActionRenderer.mm */,
				F4C1F5E71F2ABB3C0018CB78 /* ACRIBaseActionElementRenderer.h */,
				F4CA749F2016B3B9002041DF /* ACRTapGestureRecognizerEventHandler.h */,
				F4CA749E2016B3B8002041DF /* ACRTapGestureRecognizerEventHandler.mm */,
				6BCE4B282108FBD800021A62 /* ACRTapGestureRecognizerFactory.h */,
				6BCE4B262108FA9300021A62 /* ACRTapGestureRecognizerFactory.mm */,
				6B250FB1253F5F8E007FFCFB /* ACRTargetBuilder.h */,
				6BFF24112714E99C00183C59 /* ACRTargetBuilderDirector.h */,
				6B696CD723202B1A00E1D607 /* ACRTargetBuilderDirector.mm */,
				6BFF99DC2600121A0028069F /* Action.Execute */,
				6B124C9E26BA0D49007E9641 /* Action.ToggleVisibility */,
				6BDE5C4A26FEAB52003A1DDB /* Targets */,
			);
			name = Actions;
			sourceTree = "<group>";
		};
		F42979341F3007C500E89914 /* ReadOnlyObjects */ = {
			isa = PBXGroup;
			children = (
				4608EE872BF5C1AB00543095 /* ACRRatingLabelRenderer.h */,
				4608EE882BF5C1AB00543095 /* ACRRatingLabelRenderer.mm */,
				F42741081EF864A900399FBB /* ACRBaseCardElementRenderer.h */,
				F42741091EF864A900399FBB /* ACRBaseCardElementRenderer.mm */,
				F42741261EFB374A00399FBB /* ACRColumnSetRenderer.h */,
				F42741271EFB374A00399FBB /* ACRColumnSetRenderer.mm */,
				F427411E1EF9DB8000399FBB /* ACRContainerRenderer.h */,
				F427411F1EF9DB8000399FBB /* ACRContainerRenderer.mm */,
				F4F44B9F204CED2300A2F24C /* ACRCustomRenderer.h */,
				F4F44B9E204CED2300A2F24C /* ACRCustomRenderer.mm */,
				F43A940E1F1D60E30001920B /* ACRFactSetRenderer.h */,
				F43A940F1F1D60E30001920B /* ACRFactSetRenderer.mm */,
				F42741061EF8624F00399FBB /* ACRIBaseCardElementRenderer.h */,
				6B74403725BA71B60051F2A1 /* ACRImageProperties.h */,
				6B74403825BA71B60051F2A1 /* ACRImageProperties.mm */,
				463C3C0C2BD8F63100A95C4E /* ACRIconRenderer.h */,
				463C4EDE2BDF63E700A95C4E /* ACRSVGIconHoldingView.h */,
				463C4EE02BDF640300A95C4E /* ACRSVGIconHoldingView.mm */,
				463C4EDA2BDB666A00A95C4E /* ACRSVGImageView.h */,
				463C4EDC2BDB66C600A95C4E /* ACRSVGImageView.mm */,
				463C3C0D2BD8F6D100A95C4E /* ACRIconRenderer.mm */,
				F42741101EF873A600399FBB /* ACRImageRenderer.h */,
				F42741111EF873A600399FBB /* ACRImageRenderer.mm */,
				6B096D4C225431D0006CC034 /* ACRRichTextBlockRenderer.h */,
				6B096D4D225431D0006CC034 /* ACRRichTextBlockRenderer.mm */,
				F42741141EF895AB00399FBB /* ACRTextBlockRenderer.h */,
				F42741151EF895AB00399FBB /* ACRTextBlockRenderer.mm */,
				6B7B1A9620BE2CBC00260731 /* ACRUIImageView.h */,
				6B7B1A9520BE2CBB00260731 /* ACRUIImageView.mm */,
				F4F44B6A203FA8EF00A2F24C /* ACRUILabel.h */,
				F4F44B6D203FAF9300A2F24C /* ACRUILabel.mm */,
				6BFCA139264F548600195CA7 /* Table */,
				6B124C9626B9F519007E9641 /* Columns */,
				6BE6C7C626E7E2A6009E9171 /* ImageSet */,
				6BB2120621000024009EA1BA /* Media */,
			);
			name = ReadOnlyObjects;
			sourceTree = "<group>";
		};
		F42979351F3007DF00E89914 /* Layouts */ = {
			isa = PBXGroup;
			children = (
				6BCE4B202108EB4D00021A62 /* ACRAVPlayerViewHoldingUIView.h */,
				6BCE4B212108EB4E00021A62 /* ACRAVPlayerViewHoldingUIView.mm */,
				F4FE456C1F1985200071D9E5 /* ACRColumnSetView.h */,
				F4FE456D1F1985200071D9E5 /* ACRColumnSetView.mm */,
				F4FE45641F196E7B0071D9E5 /* ACRColumnView.h */,
				F4FE45651F196E7B0071D9E5 /* ACRColumnView.mm */,
				6B3787B920CB3E0E00015401 /* ACRContentHoldingUIScrollView.h */,
				6B3787B820CB3E0E00015401 /* ACRContentHoldingUIScrollView.mm */,
				F401A87D1F1045CA006D7AF2 /* ACRContentHoldingUIView.h */,
				F401A87E1F1045CA006D7AF2 /* ACRContentHoldingUIView.mm */,
				F4FE45681F196F3D0071D9E5 /* ACRContentStackView.h */,
				F4FE45691F196F3D0071D9E5 /* ACRContentStackView.mm */,
				F4C1F5ED1F2BB2810018CB78 /* ACRIContentHoldingView.h */,
				6BFF240B2714E3D100183C59 /* ACRSeparator.h */,
				F4D33EA41F06F41B00941E44 /* ACRSeparator.mm */,
			);
			name = Layouts;
			sourceTree = "<group>";
		};
		F45A07191EF4BC44007C6503 /* Frameworks */ = {
			isa = PBXGroup;
			children = (
				6B654C722708153100DF6A5F /* FluentUI.framework */,
				6B182B3026683C73008BFDEA /* FluentUI.framework */,
				6B124CA726D050DB007E9641 /* CoreGraphics.framework */,
				6B124CA526D050C9007E9641 /* Foundation.framework */,
				6B124C8D26B4B3CD007E9641 /* UIKit.framework */,
				6BB2121721001596009EA1BA /* AVFoundation.framework */,
				6BB2120F210013AA009EA1BA /* AVKit.framework */,
				F4CA74A320181B52002041DF /* QuartzCore.framework */,
				F45A071E1EF4BD67007C6503 /* UIKit.framework */,
				F45A071C1EF4BCC3007C6503 /* CoreGraphics.framework */,
				F45A071A1EF4BC44007C6503 /* Foundation.framework */,
				255F5D3143215497D4067E21 /* Pods_AdaptiveCards.framework */,
				E3DBB3CD3C02321AED9AEF65 /* Pods_AdaptiveCards_AdaptiveCardsTests.framework */,
			);
			name = Frameworks;
			sourceTree = "<group>";
		};
/* End PBXGroup section */

/* Begin PBXHeadersBuildPhase section */
		F423C0B21EE1FBA900905679 /* Headers */ = {
			isa = PBXHeadersBuildPhase;
			buildActionMask = 2147483647;
			files = (
				CFF954DD2981B2A700F321C3 /* ACRTypeaheadSearchParameters.h in Headers */,
				6B27CD6624BD52D600C0F90F /* ACRInputLabelView.h in Headers */,
				6BBE841923CD184D00ECA586 /* ACREnums.h in Headers */,
				6BBE841F23CE60E300ECA586 /* ACRMediaRenderer.h in Headers */,
				6B74403925BA71B60051F2A1 /* ACRImageProperties.h in Headers */,
				6BBE841B23CD184D00ECA586 /* ACOWarning.h in Headers */,
				6B2242B022334452000ACDA1 /* Inline.h in Headers */,
				7EDC0F67213878E800077A13 /* SemanticVersion.h in Headers */,
				F4F44B8020478C6F00A2F24C /* Util.h in Headers */,
				8404BA8E226697800091A0AD /* FeatureRegistration.h in Headers */,
				6B224279220BAC8B000ACDA1 /* BaseElement.h in Headers */,
				F448732A1EE2261F00FCAFAE /* ToggleInput.h in Headers */,
				6BC30F7621E5750A00B9FAAE /* EnumMagic.h in Headers */,
				6B3787B720CA00D300015401 /* ACRUILabel.h in Headers */,
				F44873281EE2261F00FCAFAE /* TimeInput.h in Headers */,
				F44873261EE2261F00FCAFAE /* TextInput.h in Headers */,
				F44873221EE2261F00FCAFAE /* SubmitAction.h in Headers */,
				6B00E1162A3A58B30079D8A6 /* ACRTypeaheadSearchViewControllerPrivate.h in Headers */,
				F44873201EE2261F00FCAFAE /* ShowCardAction.h in Headers */,
				7EF8879D21F14CDD00BAFF02 /* BackgroundImage.h in Headers */,
				F448731B1EE2261F00FCAFAE /* OpenUrlAction.h in Headers */,
				84AE295A27FFA26F00D01B82 /* ContentSource.h in Headers */,
				F44873191EE2261F00FCAFAE /* NumberInput.h in Headers */,
				F44873151EE2261F00FCAFAE /* ImageSet.h in Headers */,
				F44873131EE2261F00FCAFAE /* Image.h in Headers */,
				F448730F1EE2261F00FCAFAE /* HostConfig.h in Headers */,
				F448730E1EE2261F00FCAFAE /* FactSet.h in Headers */,
				F448730C1EE2261F00FCAFAE /* Fact.h in Headers */,
				F44873081EE2261F00FCAFAE /* DateInput.h in Headers */,
				F44873061EE2261F00FCAFAE /* Container.h in Headers */,
				F44873041EE2261F00FCAFAE /* ColumnSet.h in Headers */,
				F44873001EE2261F00FCAFAE /* ChoiceSetInput.h in Headers */,
				F44872FE1EE2261F00FCAFAE /* ChoiceInput.h in Headers */,
				F44872FC1EE2261F00FCAFAE /* BaseInputElement.h in Headers */,
				F4071C7A1FCCBAEF00AF4FEA /* ElementParserRegistration.h in Headers */,
				F4071C7B1FCCBAEF00AF4FEA /* ActionParserRegistration.h in Headers */,
				F4F44B7B20478C5C00A2F24C /* DateTimePreparser.h in Headers */,
				F4F44B7A20478C5C00A2F24C /* DateTimePreparsedToken.h in Headers */,
				F4CAE77C1F7325DF00545555 /* Separator.h in Headers */,
				F4F6BA29204E107F003741B6 /* UnknownElement.h in Headers */,
				F9A9E55226FE9FA000D13410 /* CollectionCoreElement.h in Headers */,
				F44873241EE2261F00FCAFAE /* TextBlock.h in Headers */,
				F4F6BA30204F18D8003741B6 /* AdaptiveCardParseWarning.h in Headers */,
				F4F6BA31204F18D8003741B6 /* ParseResult.h in Headers */,
				F448731D1EE2261F00FCAFAE /* ParseUtil.h in Headers */,
				F448731E1EE2261F00FCAFAE /* pch.h in Headers */,
				463C4EDF2BDF63E700A95C4E /* ACRSVGIconHoldingView.h in Headers */,
				F448730A1EE2261F00FCAFAE /* Enums.h in Headers */,
				CFB972012941C07A008E3795 /* ChoicesData.h in Headers */,
				F44872F61EE2261F00FCAFAE /* AdaptiveCardParseException.h in Headers */,
				F44872FA1EE2261F00FCAFAE /* BaseCardElement.h in Headers */,
				F44872F81EE2261F00FCAFAE /* BaseActionElement.h in Headers */,
				F43660791F0706D800EBA868 /* SharedAdaptiveCard.h in Headers */,
				F4960C042051FE8200780566 /* ACRView.h in Headers */,
				F4D0694B205B27EA003645E4 /* ACRViewController.h in Headers */,
				F4FE45661F196E7B0071D9E5 /* ACRColumnView.h in Headers */,
				F4F6BA36204F200F003741B6 /* ACRParseWarning.h in Headers */,
				F4F44B9D204A16BC00A2F24C /* ACRTextBlockRenderer.h in Headers */,
				F4F44B9C204A169D00A2F24C /* ACRErrors.h in Headers */,
				F4F44B9A204A164100A2F24C /* ACRInputToggleRenderer.h in Headers */,
				F4F44B99204A162900A2F24C /* ACRInputTimeRenderer.h in Headers */,
				F4F44B9B204A165F00A2F24C /* ACRIBaseInputHandler.h in Headers */,
				F4F44B93204A155B00A2F24C /* ACRFactSetRenderer.h in Headers */,
				F4F44B96204A15C500A2F24C /* ACRInputChoiceSetRenderer.h in Headers */,
				F4F44B97204A15DF00A2F24C /* ACRInputDateRenderer.h in Headers */,
				F4F44B98204A160B00A2F24C /* ACRInputRenderer.h in Headers */,
				F4F44B95204A159A00A2F24C /* ACRImageSetRenderer.h in Headers */,
				F4F44B90204A14EF00A2F24C /* ACRColumnRenderer.h in Headers */,
				F4F44B92204A153D00A2F24C /* ACRContainerRenderer.h in Headers */,
				F4F44B91204A152100A2F24C /* ACRColumnSetRenderer.h in Headers */,
				F43110431F357487001AAE30 /* ACRInputTableView.h in Headers */,
				F4F44B94204A157B00A2F24C /* ACRImageRenderer.h in Headers */,
				F4F44B8D204A11D000A2F24C /* (null) in Headers */,
				F4F44B8F204A148200A2F24C /* ACOBaseCardElement.h in Headers */,
				F401A87F1F1045CA006D7AF2 /* ACRContentHoldingUIView.h in Headers */,
				F4C1F5DD1F218F920018CB78 /* ACRInputNumberRenderer.h in Headers */,
				F4C1F5EE1F2BB2810018CB78 /* ACRIContentHoldingView.h in Headers */,
				F4FE456A1F196F3D0071D9E5 /* ACRContentStackView.h in Headers */,
				F4D402111F7DAC2C00D0356B /* ACOAdaptiveCardParseResult.h in Headers */,
				F42741071EF8624F00399FBB /* ACRIBaseCardElementRenderer.h in Headers */,
				F4D402131F7DAC2C00D0356B /* ACOHostConfigParseResult.h in Headers */,
				F43110451F357487001AAE30 /* ACOHostConfig.h in Headers */,
				F4F2556C1F98246000A80D39 /* ACOBaseActionElement.h in Headers */,
				F427410A1EF864A900399FBB /* ACRBaseCardElementRenderer.h in Headers */,
				CFF954D52981AED600F321C3 /* ACOTypeaheadSearchHandler.h in Headers */,
				F4CAE7821F75AB9000545555 /* ACOAdaptiveCard.h in Headers */,
				F4C1F6001F2C23FD0018CB78 /* ACRActionShowCardRenderer.h in Headers */,
				F4C1F5E61F2ABB0E0018CB78 /* ACRActionOpenURLRenderer.h in Headers */,
				F429793A1F31458800E89914 /* ACRActionSubmitRenderer.h in Headers */,
				F49683521F6CA24600DF0D3A /* ACRRenderer.h in Headers */,
				F44873021EE2261F00FCAFAE /* Column.h in Headers */,
				F4C1F5F11F2BC6840018CB78 /* ACRButton.h in Headers */,
				F42E51771FEC3840008F9642 /* MarkDownBlockParser.h in Headers */,
				F4FE456E1F1985200071D9E5 /* ACRColumnSetView.h in Headers */,
				F42E51751FEC3840008F9642 /* MarkDownHtmlGenerator.h in Headers */,
				F42E51731FEC3840008F9642 /* MarkDownParsedResult.h in Headers */,
				F42979471F322C9000E89914 /* ACRNumericTextField.h in Headers */,
				F42E51791FEC3840008F9642 /* MarkDownParser.h in Headers */,
				6B268FE720CF19E200D99C1B /* RemoteResourceInformation.h in Headers */,
				F9A9E55626FE9FE400D13410 /* StyledCollectionElement.h in Headers */,
				CA1218C621C4509400152EA8 /* ToggleVisibilityTarget.h in Headers */,
				CA1218C721C4509400152EA8 /* ToggleVisibilityAction.h in Headers */,
				6BAC0F2D228E2D7300E42DEB /* RichTextElementProperties.h in Headers */,
				6B2242AE22334452000ACDA1 /* TextRun.h in Headers */,
				6B22426D2203BE98000ACDA1 /* UnknownAction.h in Headers */,
				F4071C7D1FCCBAEF00AF4FEA /* json.h in Headers */,
				F4071C7C1FCCBAEF00AF4FEA /* json-forwards.h in Headers */,
				6B2242A82233442C000ACDA1 /* RichTextBlock.h in Headers */,
				463C4EDB2BDB666A00A95C4E /* ACRSVGImageView.h in Headers */,
				6B096D4E225431D0006CC034 /* ACRRichTextBlockRenderer.h in Headers */,
				300ECB64219A12D100371DC5 /* AdaptiveBase64Util.h in Headers */,
				6B616C4321CB20D2003E29CE /* ACRActionToggleVisibilityRenderer.h in Headers */,
				F4CA74A12016B3B9002041DF /* ACRTapGestureRecognizerEventHandler.h in Headers */,
				46F6F7812BFF1C8200D31C47 /* ValueChangedAction.h in Headers */,
				6B7B1A9820BE2CBC00260731 /* ACRUIImageView.h in Headers */,
				F429793E1F3155EF00E89914 /* ACRTextField.h in Headers */,
				6B2242A42233439E000ACDA1 /* TextElementProperties.h in Headers */,
				F427411C1EF8A25200399FBB /* ACRRegistration.h in Headers */,
				F49683541F6CA24600DF0D3A /* ACRRenderResult.h in Headers */,
				F4F44BA1204CED2400A2F24C /* ACRCustomRenderer.h in Headers */,
				463C3C0B2BD8DCC000A95C4E /* Icon.h in Headers */,
				6B9AB31020DD82A2005C8E15 /* ACRTextView.h in Headers */,
				6B3787BB20CB3E0E00015401 /* ACRContentHoldingUIScrollView.h in Headers */,
				6B9BDF8020F40D1000F13155 /* ACOResourceResolvers.h in Headers */,
				6BB211FD20FF9FEA009EA1BA /* ACRActionSetRenderer.h in Headers */,
				6B9BDFCA20F6BF5D00F13155 /* ACOIResourceResolver.h in Headers */,
				6B7B1A9420B4D2AB00260731 /* Media.h in Headers */,
				6B22425E21E80647000ACDA1 /* ACOParseContext.h in Headers */,
				6BF4307F219129600068E432 /* ACRQuickReplyMultilineView.h in Headers */,
				6BC30F7A21E6E49E00B9FAAE /* ACRCustomActionRenderer.h in Headers */,
				F4C1F5E81F2ABB3C0018CB78 /* ACRIBaseActionElementRenderer.h in Headers */,
				6BF430772190DDCA0068E432 /* ACRQuickReplyView.h in Headers */,
				C8DEDF3A220CDEB00001AAED /* ActionSet.h in Headers */,
				6BB211FF20FFF9C0009EA1BA /* ACRIMedia.h in Headers */,
				6B7B1A9320B4D2AB00260731 /* MediaSource.h in Headers */,
				7ECFB641219A3940004727A9 /* ParseContext.h in Headers */,
				0D34862D261C606D00614EB9 /* ACOActionOverflow.h in Headers */,
				6BCE4B292108FBD800021A62 /* ACRTapGestureRecognizerFactory.h in Headers */,
				6B9D650A21095C7A00BB5C7B /* ACOMediaEvent.h in Headers */,
				6B5D240D212C89E70010EB07 /* ACORemoteResourceInformation.h in Headers */,
				6B9D650E21095CBF00BB5C7B /* ACRMediaTarget.h in Headers */,
				46B329162BF32057009671AE /* RatingInput.h in Headers */,
				6BCE4B222108EB4E00021A62 /* ACRAVPlayerViewHoldingUIView.h in Headers */,
				F4C1F5EB1F2ABD6B0018CB78 /* ACRBaseActionElementRenderer.h in Headers */,
				6B1147D11F32E53A008846EC /* ACRActionDelegate.h in Headers */,
				6BFF99C725FFF53E0028069F /* Authentication.h in Headers */,
				6BFF99C325FFF53E0028069F /* AuthCardButton.h in Headers */,
				6BFF99C425FFF53E0028069F /* ExecuteAction.h in Headers */,
				6BFF99C625FFF53E0028069F /* TokenExchangeResource.h in Headers */,
				6BFF99CA25FFF53E0028069F /* Refresh.h in Headers */,
				6BFF9A0326004C580028069F /* ACOAuthentication.h in Headers */,
				6BFF99ED2600387A0028069F /* ACOTokenExchangeResource.h in Headers */,
				6BFF99FC26003EBA0028069F /* ACOAuthCardButton.h in Headers */,
				6BFF99E0260012380028069F /* ACORefresh.h in Headers */,
				F974C5372800B8E100C1B3C7 /* CaptionSource.h in Headers */,
				6B94F2DD24C7997D00E2B310 /* ACRTextInputHandler.h in Headers */,
				6BD025ED254784670009B019 /* ACOInputResults.h in Headers */,
				6BFF24162714FA1D00183C59 /* AdaptiveCards.h in Headers */,
				6BFF23F62714C0F000183C59 /* ACRRendererPrivate.h in Headers */,
				6BFF23F52714C0F000183C59 /* ACOAdaptiveCardPrivate.h in Headers */,
				6BFF24042714E1BD00183C59 /* ACRDateTextField.h in Headers */,
				F974C53B2800B8EA00C1B3C7 /* ContentSource.h in Headers */,
				6BFF23F92714C0F000183C59 /* ACORefreshPrivate.h in Headers */,
				6BFF240C2714E3D100183C59 /* ACRSeparator.h in Headers */,
				6BFF24022714DE3600183C59 /* ACRChoiceSetViewDataSourceCompactStyle.h in Headers */,
				CFF954D92981AF5800F321C3 /* ACRChoiceSetFilteredStyleView.h in Headers */,
				6BFF240A2714E33000183C59 /* ACRToggleVisibilityTarget.h in Headers */,
				6BFF23F22714C0F000183C59 /* ACORemoteResourceInformationPrivate.h in Headers */,
				6BFF23F82714C0F000183C59 /* ACRParseWarningPrivate.h in Headers */,
				6BFF24062714E26900183C59 /* ACRToggleInputDataSource.h in Headers */,
				6B377284260194000024E527 /* ACRActionExecuteRenderer.h in Headers */,
				6B8C765526449B09009548FA /* TableColumnDefinition.h in Headers */,
				6B8C765326449B09009548FA /* Table.h in Headers */,
				6BFCA141264F54B500195CA7 /* ACRTableView.h in Headers */,
				CFF954D029819AC300F321C3 /* ACOTypeaheadDebouncer.h in Headers */,
				6BFF24142714EF2200183C59 /* UtiliOS.h in Headers */,
				6BFF24082714E30B00183C59 /* ACRShowCardTarget.h in Headers */,
				6BFF24102714E46300183C59 /* ACRImageSetUICollectionView.h in Headers */,
				6BFF23F32714C0F000183C59 /* ACOHostConfigPrivate.h in Headers */,
				6BFF24002714CA7600183C59 /* ACRChoiceSetViewDataSource.h in Headers */,
				6BFF23FE2714C0F000183C59 /* ACOActionOverflowPrivate.h in Headers */,
				463C3C0F2BD8F7D200A95C4E /* ACRIconRenderer.h in Headers */,
				6BFF24122714E99C00183C59 /* ACRTargetBuilderDirector.h in Headers */,
				6B8C765926449B09009548FA /* TableCell.h in Headers */,
				6BFCA14C265452E100195CA7 /* ACRTableRenderer.h in Headers */,
				6BFCA1482653270200195CA7 /* ACRTableCellRenderer.h in Headers */,
				6BFCA140264F54B500195CA7 /* ACRTableRow.h in Headers */,
				6B8C765726449B09009548FA /* TableRow.h in Headers */,
				6B25D3E226138E3700A47AFB /* ACOEnums.h in Headers */,
				6B25D3EB2613D83700A47AFB /* ACORenderContext.h in Headers */,
				468F1F182BFC5B3400C2F561 /* ACRRatingInputDataSource.h in Headers */,
				6BFF23F02714C0F000183C59 /* ACRViewPrivate.h in Headers */,
				6BFF23F12714C0F000183C59 /* ACOAuthenticationPrivate.h in Headers */,
				6BFF23EF2714C0F000183C59 /* ACRInputLabelViewPrivate.h in Headers */,
				6BFF23F42714C0F000183C59 /* ACOParseContextPrivate.h in Headers */,
				84AE295B27FFA26F00D01B82 /* CaptionSource.h in Headers */,
				6BFF23EE2714C0F000183C59 /* ACOBaseCardElementPrivate.h in Headers */,
				6BFF23FD2714C0F000183C59 /* ACOAuthCardButtonPrivate.h in Headers */,
				6BFF23F72714C0F000183C59 /* ACRRegistrationPrivate.h in Headers */,
				6BFF23FA2714C0F000183C59 /* ACOBaseActionElementPrivate.h in Headers */,
				6BFF23FC2714C0F000183C59 /* ACOMediaEventPrivate.h in Headers */,
				4621E12C2BF3557C004F03F3 /* RatingLabel.h in Headers */,
				6BFF240E2714E42800183C59 /* ACRTableCellView.h in Headers */,
				6BFF23FB2714C0F000183C59 /* ACOTokenExchangeResourcePrivate.h in Headers */,
				4608EE892BF5C1AB00543095 /* ACRRatingLabelRenderer.h in Headers */,
				6B250FB2253F5F8F007FFCFB /* ACRTargetBuilder.h in Headers */,
				6B8C76432641D8D6009548FA /* InternalId.h in Headers */,
				6BDE5C4226FEA7DC003A1DDB /* ACROverflowTarget.h in Headers */,
				6B5E9CBB24B644B100757882 /* ACRToggleInputView.h in Headers */,
				6BDE5C4026FEA7DC003A1DDB /* ACRAggregateTarget.h in Headers */,
				6BDE5C4426FEA7DC003A1DDB /* ACRBaseTarget.h in Headers */,
				6B8C766726461E98009548FA /* ACOBundle.h in Headers */,
				4608EE8D2BF5C1B800543095 /* ACRRatingInputRenderer.h in Headers */,
				6B124C9F26BCB2FE007E9641 /* ACOVisibilityManager.h in Headers */,
				6B92A7E62677DFAB00CAE3BF /* ACRChoiceSetCompactStyleView.h in Headers */,
				6BD859FB26F2CA7B0086F5BA /* ACOFillerSpaceManager.h in Headers */,
				0D45F5A7261731E400EF03C5 /* ACRActionOverflowRenderer.h in Headers */,
				46445D892BF72A5300831973 /* ACRRatingView.h in Headers */,
			);
			runOnlyForDeploymentPostprocessing = 0;
		};
/* End PBXHeadersBuildPhase section */

/* Begin PBXNativeTarget section */
		F423C0B41EE1FBA900905679 /* AdaptiveCards */ = {
			isa = PBXNativeTarget;
			buildConfigurationList = F423C0C91EE1FBAA00905679 /* Build configuration list for PBXNativeTarget "AdaptiveCards" */;
			buildPhases = (
				8CD5C2E532EDBA1D1879049F /* [CP] Check Pods Manifest.lock */,
				6BF339D220A6647500DA5973 /* CopyFiles */,
				F423C0B01EE1FBA900905679 /* Sources */,
				F423C0B11EE1FBA900905679 /* Frameworks */,
				F423C0B21EE1FBA900905679 /* Headers */,
				F423C0B31EE1FBA900905679 /* Resources */,
			);
			buildRules = (
			);
			dependencies = (
			);
			name = AdaptiveCards;
			productName = AdaptiveCards;
			productReference = F423C0B51EE1FBA900905679 /* AdaptiveCards.framework */;
			productType = "com.apple.product-type.framework";
		};
		F423C0BD1EE1FBAA00905679 /* AdaptiveCardsTests */ = {
			isa = PBXNativeTarget;
			buildConfigurationList = F423C0CC1EE1FBAA00905679 /* Build configuration list for PBXNativeTarget "AdaptiveCardsTests" */;
			buildPhases = (
				EC2A78897FE6224EAF525E8C /* [CP] Check Pods Manifest.lock */,
				F423C0BA1EE1FBAA00905679 /* Sources */,
				F423C0BB1EE1FBAA00905679 /* Frameworks */,
				F423C0BC1EE1FBAA00905679 /* Resources */,
				254423FF1DE5FEC29B4DA914 /* [CP] Embed Pods Frameworks */,
			);
			buildRules = (
			);
			dependencies = (
				F423C0C11EE1FBAA00905679 /* PBXTargetDependency */,
			);
			name = AdaptiveCardsTests;
			productName = AdaptiveCardsTests;
			productReference = F423C0BE1EE1FBAA00905679 /* AdaptiveCardsTests.xctest */;
			productType = "com.apple.product-type.bundle.unit-test";
		};
/* End PBXNativeTarget section */

/* Begin PBXProject section */
		F423C0AC1EE1FBA900905679 /* Project object */ = {
			isa = PBXProject;
			attributes = {
				LastUpgradeCheck = 1250;
				ORGANIZATIONNAME = Microsoft;
				TargetAttributes = {
					F423C0B41EE1FBA900905679 = {
						CreatedOnToolsVersion = 8.3.2;
						DevelopmentTeam = UBF8T346G9;
						ProvisioningStyle = Automatic;
					};
					F423C0BD1EE1FBAA00905679 = {
						CreatedOnToolsVersion = 8.3.2;
						DevelopmentTeam = UBF8T346G9;
						ProvisioningStyle = Automatic;
					};
					F47ACEE01F62495B0010BEF0 = {
						CreatedOnToolsVersion = 8.3.3;
						ProvisioningStyle = Automatic;
					};
				};
			};
			buildConfigurationList = F423C0AF1EE1FBA900905679 /* Build configuration list for PBXProject "AdaptiveCards" */;
			compatibilityVersion = "Xcode 3.2";
			developmentRegion = English;
			hasScannedForEncodings = 0;
			knownRegions = (
				English,
				en,
				global,
				Base,
			);
			mainGroup = F423C0AB1EE1FBA900905679;
			productRefGroup = F423C0B61EE1FBA900905679 /* Products */;
			projectDirPath = "";
			projectRoot = "";
			targets = (
				F423C0B41EE1FBA900905679 /* AdaptiveCards */,
				F423C0BD1EE1FBAA00905679 /* AdaptiveCardsTests */,
				F47ACEE01F62495B0010BEF0 /* AdaptiveCards-Universal */,
			);
		};
/* End PBXProject section */

/* Begin PBXResourcesBuildPhase section */
		F423C0B31EE1FBA900905679 /* Resources */ = {
			isa = PBXResourcesBuildPhase;
			buildActionMask = 2147483647;
			files = (
				6B8C768626461F1A009548FA /* checked.png in Resources */,
				84AE295927FFA26F00D01B82 /* CMakeLists.txt in Resources */,
				6B8C768D26461F1A009548FA /* ACRPickerView.xib in Resources */,
				6B8C769B26462249009548FA /* ACRTextNumberField.xib in Resources */,
				6B8C769326461F1A009548FA /* ACRTextField.xib in Resources */,
				6B8C769726461F1A009548FA /* ACRChoiceSetCellCompactUnchecked.xib in Resources */,
				6B8C769126461F1A009548FA /* ACRDateTextField.xib in Resources */,
				6B8C769526461F1A009548FA /* ACRDatePicker.xib in Resources */,
				6B8C768F26461F1A009548FA /* ACRTextUrlField.xib in Resources */,
				6B8C768526461F1A009548FA /* checked-checkbox-24.png in Resources */,
				6B8C768426461F1A009548FA /* ACRButton.xib in Resources */,
				6B8C769626461F1A009548FA /* ACRInputLabelView.xib in Resources */,
				6B8C768926461F1A009548FA /* ACRCellForCompactMode.xib in Resources */,
				6B8C768C26461F1A009548FA /* ACRChoiceSetCellCompactChecked.xib in Resources */,
				6B8C768B26461F1A009548FA /* ACRLabelView.xib in Resources */,
				6B8C768326461F1A009548FA /* ACRTextTelelphoneField.xib in Resources */,
				6B8C768226461F1A009548FA /* ACRButtonExpandable.xib in Resources */,
				6B92A7F22679750D00CAE3BF /* chevronup.svg in Resources */,
				6B3A23192755A3EF00764971 /* Localizable.strings in Resources */,
				6B8C768E26461F1A009548FA /* ACRChoiceSetCellChecked.xib in Resources */,
				6B92A7F32679750D00CAE3BF /* chevrondown.svg in Resources */,
				6B8C768A26461F1A009548FA /* ACRTextEmailField.xib in Resources */,
				6B8C768726461F1A009548FA /* unchecked-checkbox-24.png in Resources */,
				6B8C769426461F1A009548FA /* ACRQuickActionView.xib in Resources */,
				6B8C769026461F1A009548FA /* ACRInputTableView.xib in Resources */,
				46445D872BF7242700831973 /* FluentAssets.xcassets in Resources */,
				6B8C769826461F1A009548FA /* ACRQuickActionMultilineView.xib in Resources */,
				6B8C769926461F1A009548FA /* ACRChoiceSetCellUnchecked.xib in Resources */,
				6B8C769226461F1A009548FA /* ACRToggleInputView.xib in Resources */,
				6B8C768826461F1A009548FA /* unchecked.png in Resources */,
			);
			runOnlyForDeploymentPostprocessing = 0;
		};
		F423C0BC1EE1FBAA00905679 /* Resources */ = {
			isa = PBXResourcesBuildPhase;
			buildActionMask = 2147483647;
			files = (
				6B654C752708168D00DF6A5F /* Action.ToggleVisibilityExhaustive.json in Resources */,
				46B78E662C0586D500EF4566 /* RatingInputValid.json in Resources */,
				46B78E6A2C058A8200EF4566 /* RatingInputInvalid.json in Resources */,
				6BE6C7C526E7CDD0009E9171 /* ColumnSet.Input.ChoiceSet.VerticalStretch.json in Resources */,
				6BE6C7BA26E2E30A009E9171 /* Container.VerticalContentAlignment.json in Resources */,
				46B78E682C0587B700EF4566 /* RatingLabelValid.json in Resources */,
				6BE6C7BE26E2E4EC009E9171 /* ColumnSet.VerticalStretch.json in Resources */,
				6BE6C7BB26E2E30A009E9171 /* ColumnSet.Image.VerticalStretch.json in Resources */,
				6BE6C7C326E2F07C009E9171 /* sample.json in Resources */,
				6BE6C7BC26E2E30A009E9171 /* ColumnSet.FactSet.VerticalStretch.json in Resources */,
				6BE6C7B626E2E140009E9171 /* Column.VerticalAlignment.json in Resources */,
				B35633272C06E4FC00F1C999 /* ValueChangedActionInvalid.json in Resources */,
				6BE6C7B226E2DF29009E9171 /* Container.VerticalContentAlignment2.json in Resources */,
				B35633242C060EEF00F1C999 /* ValueChangedActionValid.json in Resources */,
			);
			runOnlyForDeploymentPostprocessing = 0;
		};
/* End PBXResourcesBuildPhase section */

/* Begin PBXShellScriptBuildPhase section */
		254423FF1DE5FEC29B4DA914 /* [CP] Embed Pods Frameworks */ = {
			isa = PBXShellScriptBuildPhase;
			buildActionMask = 2147483647;
			files = (
			);
			inputPaths = (
				"${PODS_ROOT}/Target Support Files/Pods-AdaptiveCards-AdaptiveCardsTests/Pods-AdaptiveCards-AdaptiveCardsTests-frameworks.sh",
				"${BUILT_PRODUCTS_DIR}/CocoaLumberjack/CocoaLumberjack.framework",
				"${BUILT_PRODUCTS_DIR}/MicrosoftFluentUI/FluentUI.framework",
				"${BUILT_PRODUCTS_DIR}/SVGKit/SVGKit.framework",
			);
			name = "[CP] Embed Pods Frameworks";
			outputPaths = (
				"${TARGET_BUILD_DIR}/${FRAMEWORKS_FOLDER_PATH}/CocoaLumberjack.framework",
				"${TARGET_BUILD_DIR}/${FRAMEWORKS_FOLDER_PATH}/FluentUI.framework",
				"${TARGET_BUILD_DIR}/${FRAMEWORKS_FOLDER_PATH}/SVGKit.framework",
			);
			runOnlyForDeploymentPostprocessing = 0;
			shellPath = /bin/sh;
			shellScript = "\"${PODS_ROOT}/Target Support Files/Pods-AdaptiveCards-AdaptiveCardsTests/Pods-AdaptiveCards-AdaptiveCardsTests-frameworks.sh\"\n";
			showEnvVarsInLog = 0;
		};
		8CD5C2E532EDBA1D1879049F /* [CP] Check Pods Manifest.lock */ = {
			isa = PBXShellScriptBuildPhase;
			buildActionMask = 2147483647;
			files = (
			);
			inputFileListPaths = (
			);
			inputPaths = (
				"${PODS_PODFILE_DIR_PATH}/Podfile.lock",
				"${PODS_ROOT}/Manifest.lock",
			);
			name = "[CP] Check Pods Manifest.lock";
			outputFileListPaths = (
			);
			outputPaths = (
				"$(DERIVED_FILE_DIR)/Pods-AdaptiveCards-checkManifestLockResult.txt",
			);
			runOnlyForDeploymentPostprocessing = 0;
			shellPath = /bin/sh;
			shellScript = "diff \"${PODS_PODFILE_DIR_PATH}/Podfile.lock\" \"${PODS_ROOT}/Manifest.lock\" > /dev/null\nif [ $? != 0 ] ; then\n    # print error to STDERR\n    echo \"error: The sandbox is not in sync with the Podfile.lock. Run 'pod install' or update your CocoaPods installation.\" >&2\n    exit 1\nfi\n# This output is used by Xcode 'outputs' to avoid re-running this script phase.\necho \"SUCCESS\" > \"${SCRIPT_OUTPUT_FILE_0}\"\n";
			showEnvVarsInLog = 0;
		};
		EC2A78897FE6224EAF525E8C /* [CP] Check Pods Manifest.lock */ = {
			isa = PBXShellScriptBuildPhase;
			buildActionMask = 2147483647;
			files = (
			);
			inputFileListPaths = (
			);
			inputPaths = (
				"${PODS_PODFILE_DIR_PATH}/Podfile.lock",
				"${PODS_ROOT}/Manifest.lock",
			);
			name = "[CP] Check Pods Manifest.lock";
			outputFileListPaths = (
			);
			outputPaths = (
				"$(DERIVED_FILE_DIR)/Pods-AdaptiveCards-AdaptiveCardsTests-checkManifestLockResult.txt",
			);
			runOnlyForDeploymentPostprocessing = 0;
			shellPath = /bin/sh;
			shellScript = "diff \"${PODS_PODFILE_DIR_PATH}/Podfile.lock\" \"${PODS_ROOT}/Manifest.lock\" > /dev/null\nif [ $? != 0 ] ; then\n    # print error to STDERR\n    echo \"error: The sandbox is not in sync with the Podfile.lock. Run 'pod install' or update your CocoaPods installation.\" >&2\n    exit 1\nfi\n# This output is used by Xcode 'outputs' to avoid re-running this script phase.\necho \"SUCCESS\" > \"${SCRIPT_OUTPUT_FILE_0}\"\n";
			showEnvVarsInLog = 0;
		};
		F47ACEE41F6249610010BEF0 /* ShellScript */ = {
			isa = PBXShellScriptBuildPhase;
			buildActionMask = 2147483647;
			files = (
			);
			inputPaths = (
			);
			outputPaths = (
			);
			runOnlyForDeploymentPostprocessing = 0;
			shellPath = /bin/sh;
			shellScript = "# Set the output folder var\nUNIVERSAL_OUTPUTFOLDER=${PROJECT_DIR}/output\n# To make an XCFramework, we first build the framework for every type seperately\necho \"XCFramework: Starting script to build an XCFramework. Output dir: ${UNIVERSAL_OUTPUTFOLDER}\"\n# Device slice.\necho \"XCFramework: Archiving DEVICE type...\"\nxcodebuild archive -scheme \"${PROJECT_NAME}\" -configuration Release -destination 'generic/platform=iOS' -archivePath \"${BUILD_DIR}/archives/${PROJECT_NAME}.framework-iphoneos.xcarchive\" SKIP_INSTALL=NO\necho \"XCFramework: Archiving SIMULATOR type...\"\n# Simulator slice.\nxcodebuild archive -scheme \"${PROJECT_NAME}\" -configuration Release -destination 'generic/platform=iOS Simulator' -archivePath \"${BUILD_DIR}/archives/${PROJECT_NAME}.framework-iphonesimulator.xcarchive\" SKIP_INSTALL=NO\n# First, get all the UUID filepaths for BCSymbolMaps, because these are randomly generated and need to be individually added as the `-debug-symbols` parameter. The dSYM path is always the same so that one is manually added\necho \"XCFramework: Generating IPHONE BCSymbolMap paths...\"\nIPHONE_BCSYMBOLMAP_PATHS=(${BUILD_DIR}/archives/${PROJECT_NAME}.framework-iphoneos.xcarchive/BCSymbolMaps/*)\nIPHONE_BCSYMBOLMAP_COMMANDS=\"\"\nfor path in \"${IPHONE_BCSYMBOLMAP_PATHS[@]}\"; do\n  IPHONE_BCSYMBOLMAP_COMMANDS=\"$IPHONE_BCSYMBOLMAP_COMMANDS -debug-symbols $path \"\n  echo $IPHONE_BCSYMBOLMAP_COMMANDS\ndone\n# Simulator-targeted archives don't generate BCSymbolMap files, so above is only needed for iphone target\necho \"XCFramework: Creating XCFramework file\"\n# Then we group them into one XCFramework file\nxcodebuild -create-xcframework -framework \"${BUILD_DIR}/archives/${PROJECT_NAME}.framework-iphoneos.xcarchive/Products/Library/Frameworks/${PROJECT_NAME}.framework\" -debug-symbols \"${BUILD_DIR}/archives/${PROJECT_NAME}.framework-iphoneos.xcarchive/dSYMs/${PROJECT_NAME}.framework.dSYM\" $IPHONE_BCSYMBOLMAP_COMMANDS -framework \"${BUILD_DIR}/archives/${PROJECT_NAME}.framework-iphonesimulator.xcarchive/Products/Library/Frameworks/${PROJECT_NAME}.framework\" -debug-symbols \"${BUILD_DIR}/archives/${PROJECT_NAME}.framework-iphonesimulator.xcarchive/dSYMs/${PROJECT_NAME}.framework.dSYM\" -output \"${UNIVERSAL_OUTPUTFOLDER}/${PROJECT_NAME}.xcframework\"\n# For developer convenience, open the output folder\n open \"${UNIVERSAL_OUTPUTFOLDER}\"\n \ncd ${UNIVERSAL_OUTPUTFOLDER}\ncp ../../../../EULA-Non-Windows.txt .\nzip -r AdaptiveCards.framework.zip ${PROJECT_NAME}.xcframework EULA-Non-Windows.txt \n\ncp AdaptiveCards.framework.zip ../\n\ncd ..\n#rm -rf ${OUTPUT_DIR}\n";
		};
/* End PBXShellScriptBuildPhase section */

/* Begin PBXSourcesBuildPhase section */
		F423C0B01EE1FBA900905679 /* Sources */ = {
			isa = PBXSourcesBuildPhase;
			buildActionMask = 2147483647;
			files = (
				7EF8879E21F14CDD00BAFF02 /* BackgroundImage.cpp in Sources */,
				6B5BA8BF2707BBD000719853 /* ACOWarning.mm in Sources */,
				300ECB63219A12D100371DC5 /* AdaptiveBase64Util.cpp in Sources */,
				F4F44B8E204A145200A2F24C /* ACOBaseCardElement.mm in Sources */,
				6B27CD6724BD52D600C0F90F /* ACRInputLabelView.mm in Sources */,
				6B9BDF7F20F40D1000F13155 /* ACOResourceResolvers.mm in Sources */,
				F42741291EFB374A00399FBB /* ACRColumnSetRenderer.mm in Sources */,
				F448731C1EE2261F00FCAFAE /* ParseUtil.cpp in Sources */,
				F44873291EE2261F00FCAFAE /* ToggleInput.cpp in Sources */,
				6B616C4421CB20D2003E29CE /* ACRActionToggleVisibilityRenderer.mm in Sources */,
				CA1218C921C4509400152EA8 /* ToggleVisibilityAction.cpp in Sources */,
				468F1F1A2BFC5BC500C2F561 /* ACRRatingInputDataSource.mm in Sources */,
				6BFCA143264F54B500195CA7 /* ACRTableView.mm in Sources */,
				F401A8781F0DB69B006D7AF2 /* ACRImageSetUICollectionView.mm in Sources */,
				F42979461F322C9000E89914 /* ACRNumericTextField.mm in Sources */,
				F43A94111F1D60E30001920B /* ACRFactSetRenderer.mm in Sources */,
				F44873141EE2261F00FCAFAE /* ImageSet.cpp in Sources */,
				F4C1F5D61F2187900018CB78 /* ACRInputDateRenderer.mm in Sources */,
				4608EE8A2BF5C1AB00543095 /* ACRRatingLabelRenderer.mm in Sources */,
				F44872F71EE2261F00FCAFAE /* BaseActionElement.cpp in Sources */,
				F44872FB1EE2261F00FCAFAE /* BaseInputElement.cpp in Sources */,
				F974C5362800B8E100C1B3C7 /* CaptionSource.cpp in Sources */,
				F9A9E55526FE9FE400D13410 /* StyledCollectionElement.cpp in Sources */,
				6BFF99C825FFF53E0028069F /* ExecuteAction.cpp in Sources */,
				F42979431F322C3E00E89914 /* ACRErrors.mm in Sources */,
				F44873251EE2261F00FCAFAE /* TextInput.cpp in Sources */,
				8404BA8F226697800091A0AD /* FeatureRegistration.cpp in Sources */,
				F44873091EE2261F00FCAFAE /* Enums.cpp in Sources */,
				6B8C765426449B09009548FA /* TableCell.cpp in Sources */,
				F44873171EE2261F00FCAFAE /* jsoncpp.cpp in Sources */,
				F42E51781FEC3840008F9642 /* MarkDownHtmlGenerator.cpp in Sources */,
				F49683551F6CA24600DF0D3A /* ACRRenderResult.mm in Sources */,
				6BFF9A0526004C580028069F /* ACOAuthentication.mm in Sources */,
				6B8C765226449B09009548FA /* TableColumnDefinition.cpp in Sources */,
				6BD859FC26F2CA7B0086F5BA /* ACOFillerSpaceManager.mm in Sources */,
				F44873071EE2261F00FCAFAE /* DateInput.cpp in Sources */,
				F43110461F357487001AAE30 /* ACOHostConfig.mm in Sources */,
				F4F6BA2F204F18D8003741B6 /* ParseResult.cpp in Sources */,
				F4C1F5F21F2BC6840018CB78 /* ACRButton.mm in Sources */,
				F9A9E55126FE9FA000D13410 /* CollectionCoreElement.cpp in Sources */,
				6BFCA142264F54B500195CA7 /* ACRTableRow.mm in Sources */,
				6BFCA145264F54B500195CA7 /* ACRTableCellView.mm in Sources */,
				6BFF99FB26003EBA0028069F /* ACOAutoCardButton.mm in Sources */,
				F4F6BA2A204E107F003741B6 /* UnknownElement.cpp in Sources */,
				CFF954DC2981B2A700F321C3 /* ACRTypeaheadSearchParameters.mm in Sources */,
				F49683531F6CA24600DF0D3A /* ACRRenderer.mm in Sources */,
				46445D8B2BF7324100831973 /* ACRRatingView.mm in Sources */,
				F42741211EF9DB8000399FBB /* ACRContainerRenderer.mm in Sources */,
				6B616C4021CB1878003E29CE /* ACRToggleVisibilityTarget.mm in Sources */,
				CA1218C821C4509400152EA8 /* ToggleVisibilityTarget.cpp in Sources */,
				F429793B1F31458800E89914 /* ACRActionSubmitRenderer.mm in Sources */,
				6B74403A25BA71B70051F2A1 /* ACRImageProperties.mm in Sources */,
				6BFF99C925FFF53E0028069F /* Refresh.cpp in Sources */,
				F4D33EA51F06F41B00941E44 /* ACRSeparator.mm in Sources */,
				F427411D1EF8A25200399FBB /* ACRRegistration.mm in Sources */,
				CFF954CF29819ABD00F321C3 /* ACOTypeaheadDebouncer.mm in Sources */,
				F4C1F5FE1F2C235E0018CB78 /* ACRActionShowCardRenderer.mm in Sources */,
				6B377285260194000024E527 /* ACRActionExecuteRenderer.mm in Sources */,
				F4F6BA35204F200F003741B6 /* ACRParseWarning.mm in Sources */,
				F4FE45671F196E7B0071D9E5 /* ACRColumnView.mm in Sources */,
				6B9D650B21095C7A00BB5C7B /* ACOMediaEvent.mm in Sources */,
				6B7B1A9220B4D2AB00260731 /* MediaSource.cpp in Sources */,
				F44873011EE2261F00FCAFAE /* Column.cpp in Sources */,
				CFB972022941C07A008E3795 /* ChoicesData.cpp in Sources */,
				463C3C0E2BD8F6D100A95C4E /* ACRIconRenderer.mm in Sources */,
				F448730D1EE2261F00FCAFAE /* FactSet.cpp in Sources */,
				F44873031EE2261F00FCAFAE /* ColumnSet.cpp in Sources */,
				F4FE456F1F1985200071D9E5 /* ACRColumnSetView.mm in Sources */,
				F44872FD1EE2261F00FCAFAE /* ChoiceInput.cpp in Sources */,
				F42E51761FEC3840008F9642 /* MarkDownParsedResult.cpp in Sources */,
				F4D0694A205B27EA003645E4 /* ACRViewController.mm in Sources */,
				F44872F51EE2261F00FCAFAE /* AdaptiveCardParseException.cpp in Sources */,
				463C4EE12BDF640300A95C4E /* ACRSVGIconHoldingView.mm in Sources */,
				F429794D1F32684900E89914 /* ACRDateTextField.mm in Sources */,
				CFF954E02981B62000F321C3 /* ACRTypeaheadSearchViewController.mm in Sources */,
				F4F44B8120478C6F00A2F24C /* Util.cpp in Sources */,
				6BAC0F2E228E2D7300E42DEB /* RichTextElementProperties.cpp in Sources */,
				6BFF99CC25FFF53E0028069F /* Authentication.cpp in Sources */,
				6B6840F91F25EC2D008A933F /* ACRInputChoiceSetRenderer.mm in Sources */,
				F42741131EF873A600399FBB /* ACRImageRenderer.mm in Sources */,
				6B94F2DE24C7997D00E2B310 /* ACRTextInputHandler.mm in Sources */,
				F448730B1EE2261F00FCAFAE /* Fact.cpp in Sources */,
				6B25D3EC2613D83700A47AFB /* ACORenderContext.mm in Sources */,
				6BCE4B272108FA9300021A62 /* ACRTapGestureRecognizerFactory.mm in Sources */,
				6B8C765826449B09009548FA /* TableRow.cpp in Sources */,
				6BD025EE254784670009B019 /* ACOInputResults.mm in Sources */,
				6BFF99CB25FFF53E0028069F /* TokenExchangeResource.cpp in Sources */,
				6B8C766526461E98009548FA /* ACOBundle.m in Sources */,
				F495FC0E2022AC920093D4DE /* ACRChoiceSetViewDataSourceCompactStyle.mm in Sources */,
				F4F44B7D20478C5C00A2F24C /* DateTimePreparser.cpp in Sources */,
				F4F44BA0204CED2400A2F24C /* ACRCustomRenderer.mm in Sources */,
				F452CD581F68CD6F005394B2 /* HostConfig.cpp in Sources */,
				6B696CD923202B1B00E1D607 /* ACRTargetBuilderDirector.mm in Sources */,
				F974C53A2800B8EA00C1B3C7 /* ContentSource.cpp in Sources */,
				0D3485F126180F8F00614EB9 /* ACOActionOverflow.mm in Sources */,
				6BCE4B232108EB4E00021A62 /* ACRAVPlayerViewHoldingUIView.mm in Sources */,
				6BDE5C4326FEA7DC003A1DDB /* ACRBaseTarget.mm in Sources */,
				46F6F7832BFF1CB400D31C47 /* ValueChangedAction.cpp in Sources */,
				6B22425F21E80647000ACDA1 /* ACOParseContext.mm in Sources */,
				F4071C7E1FCCBAEF00AF4FEA /* ActionParserRegistration.cpp in Sources */,
				6B2242A72233442C000ACDA1 /* RichTextBlock.cpp in Sources */,
				F4FE456B1F196F3D0071D9E5 /* ACRContentStackView.mm in Sources */,
				F429793F1F3155EF00E89914 /* ACRTextField.mm in Sources */,
				F43A94191F20502D0001920B /* ACRInputToggleRenderer.mm in Sources */,
				6B124C9B26B9F7AD007E9641 /* ACOVisibilityManager.mm in Sources */,
				F44873271EE2261F00FCAFAE /* TimeInput.cpp in Sources */,
				6BFCA1492653270200195CA7 /* ACRTableCellRenderer.mm in Sources */,
				F42E51741FEC3840008F9642 /* MarkDownBlockParser.cpp in Sources */,
				F43A94151F1EED6D0001920B /* ACRInputRenderer.mm in Sources */,
				F401A87C1F0DCBC8006D7AF2 /* ACRImageSetRenderer.mm in Sources */,
				6B2242B422334492000ACDA1 /* Inline.cpp in Sources */,
				6B096D4F225431D0006CC034 /* ACRRichTextBlockRenderer.mm in Sources */,
				F4F44B6E203FAF9300A2F24C /* ACRUILabel.mm in Sources */,
				F4F44B7C20478C5C00A2F24C /* DateTimePreparsedToken.cpp in Sources */,
				0D45F59B2617319D00EF03C5 /* ACRActionOverflowRenderer.mm in Sources */,
				6BF430782190DDCA0068E432 /* ACRQuickReplyView.mm in Sources */,
				F44873211EE2261F00FCAFAE /* SubmitAction.cpp in Sources */,
				F44872FF1EE2261F00FCAFAE /* ChoiceSetInput.cpp in Sources */,
				6BB211FC20FF9FEA009EA1BA /* ACRActionSetRenderer.mm in Sources */,
				C8DEDF39220CDEB00001AAED /* ActionSet.cpp in Sources */,
				6BFF99E1260012380028069F /* ACORefresh.mm in Sources */,
				F44873051EE2261F00FCAFAE /* Container.cpp in Sources */,
				6BC30F7921E6E49E00B9FAAE /* ACRCustomActionRenderer.mm in Sources */,
				6B22427A220BAC8B000ACDA1 /* pch.cpp in Sources */,
				F44873181EE2261F00FCAFAE /* NumberInput.cpp in Sources */,
				F4960C052051FE8200780566 /* ACRView.mm in Sources */,
				6B5D240E212C89E70010EB07 /* ACORemoteResourceInformation.mm in Sources */,
				F401A8801F1045CA006D7AF2 /* ACRContentHoldingUIView.mm in Sources */,
				F44873121EE2261F00FCAFAE /* Image.cpp in Sources */,
				46B329182BF3228F009671AE /* RatingInput.cpp in Sources */,
				F4CAE77B1F7325DF00545555 /* Separator.cpp in Sources */,
				F448731F1EE2261F00FCAFAE /* ShowCardAction.cpp in Sources */,
				6B8C766626461E98009548FA /* ACRInputTableView.m in Sources */,
				F4C1F5DE1F218F920018CB78 /* ACRInputNumberRenderer.mm in Sources */,
				F448731A1EE2261F00FCAFAE /* OpenUrlAction.cpp in Sources */,
				F4CAE7831F75AB9000545555 /* ACOAdaptiveCard.mm in Sources */,
				F42C2F4A20351954008787B0 /* (null) in Sources */,
				F4CA74A02016B3B9002041DF /* ACRTapGestureRecognizerEventHandler.mm in Sources */,
				F42741171EF895AB00399FBB /* ACRTextBlockRenderer.mm in Sources */,
				6BDE5C4626FEA7DC003A1DDB /* ACRShowCardTarget.mm in Sources */,
				7ECFB640219A3940004727A9 /* ParseContext.cpp in Sources */,
				CFF954D82981AF5800F321C3 /* ACRChoiceSetFilteredStyleView.mm in Sources */,
				6BC30F6E21E56CF900B9FAAE /* UtiliOS.mm in Sources */,
				6B3787BA20CB3E0E00015401 /* ACRContentHoldingUIScrollView.mm in Sources */,
				F44873231EE2261F00FCAFAE /* TextBlock.cpp in Sources */,
				F44872F91EE2261F00FCAFAE /* BaseCardElement.cpp in Sources */,
				F427410B1EF864A900399FBB /* ACRBaseCardElementRenderer.mm in Sources */,
				F43660781F0706D800EBA868 /* SharedAdaptiveCard.cpp in Sources */,
				CFF954D329819B4A00F321C3 /* ACOTypeaheadDynamicChoicesService.mm in Sources */,
				6B7B1A9120B4D2AB00260731 /* Media.cpp in Sources */,
				7EDC0F68213878E800077A13 /* SemanticVersion.cpp in Sources */,
				84AE295827FFA26F00D01B82 /* ContentSource.cpp in Sources */,
				F42E517A1FEC3840008F9642 /* MarkDownParser.cpp in Sources */,
				463C3C082BD8DB1F00A95C4E /* Icon.cpp in Sources */,
				6B7B1A9720BE2CBC00260731 /* ACRUIImageView.mm in Sources */,
				6BCE4B252108FA7D00021A62 /* ACRMediaRenderer.mm in Sources */,
				6B2242A32233439E000ACDA1 /* TextElementProperties.cpp in Sources */,
				F42741251EFB274C00399FBB /* ACRColumnRenderer.mm in Sources */,
				F4F255701F98247600A80D39 /* ACOBaseActionElement.mm in Sources */,
				6BFF99C525FFF53E0028069F /* AuthCardButton.cpp in Sources */,
				4608EE8E2BF5C1B800543095 /* ACRRatingInputRenderer.mm in Sources */,
				6BF43080219129600068E432 /* ACRQuickReplyMultilineView.mm in Sources */,
				6BDE5C4726FEA7DC003A1DDB /* ACRAggregateTarget.mm in Sources */,
				6B9BDF7320E1BD0E00F13155 /* ACRToggleInputDataSource.mm in Sources */,
				F4C1F5DA1F218ABC0018CB78 /* ACRInputTimeRenderer.mm in Sources */,
				463C4EDD2BDB66C600A95C4E /* ACRSVGImageView.mm in Sources */,
				6BFCA14D265452E100195CA7 /* ACRTableRenderer.mm in Sources */,
				F4D402121F7DAC2C00D0356B /* ACOAdaptiveCardParseResult.mm in Sources */,
				6B22426E2203BE98000ACDA1 /* UnknownAction.cpp in Sources */,
				6B224278220BAC8B000ACDA1 /* BaseElement.cpp in Sources */,
				6BDE5C4126FEA7DC003A1DDB /* ACROverflowTarget.mm in Sources */,
				6B9D650F21095CBF00BB5C7B /* ACRMediaTarget.mm in Sources */,
				6B8C765626449B09009548FA /* Table.cpp in Sources */,
				4621E12E2BF35784004F03F3 /* RatingLabel.cpp in Sources */,
				6B2242AF22334452000ACDA1 /* TextRun.cpp in Sources */,
				6BFF99EE2600387A0028069F /* ACOTokenExchangeResource.mm in Sources */,
				6B9AB31120DD82A2005C8E15 /* ACRTextView.mm in Sources */,
				6B92A7E42677DC8B00CAE3BF /* ACRChoiceSetCompactStyleView.mm in Sources */,
				F4F6BA32204F18D8003741B6 /* AdaptiveCardParseWarning.cpp in Sources */,
				F4C1F5E41F2A62190018CB78 /* ACRActionOpenURLRenderer.mm in Sources */,
				F4071C7F1FCCBAEF00AF4FEA /* ElementParserRegistration.cpp in Sources */,
				F4C1F5EC1F2ABD6B0018CB78 /* ACRBaseActionElementRenderer.mm in Sources */,
				F4D402141F7DAC2C00D0356B /* ACOHostConfigParseResult.mm in Sources */,
				6BE8DFD4249C4C1B005EFE66 /* ACRToggleInputView.mm in Sources */,
				84AE295C27FFA26F00D01B82 /* CaptionSource.cpp in Sources */,
				F495FC0A2022A18F0093D4DE /* ACRChoiceSetViewDataSource.mm in Sources */,
			);
			runOnlyForDeploymentPostprocessing = 0;
		};
		F423C0BA1EE1FBAA00905679 /* Sources */ = {
			isa = PBXSourcesBuildPhase;
			buildActionMask = 2147483647;
			files = (
				6B124C8C26B4AA07007E9641 /* AdaptiveCardsActionsTest.mm in Sources */,
				46B78E642C0580D100EF4566 /* AdaptiveCardsRatingElementTests.mm in Sources */,
				6BE6C7C126E2ECEA009E9171 /* ADCMockResolver.m in Sources */,
				CFF95C092982E34300F321C3 /* ACRChoiceSetFilteredStyleViewTests.mm in Sources */,
				6B124CA426D04CA9007E9641 /* AdaptiveCardsUtiliOSTest.mm in Sources */,
				6BE6C7B026E2C9A3009E9171 /* ACRCustomRenderers.mm in Sources */,
				CFF95C0B2982E38500F321C3 /* ACRChoiceSetCompactStyleViewTests.mm in Sources */,
				30D56DEF2682AB9C00D6E418 /* AdaptiveCardsTextBlockTests.mm in Sources */,
				6B124C9526B8AE72007E9641 /* MockContext.mm in Sources */,
				30D56DE9268298B300D6E418 /* AdaptiveCardsTests.mm in Sources */,
				CFF95C072982E30E00F321C3 /* ACRTypeaheadSearchParametersTests.mm in Sources */,
				CFF95C0D2982E3C900F321C3 /* ACOTypeaheadDynamicChoicesServiceTests.mm in Sources */,
				6B124C9026B8AC37007E9641 /* ACRMockViews.mm in Sources */,
				B35633222C060D7900F1C999 /* ValueChangedActionTests.mm in Sources */,
				CFF95C0F2982E4EC00F321C3 /* ACOTypeaheadDebouncerTests.mm in Sources */,
				6B124C9826B9F5FC007E9641 /* AdaptiveCardsColumnTests.mm in Sources */,
				6B4C05BF27864B0800882387 /* ACRImagePropertiesTests.mm in Sources */,
			);
			runOnlyForDeploymentPostprocessing = 0;
		};
/* End PBXSourcesBuildPhase section */

/* Begin PBXTargetDependency section */
		F423C0C11EE1FBAA00905679 /* PBXTargetDependency */ = {
			isa = PBXTargetDependency;
			target = F423C0B41EE1FBA900905679 /* AdaptiveCards */;
			targetProxy = F423C0C01EE1FBAA00905679 /* PBXContainerItemProxy */;
		};
/* End PBXTargetDependency section */

/* Begin PBXVariantGroup section */
		6B3A231B2755A3EF00764971 /* Localizable.strings */ = {
			isa = PBXVariantGroup;
			children = (
				6B3A231A2755A3EF00764971 /* en */,
			);
			name = Localizable.strings;
			sourceTree = "<group>";
		};
/* End PBXVariantGroup section */

/* Begin XCBuildConfiguration section */
		6BC1C77E286BBC800084D1D9 /* AppRelease */ = {
			isa = XCBuildConfiguration;
			buildSettings = {
				ALWAYS_SEARCH_USER_PATHS = NO;
				CLANG_ANALYZER_LOCALIZABILITY_NONLOCALIZED = YES;
				CLANG_ANALYZER_NONNULL = YES;
				CLANG_ANALYZER_NUMBER_OBJECT_CONVERSION = YES_AGGRESSIVE;
				CLANG_CXX_LANGUAGE_STANDARD = "gnu++17";
				CLANG_CXX_LIBRARY = "compiler-default";
				CLANG_ENABLE_MODULES = YES;
				CLANG_ENABLE_OBJC_ARC = YES;
				CLANG_WARN_BLOCK_CAPTURE_AUTORELEASING = YES;
				CLANG_WARN_BOOL_CONVERSION = YES;
				CLANG_WARN_COMMA = YES;
				CLANG_WARN_CONSTANT_CONVERSION = YES;
				CLANG_WARN_DEPRECATED_OBJC_IMPLEMENTATIONS = YES;
				CLANG_WARN_DIRECT_OBJC_ISA_USAGE = YES_ERROR;
				CLANG_WARN_DOCUMENTATION_COMMENTS = YES;
				CLANG_WARN_EMPTY_BODY = YES;
				CLANG_WARN_ENUM_CONVERSION = YES;
				CLANG_WARN_INFINITE_RECURSION = YES;
				CLANG_WARN_INT_CONVERSION = YES;
				CLANG_WARN_NON_LITERAL_NULL_CONVERSION = YES;
				CLANG_WARN_OBJC_IMPLICIT_RETAIN_SELF = YES;
				CLANG_WARN_OBJC_LITERAL_CONVERSION = YES;
				CLANG_WARN_OBJC_ROOT_CLASS = YES_ERROR;
				CLANG_WARN_RANGE_LOOP_ANALYSIS = YES;
				CLANG_WARN_STRICT_PROTOTYPES = YES;
				CLANG_WARN_SUSPICIOUS_MOVE = YES;
				CLANG_WARN_UNREACHABLE_CODE = YES;
				CLANG_WARN__DUPLICATE_METHOD_MATCH = YES;
				CODE_SIGN_IDENTITY = "iPhone Developer";
				"CODE_SIGN_IDENTITY[sdk=iphoneos*]" = "iPhone Developer";
				COPY_PHASE_STRIP = YES;
				CURRENT_PROJECT_VERSION = 1.2.5;
				DEBUG_INFORMATION_FORMAT = "dwarf-with-dsym";
				ENABLE_NS_ASSERTIONS = NO;
				ENABLE_STRICT_OBJC_MSGSEND = YES;
				GCC_C_LANGUAGE_STANDARD = gnu99;
				GCC_NO_COMMON_BLOCKS = YES;
				GCC_PREPROCESSOR_DEFINITIONS = "ADAPTIVECARDS_USE_FLUENT_TOOLTIPS=1";
				GCC_WARN_64_TO_32_BIT_CONVERSION = YES;
				GCC_WARN_ABOUT_RETURN_TYPE = YES_ERROR;
				GCC_WARN_UNDECLARED_SELECTOR = YES;
				GCC_WARN_UNINITIALIZED_AUTOS = YES_AGGRESSIVE;
				GCC_WARN_UNUSED_FUNCTION = YES;
				GCC_WARN_UNUSED_VARIABLE = YES;
				HEADER_SEARCH_PATHS = "";
				IPHONEOS_DEPLOYMENT_TARGET = 12.1;
				MTL_ENABLE_DEBUG_INFO = NO;
				SDKROOT = iphoneos;
				TARGETED_DEVICE_FAMILY = "1,2";
				VALIDATE_PRODUCT = YES;
				VERSIONING_SYSTEM = "apple-generic";
				VERSION_INFO_PREFIX = "";
			};
			name = AppRelease;
		};
		6BC1C77F286BBC800084D1D9 /* AppRelease */ = {
			isa = XCBuildConfiguration;
			baseConfigurationReference = 9240A5BA903EB4E235296A01 /* Pods-AdaptiveCards.apprelease.xcconfig */;
			buildSettings = {
				BITCODE_GENERATION_MODE = bitcode;
				CODE_SIGN_IDENTITY = "Apple Development";
				"CODE_SIGN_IDENTITY[sdk=iphoneos*]" = "";
				"CODE_SIGN_IDENTITY[sdk=macosx*]" = "iPhone Developer";
				CODE_SIGN_STYLE = Automatic;
				DEFINES_MODULE = YES;
				DEVELOPMENT_TEAM = UBF8T346G9;
				DYLIB_COMPATIBILITY_VERSION = 1;
				DYLIB_CURRENT_VERSION = 1.2.5;
				DYLIB_INSTALL_NAME_BASE = "@rpath";
				FRAMEWORK_SEARCH_PATHS = (
					"$(inherited)",
					"$(PROJECT_DIR)/AdaptiveCards",
				);
				HEADER_SEARCH_PATHS = "$(inherited)";
				INFOPLIST_FILE = AdaptiveCards/Info.plist;
				INSTALL_PATH = "$(LOCAL_LIBRARY_DIR)/Frameworks";
				IPHONEOS_DEPLOYMENT_TARGET = 13.0;
				LD_RUNPATH_SEARCH_PATHS = "$(inherited) @executable_path/Frameworks @loader_path/Frameworks";
				LIBRARY_SEARCH_PATHS = (
					"$(inherited)",
					"$(PROJECT_DIR)/AdaptiveCards",
				);
				MACH_O_TYPE = mh_dylib;
				OTHER_LDFLAGS = "$(inherited)";
				OTHER_LIBTOOLFLAGS = "";
				PRODUCT_BUNDLE_IDENTIFIER = MSFT.AdaptiveCards;
				PRODUCT_NAME = "$(TARGET_NAME)";
				PROVISIONING_PROFILE_SPECIFIER = "";
				"PROVISIONING_PROFILE_SPECIFIER[sdk=macosx*]" = "";
				SCAN_ALL_SOURCE_FILES_FOR_INCLUDES = NO;
				SKIP_INSTALL = YES;
				SUPPORTS_MACCATALYST = NO;
				TARGETED_DEVICE_FAMILY = "1,2";
				USER_HEADER_SEARCH_PATHS = "";
			};
			name = AppRelease;
		};
		6BC1C780286BBC800084D1D9 /* AppRelease */ = {
			isa = XCBuildConfiguration;
			baseConfigurationReference = ED131801E4C2E2B662925ABF /* Pods-AdaptiveCards-AdaptiveCardsTests.apprelease.xcconfig */;
			buildSettings = {
				CODE_SIGN_IDENTITY = "Apple Development";
				"CODE_SIGN_IDENTITY[sdk=macosx*]" = "Apple Development";
				CODE_SIGN_STYLE = Automatic;
				DEVELOPMENT_TEAM = UBF8T346G9;
				HEADER_SEARCH_PATHS = "$(inherited)";
				INFOPLIST_FILE = AdaptiveCardsTests/Info.plist;
				LD_RUNPATH_SEARCH_PATHS = "$(inherited) @executable_path/Frameworks @loader_path/Frameworks";
				PRODUCT_BUNDLE_IDENTIFIER = MSFT.AdaptiveCardsTests;
				PRODUCT_NAME = "$(TARGET_NAME)";
				PROVISIONING_PROFILE_SPECIFIER = "";
				"PROVISIONING_PROFILE_SPECIFIER[sdk=macosx*]" = "";
			};
			name = AppRelease;
		};
		6BC1C781286BBC800084D1D9 /* AppRelease */ = {
			isa = XCBuildConfiguration;
			buildSettings = {
				ONLY_ACTIVE_ARCH = NO;
				PRODUCT_NAME = "$(TARGET_NAME)";
			};
			name = AppRelease;
		};
		F423C0C71EE1FBAA00905679 /* Debug */ = {
			isa = XCBuildConfiguration;
			buildSettings = {
				ALWAYS_SEARCH_USER_PATHS = NO;
				CLANG_ANALYZER_LOCALIZABILITY_NONLOCALIZED = YES;
				CLANG_ANALYZER_NONNULL = YES;
				CLANG_ANALYZER_NUMBER_OBJECT_CONVERSION = YES_AGGRESSIVE;
				CLANG_CXX_LANGUAGE_STANDARD = "gnu++17";
				CLANG_CXX_LIBRARY = "compiler-default";
				CLANG_ENABLE_MODULES = YES;
				CLANG_ENABLE_OBJC_ARC = YES;
				CLANG_WARN_BLOCK_CAPTURE_AUTORELEASING = YES;
				CLANG_WARN_BOOL_CONVERSION = YES;
				CLANG_WARN_COMMA = YES;
				CLANG_WARN_CONSTANT_CONVERSION = YES;
				CLANG_WARN_DEPRECATED_OBJC_IMPLEMENTATIONS = YES;
				CLANG_WARN_DIRECT_OBJC_ISA_USAGE = YES_ERROR;
				CLANG_WARN_DOCUMENTATION_COMMENTS = YES;
				CLANG_WARN_EMPTY_BODY = YES;
				CLANG_WARN_ENUM_CONVERSION = YES;
				CLANG_WARN_INFINITE_RECURSION = YES;
				CLANG_WARN_INT_CONVERSION = YES;
				CLANG_WARN_NON_LITERAL_NULL_CONVERSION = YES;
				CLANG_WARN_OBJC_IMPLICIT_RETAIN_SELF = YES;
				CLANG_WARN_OBJC_LITERAL_CONVERSION = YES;
				CLANG_WARN_OBJC_ROOT_CLASS = YES_ERROR;
				CLANG_WARN_RANGE_LOOP_ANALYSIS = YES;
				CLANG_WARN_STRICT_PROTOTYPES = YES;
				CLANG_WARN_SUSPICIOUS_MOVE = YES;
				CLANG_WARN_UNREACHABLE_CODE = YES;
				CLANG_WARN__DUPLICATE_METHOD_MATCH = YES;
				"CODE_SIGN_IDENTITY[sdk=iphoneos*]" = "iPhone Developer";
				COPY_PHASE_STRIP = YES;
				CURRENT_PROJECT_VERSION = 1.2.5;
				DEBUG_INFORMATION_FORMAT = "dwarf-with-dsym";
				ENABLE_STRICT_OBJC_MSGSEND = YES;
				ENABLE_TESTABILITY = YES;
				GCC_C_LANGUAGE_STANDARD = gnu99;
				GCC_DYNAMIC_NO_PIC = NO;
				GCC_NO_COMMON_BLOCKS = YES;
				GCC_OPTIMIZATION_LEVEL = 0;
				GCC_PREPROCESSOR_DEFINITIONS = (
					"DEBUG=1",
					"$(inherited)",
					"ADAPTIVECARDS_USE_FLUENT_TOOLTIPS=1",
				);
				GCC_WARN_64_TO_32_BIT_CONVERSION = YES;
				GCC_WARN_ABOUT_RETURN_TYPE = YES_ERROR;
				GCC_WARN_UNDECLARED_SELECTOR = YES;
				GCC_WARN_UNINITIALIZED_AUTOS = YES_AGGRESSIVE;
				GCC_WARN_UNUSED_FUNCTION = YES;
				GCC_WARN_UNUSED_VARIABLE = YES;
				HEADER_SEARCH_PATHS = "";
				IPHONEOS_DEPLOYMENT_TARGET = 12.1;
				MTL_ENABLE_DEBUG_INFO = YES;
				ONLY_ACTIVE_ARCH = YES;
				SDKROOT = iphoneos;
				TARGETED_DEVICE_FAMILY = "1,2";
				VERSIONING_SYSTEM = "apple-generic";
				VERSION_INFO_PREFIX = "";
			};
			name = Debug;
		};
		F423C0C81EE1FBAA00905679 /* Release */ = {
			isa = XCBuildConfiguration;
			buildSettings = {
				ALWAYS_SEARCH_USER_PATHS = NO;
				CLANG_ANALYZER_LOCALIZABILITY_NONLOCALIZED = YES;
				CLANG_ANALYZER_NONNULL = YES;
				CLANG_ANALYZER_NUMBER_OBJECT_CONVERSION = YES_AGGRESSIVE;
				CLANG_CXX_LANGUAGE_STANDARD = "gnu++17";
				CLANG_CXX_LIBRARY = "compiler-default";
				CLANG_ENABLE_MODULES = YES;
				CLANG_ENABLE_OBJC_ARC = YES;
				CLANG_WARN_BLOCK_CAPTURE_AUTORELEASING = YES;
				CLANG_WARN_BOOL_CONVERSION = YES;
				CLANG_WARN_COMMA = YES;
				CLANG_WARN_CONSTANT_CONVERSION = YES;
				CLANG_WARN_DEPRECATED_OBJC_IMPLEMENTATIONS = YES;
				CLANG_WARN_DIRECT_OBJC_ISA_USAGE = YES_ERROR;
				CLANG_WARN_DOCUMENTATION_COMMENTS = YES;
				CLANG_WARN_EMPTY_BODY = YES;
				CLANG_WARN_ENUM_CONVERSION = YES;
				CLANG_WARN_INFINITE_RECURSION = YES;
				CLANG_WARN_INT_CONVERSION = YES;
				CLANG_WARN_NON_LITERAL_NULL_CONVERSION = YES;
				CLANG_WARN_OBJC_IMPLICIT_RETAIN_SELF = YES;
				CLANG_WARN_OBJC_LITERAL_CONVERSION = YES;
				CLANG_WARN_OBJC_ROOT_CLASS = YES_ERROR;
				CLANG_WARN_RANGE_LOOP_ANALYSIS = YES;
				CLANG_WARN_STRICT_PROTOTYPES = YES;
				CLANG_WARN_SUSPICIOUS_MOVE = YES;
				CLANG_WARN_UNREACHABLE_CODE = YES;
				CLANG_WARN__DUPLICATE_METHOD_MATCH = YES;
				CODE_SIGN_IDENTITY = "iPhone Developer";
				"CODE_SIGN_IDENTITY[sdk=iphoneos*]" = "iPhone Developer";
				COPY_PHASE_STRIP = YES;
				CURRENT_PROJECT_VERSION = 1.2.5;
				DEBUG_INFORMATION_FORMAT = "dwarf-with-dsym";
				ENABLE_NS_ASSERTIONS = NO;
				ENABLE_STRICT_OBJC_MSGSEND = YES;
				GCC_C_LANGUAGE_STANDARD = gnu99;
				GCC_NO_COMMON_BLOCKS = YES;
				GCC_PREPROCESSOR_DEFINITIONS = "ADAPTIVECARDS_USE_FLUENT_TOOLTIPS=1";
				GCC_WARN_64_TO_32_BIT_CONVERSION = YES;
				GCC_WARN_ABOUT_RETURN_TYPE = YES_ERROR;
				GCC_WARN_UNDECLARED_SELECTOR = YES;
				GCC_WARN_UNINITIALIZED_AUTOS = YES_AGGRESSIVE;
				GCC_WARN_UNUSED_FUNCTION = YES;
				GCC_WARN_UNUSED_VARIABLE = YES;
				HEADER_SEARCH_PATHS = "";
				IPHONEOS_DEPLOYMENT_TARGET = 12.1;
				MTL_ENABLE_DEBUG_INFO = NO;
				SDKROOT = iphoneos;
				TARGETED_DEVICE_FAMILY = "1,2";
				VALIDATE_PRODUCT = YES;
				VERSIONING_SYSTEM = "apple-generic";
				VERSION_INFO_PREFIX = "";
			};
			name = Release;
		};
		F423C0CA1EE1FBAA00905679 /* Debug */ = {
			isa = XCBuildConfiguration;
			baseConfigurationReference = 777DD1173C03E3F4EC695141 /* Pods-AdaptiveCards.debug.xcconfig */;
			buildSettings = {
				BITCODE_GENERATION_MODE = bitcode;
				CODE_SIGN_IDENTITY = "Apple Development";
				"CODE_SIGN_IDENTITY[sdk=iphoneos*]" = "";
				"CODE_SIGN_IDENTITY[sdk=macosx*]" = "iPhone Developer";
				CODE_SIGN_STYLE = Automatic;
				DEFINES_MODULE = YES;
				DEVELOPMENT_TEAM = UBF8T346G9;
				DYLIB_COMPATIBILITY_VERSION = 1;
				DYLIB_CURRENT_VERSION = 1.2.5;
				DYLIB_INSTALL_NAME_BASE = "@rpath";
				FRAMEWORK_SEARCH_PATHS = (
					"$(inherited)",
					"$(PROJECT_DIR)/AdaptiveCards",
				);
				HEADER_SEARCH_PATHS = "$(inherited)";
				INFOPLIST_FILE = AdaptiveCards/Info.plist;
				INSTALL_PATH = "$(LOCAL_LIBRARY_DIR)/Frameworks";
				IPHONEOS_DEPLOYMENT_TARGET = 13.0;
				LD_RUNPATH_SEARCH_PATHS = "$(inherited) @executable_path/Frameworks @loader_path/Frameworks";
				LIBRARY_SEARCH_PATHS = (
					"$(inherited)",
					"$(PROJECT_DIR)/AdaptiveCards",
				);
				MACH_O_TYPE = mh_dylib;
				OTHER_LDFLAGS = "$(inherited)";
				OTHER_LIBTOOLFLAGS = "";
				PRODUCT_BUNDLE_IDENTIFIER = MSFT.AdaptiveCards;
				PRODUCT_NAME = "$(TARGET_NAME)";
				PROVISIONING_PROFILE_SPECIFIER = "";
				"PROVISIONING_PROFILE_SPECIFIER[sdk=macosx*]" = "";
				SCAN_ALL_SOURCE_FILES_FOR_INCLUDES = NO;
				SKIP_INSTALL = YES;
				SUPPORTS_MACCATALYST = NO;
				TARGETED_DEVICE_FAMILY = "1,2";
				USER_HEADER_SEARCH_PATHS = "";
			};
			name = Debug;
		};
		F423C0CB1EE1FBAA00905679 /* Release */ = {
			isa = XCBuildConfiguration;
			baseConfigurationReference = 4B0881019D2B9BA6009F1B94 /* Pods-AdaptiveCards.release.xcconfig */;
			buildSettings = {
				BITCODE_GENERATION_MODE = bitcode;
				CODE_SIGN_IDENTITY = "Apple Development";
				"CODE_SIGN_IDENTITY[sdk=iphoneos*]" = "";
				"CODE_SIGN_IDENTITY[sdk=macosx*]" = "iPhone Developer";
				CODE_SIGN_STYLE = Automatic;
				DEFINES_MODULE = YES;
				DEVELOPMENT_TEAM = UBF8T346G9;
				DYLIB_COMPATIBILITY_VERSION = 1;
				DYLIB_CURRENT_VERSION = 1.2.5;
				DYLIB_INSTALL_NAME_BASE = "@rpath";
				FRAMEWORK_SEARCH_PATHS = (
					"$(inherited)",
					"$(PROJECT_DIR)/AdaptiveCards",
				);
				HEADER_SEARCH_PATHS = "$(inherited)";
				INFOPLIST_FILE = AdaptiveCards/Info.plist;
				INSTALL_PATH = "$(LOCAL_LIBRARY_DIR)/Frameworks";
				IPHONEOS_DEPLOYMENT_TARGET = 13.0;
				LD_RUNPATH_SEARCH_PATHS = "$(inherited) @executable_path/Frameworks @loader_path/Frameworks";
				LIBRARY_SEARCH_PATHS = (
					"$(inherited)",
					"$(PROJECT_DIR)/AdaptiveCards",
				);
				MACH_O_TYPE = mh_dylib;
				OTHER_LDFLAGS = "$(inherited)";
				OTHER_LIBTOOLFLAGS = "";
				PRODUCT_BUNDLE_IDENTIFIER = MSFT.AdaptiveCards;
				PRODUCT_NAME = "$(TARGET_NAME)";
				PROVISIONING_PROFILE_SPECIFIER = "";
				"PROVISIONING_PROFILE_SPECIFIER[sdk=macosx*]" = "";
				SCAN_ALL_SOURCE_FILES_FOR_INCLUDES = NO;
				SKIP_INSTALL = YES;
				SUPPORTS_MACCATALYST = NO;
				TARGETED_DEVICE_FAMILY = "1,2";
				USER_HEADER_SEARCH_PATHS = "";
			};
			name = Release;
		};
		F423C0CD1EE1FBAA00905679 /* Debug */ = {
			isa = XCBuildConfiguration;
			baseConfigurationReference = 3F3FBD57C361267D351D4B65 /* Pods-AdaptiveCards-AdaptiveCardsTests.debug.xcconfig */;
			buildSettings = {
				CODE_SIGN_IDENTITY = "Apple Development";
				"CODE_SIGN_IDENTITY[sdk=macosx*]" = "Apple Development";
				CODE_SIGN_STYLE = Automatic;
				DEVELOPMENT_TEAM = UBF8T346G9;
				HEADER_SEARCH_PATHS = "$(inherited)";
				INFOPLIST_FILE = AdaptiveCardsTests/Info.plist;
				LD_RUNPATH_SEARCH_PATHS = "$(inherited) @executable_path/Frameworks @loader_path/Frameworks";
				PRODUCT_BUNDLE_IDENTIFIER = MSFT.AdaptiveCardsTests;
				PRODUCT_NAME = "$(TARGET_NAME)";
				PROVISIONING_PROFILE_SPECIFIER = "";
				"PROVISIONING_PROFILE_SPECIFIER[sdk=macosx*]" = "";
			};
			name = Debug;
		};
		F423C0CE1EE1FBAA00905679 /* Release */ = {
			isa = XCBuildConfiguration;
			baseConfigurationReference = 92C9540BDB87B09349BF0018 /* Pods-AdaptiveCards-AdaptiveCardsTests.release.xcconfig */;
			buildSettings = {
				CODE_SIGN_IDENTITY = "Apple Development";
				"CODE_SIGN_IDENTITY[sdk=macosx*]" = "Apple Development";
				CODE_SIGN_STYLE = Automatic;
				DEVELOPMENT_TEAM = UBF8T346G9;
				HEADER_SEARCH_PATHS = "$(inherited)";
				INFOPLIST_FILE = AdaptiveCardsTests/Info.plist;
				LD_RUNPATH_SEARCH_PATHS = "$(inherited) @executable_path/Frameworks @loader_path/Frameworks";
				PRODUCT_BUNDLE_IDENTIFIER = MSFT.AdaptiveCardsTests;
				PRODUCT_NAME = "$(TARGET_NAME)";
				PROVISIONING_PROFILE_SPECIFIER = "";
				"PROVISIONING_PROFILE_SPECIFIER[sdk=macosx*]" = "";
			};
			name = Release;
		};
		F47ACEE21F62495B0010BEF0 /* Debug */ = {
			isa = XCBuildConfiguration;
			buildSettings = {
				ONLY_ACTIVE_ARCH = YES;
				PRODUCT_NAME = "$(TARGET_NAME)";
			};
			name = Debug;
		};
		F47ACEE31F62495B0010BEF0 /* Release */ = {
			isa = XCBuildConfiguration;
			buildSettings = {
				ONLY_ACTIVE_ARCH = NO;
				PRODUCT_NAME = "$(TARGET_NAME)";
			};
			name = Release;
		};
/* End XCBuildConfiguration section */

/* Begin XCConfigurationList section */
		F423C0AF1EE1FBA900905679 /* Build configuration list for PBXProject "AdaptiveCards" */ = {
			isa = XCConfigurationList;
			buildConfigurations = (
				F423C0C71EE1FBAA00905679 /* Debug */,
				F423C0C81EE1FBAA00905679 /* Release */,
				6BC1C77E286BBC800084D1D9 /* AppRelease */,
			);
			defaultConfigurationIsVisible = 0;
			defaultConfigurationName = Release;
		};
		F423C0C91EE1FBAA00905679 /* Build configuration list for PBXNativeTarget "AdaptiveCards" */ = {
			isa = XCConfigurationList;
			buildConfigurations = (
				F423C0CA1EE1FBAA00905679 /* Debug */,
				F423C0CB1EE1FBAA00905679 /* Release */,
				6BC1C77F286BBC800084D1D9 /* AppRelease */,
			);
			defaultConfigurationIsVisible = 0;
			defaultConfigurationName = Release;
		};
		F423C0CC1EE1FBAA00905679 /* Build configuration list for PBXNativeTarget "AdaptiveCardsTests" */ = {
			isa = XCConfigurationList;
			buildConfigurations = (
				F423C0CD1EE1FBAA00905679 /* Debug */,
				F423C0CE1EE1FBAA00905679 /* Release */,
				6BC1C780286BBC800084D1D9 /* AppRelease */,
			);
			defaultConfigurationIsVisible = 0;
			defaultConfigurationName = Release;
		};
		F47ACEE11F62495B0010BEF0 /* Build configuration list for PBXAggregateTarget "AdaptiveCards-Universal" */ = {
			isa = XCConfigurationList;
			buildConfigurations = (
				F47ACEE21F62495B0010BEF0 /* Debug */,
				F47ACEE31F62495B0010BEF0 /* Release */,
				6BC1C781286BBC800084D1D9 /* AppRelease */,
			);
			defaultConfigurationIsVisible = 0;
			defaultConfigurationName = Release;
		};
/* End XCConfigurationList section */
	};
	rootObject = F423C0AC1EE1FBA900905679 /* Project object */;
}<|MERGE_RESOLUTION|>--- conflicted
+++ resolved
@@ -29,17 +29,14 @@
 		300ECB64219A12D100371DC5 /* AdaptiveBase64Util.h in Headers */ = {isa = PBXBuildFile; fileRef = 300ECB62219A12D100371DC5 /* AdaptiveBase64Util.h */; settings = {ATTRIBUTES = (Public, ); }; };
 		30D56DE9268298B300D6E418 /* AdaptiveCardsTests.mm in Sources */ = {isa = PBXBuildFile; fileRef = 30D56DE8268298B300D6E418 /* AdaptiveCardsTests.mm */; };
 		30D56DEF2682AB9C00D6E418 /* AdaptiveCardsTextBlockTests.mm in Sources */ = {isa = PBXBuildFile; fileRef = 30D56DEE2682AB9C00D6E418 /* AdaptiveCardsTextBlockTests.mm */; };
-<<<<<<< HEAD
 		4608EE892BF5C1AB00543095 /* ACRRatingLabelRenderer.h in Headers */ = {isa = PBXBuildFile; fileRef = 4608EE872BF5C1AB00543095 /* ACRRatingLabelRenderer.h */; };
 		4608EE8A2BF5C1AB00543095 /* ACRRatingLabelRenderer.mm in Sources */ = {isa = PBXBuildFile; fileRef = 4608EE882BF5C1AB00543095 /* ACRRatingLabelRenderer.mm */; };
 		4608EE8D2BF5C1B800543095 /* ACRRatingInputRenderer.h in Headers */ = {isa = PBXBuildFile; fileRef = 4608EE8B2BF5C1B800543095 /* ACRRatingInputRenderer.h */; };
 		4608EE8E2BF5C1B800543095 /* ACRRatingInputRenderer.mm in Sources */ = {isa = PBXBuildFile; fileRef = 4608EE8C2BF5C1B800543095 /* ACRRatingInputRenderer.mm */; };
 		4621E12C2BF3557C004F03F3 /* RatingLabel.h in Headers */ = {isa = PBXBuildFile; fileRef = 4621E12B2BF3557C004F03F3 /* RatingLabel.h */; };
 		4621E12E2BF35784004F03F3 /* RatingLabel.cpp in Sources */ = {isa = PBXBuildFile; fileRef = 4621E12D2BF35784004F03F3 /* RatingLabel.cpp */; };
-=======
 		46F6F7812BFF1C8200D31C47 /* ValueChangedAction.h in Headers */ = {isa = PBXBuildFile; fileRef = 46F6F7802BFF1C8200D31C47 /* ValueChangedAction.h */; };
 		46F6F7832BFF1CB400D31C47 /* ValueChangedAction.cpp in Sources */ = {isa = PBXBuildFile; fileRef = 46F6F7822BFF1CB400D31C47 /* ValueChangedAction.cpp */; };
->>>>>>> 53be88dd
 		463C3C082BD8DB1F00A95C4E /* Icon.cpp in Sources */ = {isa = PBXBuildFile; fileRef = 463C3C062BD8DB1F00A95C4E /* Icon.cpp */; };
 		463C3C0B2BD8DCC000A95C4E /* Icon.h in Headers */ = {isa = PBXBuildFile; fileRef = 463C3C0A2BD8DCC000A95C4E /* Icon.h */; settings = {ATTRIBUTES = (Public, ); }; };
 		463C3C0E2BD8F6D100A95C4E /* ACRIconRenderer.mm in Sources */ = {isa = PBXBuildFile; fileRef = 463C3C0D2BD8F6D100A95C4E /* ACRIconRenderer.mm */; };
@@ -541,17 +538,14 @@
 		30D56DEE2682AB9C00D6E418 /* AdaptiveCardsTextBlockTests.mm */ = {isa = PBXFileReference; fileEncoding = 4; lastKnownFileType = sourcecode.cpp.objcpp; path = AdaptiveCardsTextBlockTests.mm; sourceTree = "<group>"; };
 		3F3FBD57C361267D351D4B65 /* Pods-AdaptiveCards-AdaptiveCardsTests.debug.xcconfig */ = {isa = PBXFileReference; includeInIndex = 1; lastKnownFileType = text.xcconfig; name = "Pods-AdaptiveCards-AdaptiveCardsTests.debug.xcconfig"; path = "Target Support Files/Pods-AdaptiveCards-AdaptiveCardsTests/Pods-AdaptiveCards-AdaptiveCardsTests.debug.xcconfig"; sourceTree = "<group>"; };
 		45580A4A0B0DE521608DDA3A /* Pods-ADCIOSVisualizer-AdaptiveCardsTests.release.xcconfig */ = {isa = PBXFileReference; includeInIndex = 1; lastKnownFileType = text.xcconfig; name = "Pods-ADCIOSVisualizer-AdaptiveCardsTests.release.xcconfig"; path = "Target Support Files/Pods-ADCIOSVisualizer-AdaptiveCardsTests/Pods-ADCIOSVisualizer-AdaptiveCardsTests.release.xcconfig"; sourceTree = "<group>"; };
-<<<<<<< HEAD
 		4608EE872BF5C1AB00543095 /* ACRRatingLabelRenderer.h */ = {isa = PBXFileReference; fileEncoding = 4; lastKnownFileType = sourcecode.c.h; path = ACRRatingLabelRenderer.h; sourceTree = "<group>"; };
 		4608EE882BF5C1AB00543095 /* ACRRatingLabelRenderer.mm */ = {isa = PBXFileReference; fileEncoding = 4; lastKnownFileType = sourcecode.cpp.objcpp; path = ACRRatingLabelRenderer.mm; sourceTree = "<group>"; };
 		4608EE8B2BF5C1B800543095 /* ACRRatingInputRenderer.h */ = {isa = PBXFileReference; fileEncoding = 4; lastKnownFileType = sourcecode.c.h; path = ACRRatingInputRenderer.h; sourceTree = "<group>"; };
 		4608EE8C2BF5C1B800543095 /* ACRRatingInputRenderer.mm */ = {isa = PBXFileReference; fileEncoding = 4; lastKnownFileType = sourcecode.cpp.objcpp; path = ACRRatingInputRenderer.mm; sourceTree = "<group>"; };
 		4621E12B2BF3557C004F03F3 /* RatingLabel.h */ = {isa = PBXFileReference; lastKnownFileType = sourcecode.c.h; name = RatingLabel.h; path = ../../../../shared/cpp/ObjectModel/RatingLabel.h; sourceTree = "<group>"; };
 		4621E12D2BF35784004F03F3 /* RatingLabel.cpp */ = {isa = PBXFileReference; lastKnownFileType = sourcecode.cpp.cpp; name = RatingLabel.cpp; path = ../../../../shared/cpp/ObjectModel/RatingLabel.cpp; sourceTree = "<group>"; };
-=======
 		46F6F7802BFF1C8200D31C47 /* ValueChangedAction.h */ = {isa = PBXFileReference; lastKnownFileType = sourcecode.c.h; name = ValueChangedAction.h; path = ../../../../shared/cpp/ObjectModel/ValueChangedAction.h; sourceTree = "<group>"; };
 		46F6F7822BFF1CB400D31C47 /* ValueChangedAction.cpp */ = {isa = PBXFileReference; lastKnownFileType = sourcecode.cpp.cpp; name = ValueChangedAction.cpp; path = ../../../../shared/cpp/ObjectModel/ValueChangedAction.cpp; sourceTree = "<group>"; };
->>>>>>> 53be88dd
 		463C3C062BD8DB1F00A95C4E /* Icon.cpp */ = {isa = PBXFileReference; lastKnownFileType = sourcecode.cpp.cpp; name = Icon.cpp; path = ../../../../shared/cpp/ObjectModel/Icon.cpp; sourceTree = "<group>"; };
 		463C3C0A2BD8DCC000A95C4E /* Icon.h */ = {isa = PBXFileReference; lastKnownFileType = sourcecode.c.h; name = Icon.h; path = ../../../../shared/cpp/ObjectModel/Icon.h; sourceTree = "<group>"; };
 		463C3C0C2BD8F63100A95C4E /* ACRIconRenderer.h */ = {isa = PBXFileReference; lastKnownFileType = sourcecode.c.h; path = ACRIconRenderer.h; sourceTree = "<group>"; };
@@ -1303,14 +1297,11 @@
 				6BE6C7B726E2E30A009E9171 /* Container.VerticalContentAlignment.json */,
 				6BE6C7B126E2DF29009E9171 /* Container.VerticalContentAlignment2.json */,
 				6BE6C7C226E2F07C009E9171 /* sample.json */,
-<<<<<<< HEAD
 				46B78E652C0586D500EF4566 /* RatingInputValid.json */,
 				46B78E672C0587B700EF4566 /* RatingLabelValid.json */,
 				46B78E692C058A8200EF4566 /* RatingInputInvalid.json */,
-=======
 				B35633232C060EEF00F1C999 /* ValueChangedActionValid.json */,
 				B35633262C06E4FC00F1C999 /* ValueChangedActionInvalid.json */,
->>>>>>> 53be88dd
 			);
 			path = TestFiles;
 			sourceTree = "<group>";
@@ -1450,11 +1441,8 @@
 				30D56DE8268298B300D6E418 /* AdaptiveCardsTests.mm */,
 				30D56DEE2682AB9C00D6E418 /* AdaptiveCardsTextBlockTests.mm */,
 				6B124CA326D04CA9007E9641 /* AdaptiveCardsUtiliOSTest.mm */,
-<<<<<<< HEAD
 				46B78E632C0580D100EF4566 /* AdaptiveCardsRatingElementTests.mm */,
-=======
 				B35633212C060D7900F1C999 /* ValueChangedActionTests.mm */,
->>>>>>> 53be88dd
 				6BE6C79426E1560A009E9171 /* Helpers */,
 				6B124C9226B8AE3B007E9641 /* Mocks */,
 				6BE6C79F26E17077009E9171 /* TestFiles */,
@@ -1619,15 +1607,12 @@
 				F4F6BA27204E107F003741B6 /* UnknownElement.h */,
 				F4F44B7F20478C6F00A2F24C /* Util.cpp */,
 				F4F44B7E20478C6F00A2F24C /* Util.h */,
-<<<<<<< HEAD
 				46B329152BF32057009671AE /* RatingInput.h */,
 				46B329172BF3228F009671AE /* RatingInput.cpp */,
 				4621E12B2BF3557C004F03F3 /* RatingLabel.h */,
 				4621E12D2BF35784004F03F3 /* RatingLabel.cpp */,
-=======
 				46F6F7802BFF1C8200D31C47 /* ValueChangedAction.h */,
 				46F6F7822BFF1CB400D31C47 /* ValueChangedAction.cpp */,
->>>>>>> 53be88dd
 			);
 			name = SharedLib;
 			sourceTree = "<group>";
