//
//  ViewController.m
//  ViewController
//
//  Copyright © 2020 Microsoft. All rights reserved.
//

#import "ViewController.h"
#import "ACRChatWindow.h"
#import "ACRCustomSubmitTargetBuilder.h"
#import "ADCResolver.h"
#import "AdaptiveCards/ACRButton.h"
#import "AdaptiveFileBrowserSource.h"
#import "CustomActionNewType.h"
#import "CustomActionOpenURLRenderer.h"
#import "CustomActionSetRenderer.h"
#import "CustomInputNumberRenderer.h"
#import "CustomProgressBarRenderer.h"
#import "CustomTextBlockRenderer.h"
#import <SafariServices/SafariServices.h>
#import "ACRCustomFeatureFlagResolver.h"

// the width of the AdaptiveCards does not need to be set.
// if the width for Adaptive Cards is zero, the width is determined by the contraint(s) set externally on the card.
CGFloat kAdaptiveCardsWidth = 0;
CGFloat kFileBrowserWidth = 0;

@interface ViewController () {
    id<ACRIBaseActionSetRenderer> _defaultRenderer;
    ACRChatWindow *_dataSource;
    __weak UIView *_targetView;
    dispatch_queue_t _global_queue;
    __weak AVPlayerViewController *_mediaViewController;
}

@end

@implementation ViewController

UIColor* defaultButtonBackgroundColor;

+ (void)applyConstraints:(NSArray<NSString *> *)formats variables:(NSDictionary *)variables
{
    NSArray<NSLayoutConstraint *> *constraints = nil;

    for (NSString *format in formats) {
        constraints = [NSLayoutConstraint constraintsWithVisualFormat:format
                                                              options:0
                                                              metrics:nil
                                                                views:variables];
        [NSLayoutConstraint activateConstraints:constraints];
    }
}

- (IBAction)toggleCustomRenderer:(UISwitch *)sender
{
    [self.view endEditing:YES];
    ACRRegistration *registration = [ACRRegistration getInstance];

    if (_enableCustomRendererSwitch.isOn) {
        // enum will be part of API in next iterations when custom renderer extended to non-action
        // type - tracked by issue #809
        [registration setActionRenderer:[CustomActionOpenURLRenderer getInstance]
                      actionElementType:ACROpenUrl
                    useResourceResolver:YES];
        [registration setBaseCardElementRenderer:[CustomTextBlockRenderer getInstance]
                                 cardElementType:ACRTextBlock
                             useResourceResolver:YES];
        [registration setBaseCardElementRenderer:[CustomInputNumberRenderer getInstance]
                                 cardElementType:ACRNumberInput
                             useResourceResolver:YES];
        [registration setBaseCardElementRenderer:[CustomActionSetRenderer getInstance] cardElementType:ACRActionSet useResourceResolver:YES];

        [[ACRTargetBuilderRegistration getInstance] setTargetBuilder:[ACRCustomSubmitTargetBuilder getInstance] actionElementType:ACRSubmit capability:ACRAction];
        [[ACRTargetBuilderRegistration getInstance] setTargetBuilder:[ACRCustomSubmitTargetBuilder getInstance] actionElementType:ACRSubmit capability:ACRQuickReply];
        _defaultRenderer = [registration getActionSetRenderer];
        [registration setActionSetRenderer:self];
    } else {
        [registration setActionRenderer:nil actionElementType:ACROpenUrl];
        [registration setBaseCardElementRenderer:nil cardElementType:ACRTextBlock];
        [registration setBaseCardElementRenderer:nil cardElementType:ACRNumberInput];
        [registration setBaseCardElementRenderer:nil cardElementType:ACRActionSet];
        [registration setActionSetRenderer:nil];
    }
}

- (IBAction)applyText:(id)sender
{
    [self.view endEditing:YES];
    if (_editView.text != NULL && ![_editView.text isEqualToString:@""]) {
        [self update:self.editView.text];
    }
    self.editView.hidden = YES;
    self.compositeFileBrowserView.hidden = NO;
}

- (IBAction)deleteAllRows:(id)sender
{
    [(ACRChatWindow *)self.chatWindow.dataSource deleteAllRows:self.chatWindow];

    // clean the retrieved inputs
    if ([self appIsBeingTested]) {
        [self.retrievedInputsTextView setText:@" "];
    }

    if (_mediaViewController && _mediaViewController.player) {
        [_mediaViewController.player pause];
    }
}

- (void)viewDidLoad
{
    [super viewDidLoad];
    _global_queue = dispatch_get_main_queue();
    
    defaultButtonBackgroundColor = [UIColor colorWithRed:0 / 255 green:122.0 / 255 blue:1 alpha:1];

    #if !TARGET_OS_VISION
        kFileBrowserWidth = [[UIScreen mainScreen] bounds].size.width - 32.0f;
    #else
        kFileBrowserWidth = 600;
    #endif
    kAdaptiveCardsWidth = kFileBrowserWidth;
    [self registerForKeyboardNotifications];

    self.curView = nil;

    ACRRegistration *registration = [ACRRegistration getInstance];
    NSString *type = @"ProgressBar";
    CACProgressBar *progressBarParser = [[CACProgressBar alloc] init];
    [registration setCustomElementParser:progressBarParser key:type];

    CustomProgressBarRenderer *progressBarRenderer = [[CustomProgressBarRenderer alloc] init];
    [registration setCustomElementRenderer:progressBarRenderer key:type];

    CustomActionNewType *customParser = [[CustomActionNewType alloc] init];
    NSString *type1 = @"NewStyle";
    [registration setCustomActionElementParser:customParser key:type1];

    CustomActionNewTypeRenderer *customActionRenderer = [CustomActionNewTypeRenderer getInstance];
    [registration setCustomActionRenderer:customActionRenderer key:type1];
    
    // Required registration for testing responsive layout
    [registration registerHostCardContainer:kFileBrowserWidth];
    [registration setFeatureFlagResolver:([[ACRCustomFeatureFlagResolver alloc] init])];

    self.ACVTabVC = [[ACVTableViewController alloc] init];
    [self addChildViewController:self.ACVTabVC];
    self.ACVTabVC.delegate = self;
    self.ACVTabVC.tableView.sectionFooterHeight = 5;
    self.ACVTabVC.tableView.sectionHeaderHeight = 5;
    self.ACVTabVC.tableView.scrollEnabled = YES;
    self.ACVTabVC.tableView.showsVerticalScrollIndicator = YES;
    self.ACVTabVC.tableView.userInteractionEnabled = YES;
    self.ACVTabVC.tableView.bounces = YES;
    self.ACVTabVC.tableView.separatorStyle = UITableViewCellSeparatorStyleNone;

    UITableView *ACVTabView = self.ACVTabVC.tableView;
    _compositeFileBrowserView = [[UIStackView alloc] init];
    _compositeFileBrowserView.backgroundColor = UIColor.lightGrayColor;
    _compositeFileBrowserView.translatesAutoresizingMaskIntoConstraints = NO;
    _compositeFileBrowserView.alignment = UIStackViewAlignmentCenter;
    _compositeFileBrowserView.axis = UILayoutConstraintAxisVertical;
    [self.view addSubview:_compositeFileBrowserView];
    [_compositeFileBrowserView.leadingAnchor constraintEqualToAnchor:self.view.leadingAnchor
                                                            constant:10]
        .active = YES;
    [_compositeFileBrowserView.trailingAnchor constraintEqualToAnchor:self.view.trailingAnchor
                                                             constant:-10]
        .active = YES;

    UIView *fileBrowserView =
        [[AdaptiveFileBrowserSource alloc] initWithFrame:CGRectMake(20, 40, kFileBrowserWidth, 55)
                                        WithDataDelegate:self.ACVTabVC];
    fileBrowserView.translatesAutoresizingMaskIntoConstraints = NO;
    [_compositeFileBrowserView addArrangedSubview:fileBrowserView];
    #if TARGET_OS_VISION
    _compositeFileBrowserView.backgroundColor = UIColor.clearColor;
    #endif

    [_compositeFileBrowserView addArrangedSubview:ACVTabView];
    ACVTabView.translatesAutoresizingMaskIntoConstraints = NO;
    ACVTabView.showsVerticalScrollIndicator = YES;

    [ACVTabView.widthAnchor constraintEqualToAnchor:fileBrowserView.widthAnchor].active = YES;
    self.ACVTabVC.tableHeight = [ACVTabView.heightAnchor constraintEqualToConstant:200.0];
    self.ACVTabVC.tableHeight.active = YES;
    ACVTabView.hidden = YES;

    NSArray<UIStackView *> *buttons = [self buildControlLayout:fileBrowserView.centerXAnchor];
    UIStackView *retrievedInputsLayout = [self buildRetrievedResultsLayout:fileBrowserView.centerXAnchor];

    UIStackView *buttonLayout0 = buttons[0], *buttonLayout1 = buttons[1];

    self.chatWindow = [[UITableView alloc] init];
    self.chatWindow.translatesAutoresizingMaskIntoConstraints = NO;
    [self.chatWindow registerClass:[ACRChatWindowCell class] forCellReuseIdentifier:@"adaptiveCell"];
    self.chatWindow.separatorStyle = UITableViewCellSeparatorStyleSingleLine;

    // set a identifier to ease development of UI tests
    self.chatWindow.accessibilityIdentifier = @"ChatWindow";

    // the width of the AdaptiveCards does not need to be set.
    // if the width for Adaptive Cards is zero, the width is determined by the contraint(s) set externally on the card.
    _dataSource = [[ACRChatWindow alloc] init:kAdaptiveCardsWidth];
    _dataSource.adaptiveCardsDelegates = self;
    _dataSource.adaptiveCardsMediaDelegates = self;
    self.chatWindow.dataSource = _dataSource;

    [self.view addSubview:self.chatWindow];

    UITableView *chatWindow = self.chatWindow;

    // if the app is being tested we render an extra layout that contains the
    // retrieved input values json
    NSString *layoutOption = [self appIsBeingTested] ? @"-[retrievedInputsLayout]-" : @"-";

    NSArray<NSString *> *visualFormats = @[ [NSString stringWithFormat:@"V:|-40-[_compositeFileBrowserView]-[buttonLayout0]-[buttonLayout1]%@[chatWindow]-40@100-|", layoutOption], @"H:|-[chatWindow]-|", @"H:|-[buttonLayout0]-|", @"H:|-[buttonLayout1]-|" ];

    NSDictionary *viewMap;
    if ([self appIsBeingTested]) {
        viewMap =
            NSDictionaryOfVariableBindings(_compositeFileBrowserView, buttonLayout0, buttonLayout1, retrievedInputsLayout, chatWindow);
    } else {
        viewMap =
            NSDictionaryOfVariableBindings(_compositeFileBrowserView, buttonLayout0, buttonLayout1, chatWindow);
    }

    [ViewController applyConstraints:visualFormats variables:viewMap];

    ACOFeatureRegistration *featureReg = [ACOFeatureRegistration getInstance];
    [featureReg addFeature:@"acTest" featureVersion:@"1.0"];
    [NSNotificationCenter.defaultCenter addObserver:self selector:@selector(handleVoiceOverEvent:) name:UIAccessibilityElementFocusedNotification object:nil];
    
    #if TARGET_OS_VISION
    self.view.backgroundColor = UIColor.clearColor;
    #endif
}

- (void)viewWillAppear:(BOOL)animated
{
    [super viewWillAppear:animated];
    float verticalContentInset = self.scrView.frame.size.height - self.curView.frame.size.height;
    verticalContentInset = (verticalContentInset <= 0) ? 20 : verticalContentInset;
    UIEdgeInsets contentInsets = UIEdgeInsetsMake(0.0, 0.0, verticalContentInset, 0.0);
    self.scrView.contentInset = contentInsets;
}

- (void)fromACVTable:(ACVTableViewController *)avcTabVc userSelectedJson:(NSString *)jsonStr
{
    [self update:jsonStr];
}

- (void)source:(ACVTableViewController *)avcTabVc userconfig:(NSString *)payload
{
    self.hostconfig = payload;
}


- (UIViewController *)presenterViewControllerForAction:(ACOBaseActionElement *)action
                                               inCard:(ACOAdaptiveCard *)card
{
    return self;          // any other host returns its own VC
}


- (void)didFetchUserResponses:(ACOAdaptiveCard *)card action:(ACOBaseActionElement *)action
{
<<<<<<< HEAD
    if (action.type == ACROpenUrl) {
        NSURL *url = [NSURL URLWithString:[action url]];
        SFSafariViewController *svc = [[SFSafariViewController alloc] initWithURL:url];
        [self presentViewController:svc animated:YES completion:nil];
    } else if (action.type == ACRSubmit || action.type == ACRExecute) {
        NSMutableArray<NSString *> *fetchedInputList = [NSMutableArray array];
        NSData *userInputsAsJson = [card inputs];
        if (userInputsAsJson) {
            [fetchedInputList addObject:[[NSString alloc] initWithData:userInputsAsJson
                                                              encoding:NSUTF8StringEncoding]];
        }
        
        NSString *data = [action data];
        if (data && data.length) {
            [fetchedInputList addObject:[NSString stringWithFormat:@"\"data\" : %@", data]];
        }
        
        if (action.type == ACRExecute) {
            if (action.verb && action.verb.length) {
                [fetchedInputList addObject:[NSString stringWithFormat:@"\"verb\" : %@", action.verb]];
            }
        } else {
            [self reloadRowsAtChatWindowsWithIndexPaths:self.chatWindow.indexPathsForSelectedRows];
        }
        NSString *str = [NSString stringWithFormat:@"{\n%@\n}", [fetchedInputList componentsJoinedByString:@",\n"]];
        
        // if the app is being tested we set the result in the uilabel, otherwise
        // we show the label in a popup
        if ([self appIsBeingTested]) {
            NSString *str2 = [NSString stringWithFormat:@"{\n\t\"inputs\":%@\n}", [fetchedInputList componentsJoinedByString:@",\n"]];
            [self.retrievedInputsTextView setText:str2];
        } else {
            [self presentViewController:[self createAlertController:@"user response fetched" message:str] animated:YES completion:nil];
        }
        
    } else if (action.type == ACRUnknownAction) {
=======
    NSObject<ACRIFeatureFlagResolver> *featureFlagResolver = [[ACRRegistration getInstance] getFeatureFlagResolver];
    BOOL isSplitButtonEnabled = [featureFlagResolver boolForFlag:@"isSplitButtonEnabled"] ?: NO;
    isSplitButtonEnabled = isSplitButtonEnabled &&
    [self respondsToSelector:@selector(showBottomSheetForSplitButton:completion:)];
    if (!isSplitButtonEnabled || action.menuActions.count <= 0 || action.isActionFromSplitButtonBottomSheet)
    {
        switch (action.type) {
            case ACRExecute:
            case ACRSubmit:
            {
                action.isActionFromSplitButtonBottomSheet = NO;
                NSMutableArray<NSString *> *fetchedInputList = [NSMutableArray arrayWithCapacity:3];
                NSData *userInputsAsJson = [card inputs];
                if (userInputsAsJson) {
                    [fetchedInputList addObject:[[NSString alloc] initWithData:userInputsAsJson
                                                                      encoding:NSUTF8StringEncoding]];
                }
                
                NSString *data = [action data];
                if (data && data.length) {
                    [fetchedInputList addObject:[NSString stringWithFormat:@"\"data\" : %@", data]];
                }
                
                if (action.type == ACRExecute) {
                    if (action.verb && action.verb.length) {
                        [fetchedInputList addObject:[NSString stringWithFormat:@"\"verb\" : %@", action.verb]];
                    }
                } else {
                    [self reloadRowsAtChatWindowsWithIndexPaths:self.chatWindow.indexPathsForSelectedRows];
                }
                NSString *str = [NSString stringWithFormat:@"{\n%@\n}", [fetchedInputList componentsJoinedByString:@",\n"]];
                
                // if the app is being tested we set the result in the uilabel, otherwise
                // we show the label in a popup
                if ([self appIsBeingTested]) {
                    NSString *str2 = [NSString stringWithFormat:@"{\n\t\"inputs\":%@\n}", [fetchedInputList componentsJoinedByString:@",\n"]];
                    [self.retrievedInputsTextView setText:str2];
                } else {
                    [self presentViewController:[self createAlertController:@"user response fetched" message:str] animated:YES completion:nil];
                }
                
            }
                break;
            case ACROpenUrl:
            {
                action.isActionFromSplitButtonBottomSheet = NO;
                NSURL *url = [NSURL URLWithString:[action url]];
                SFSafariViewController *svc = [[SFSafariViewController alloc] initWithURL:url];
                [self presentViewController:svc animated:YES completion:nil];
            }
                
                break;
            case ACRShowCard:
            {
                action.isActionFromSplitButtonBottomSheet = NO;
                [self reloadRowsAtChatWindowsWithIndexPaths:self.chatWindow.indexPathsForSelectedRows targetView:_targetView];
            }
                break;
            case ACRToggleVisibility:
            {
                action.isActionFromSplitButtonBottomSheet = NO;
                [self reloadRowsAtChatWindowsWithIndexPaths:self.chatWindow.indexPathsForSelectedRows];
            }
                break;
            default:
                break;
        }
    }
    
    if (action.type == ACRUnknownAction)
    {
>>>>>>> ed8c7a47
        if ([action isKindOfClass:[CustomActionNewType class]]) {
            CustomActionNewType *newType = (CustomActionNewType *)action;
            newType.alertController = [self createAlertController:@"successfully rendered new button type" message:newType.alertMessage];
            [self presentViewController:newType.alertController animated:YES completion:nil];
        }
    }
}

<<<<<<< HEAD
=======
- (void) showBottomSheetForSplitButton:(NSArray<ACOBaseActionElement *>*)menuActions completion:(void (^)(ACOBaseActionElement *acoElement))completion
{
    UIAlertController *alert = [UIAlertController alertControllerWithTitle:nil
                                                                   message:nil
                                                            preferredStyle:UIAlertControllerStyleActionSheet];
    
    for (ACOBaseActionElement *menuAction in menuActions) {
        UIAlertAction *action = [UIAlertAction actionWithTitle:menuAction.title
                                                         style:UIAlertActionStyleDefault
                                                       handler:^(UIAlertAction * _Nonnull action) {
            menuAction.isActionFromSplitButtonBottomSheet = YES;
            completion(menuAction);
        }];
        [alert addAction:action];
    }
    
    UIAlertAction *cancelAction = [UIAlertAction actionWithTitle:@"Dismiss"
                                                           style:UIAlertActionStyleDestructive
                                                         handler:^(UIAlertAction * _Nonnull action) {
        NSLog(@"Dismissed bottomsheet");
    }];
    [alert addAction:cancelAction];
    UIPopoverPresentationController *pop = alert.popoverPresentationController;
    pop.sourceView = self.view;
    pop.sourceRect = CGRectMake(self.view.bounds.size.width / 2.0, self.view.bounds.size.height, 1.0, 1.0);
    pop.permittedArrowDirections = 0;
    
    [self presentViewController:alert animated:YES completion:nil];
}
>>>>>>> ed8c7a47

- (UIAlertController *)createAlertController:(NSString *)title message:(NSString *)message
{
    UIAlertController *alertController = [UIAlertController alertControllerWithTitle:title message:message preferredStyle:UIAlertControllerStyleAlert];
    [alertController addAction:[UIAlertAction actionWithTitle:@"Dismiss" style:UIAlertActionStyleDefault handler:nil]];
    return alertController;
}

- (void)didChangeViewLayout:(CGRect)oldFrame newFrame:(CGRect)newFrame
{
    [self reloadRowsAtChatWindowsWithIndexPaths:self.chatWindow.indexPathsForSelectedRows];
}

- (void)didChangeViewLayout:(CGRect)oldFrame newFrame:(CGRect)newFrame properties:(NSDictionary *)properties
{
    NSString *actiontype = (NSString *)properties[ACRAggregateTargetActionType];
    if ([actiontype isEqualToString:ACRAggregateTargetSubmitAction]) {
        UIView *focusedView = properties[ACRAggregateTargetFirstResponder];
        if (focusedView && [focusedView isKindOfClass:[UIView class]]) {
            [self.chatWindow setContentOffset:focusedView.frame.origin animated:YES];
            [self reloadRowsAtChatWindowsWithIndexPathsAfterValidation:self.chatWindow.indexPathsForVisibleRows];
        }
    } else {
        [self reloadRowsAtChatWindowsWithIndexPaths:self.chatWindow.indexPathsForVisibleRows];
    }
}

- (void)didChangeVisibility:(UIButton *)button isVisible:(BOOL)isVisible
{
    _targetView = button;
    if (isVisible) {
        button.backgroundColor = [UIColor colorWithRed:0.82 green:0.2 blue:0.13 alpha:1.0];
    } else {
        if ([button isKindOfClass:[ACRButton class]]) {
            ACRButton *acrButton = (ACRButton *)button;
            if (acrButton.sentiment &&
                [@"default" caseInsensitiveCompare:acrButton.sentiment] != NSOrderedSame) {
                [acrButton applySentimentStyling];
            } else {
                button.backgroundColor = defaultButtonBackgroundColor;
            }
        } else {
            button.backgroundColor = defaultButtonBackgroundColor;
        }
    }
}

- (void)didFetchMediaViewController:(AVPlayerViewController *)controller
                               card:(ACOAdaptiveCard *)card
{
    [self addChildViewController:controller];
    [controller didMoveToParentViewController:self];
    _mediaViewController = controller;
}

- (BOOL)shouldAllowMoreThanMaxActionsInOverflowMenu
{
    return YES;
}

- (BOOL)onRenderOverflowAction:(UIButton *)button
                     forTarget:(ACROverflowTarget *)target
          isAtRootLevelActions:(BOOL)isAtRootLevelActions
{
    if (isAtRootLevelActions) {
        UIButton *extOverflowBtn = [UIButton buttonWithType:UIButtonTypeSystem];
        CGRect buttonFrame = extOverflowBtn.frame;
        buttonFrame.size = CGSizeMake(250, 40);
        extOverflowBtn.frame = buttonFrame;
        extOverflowBtn.layer.cornerRadius = 10;
        extOverflowBtn.titleLabel.lineBreakMode = NSLineBreakByWordWrapping;
        [extOverflowBtn setTitle:@"Root Overflow Actions (...)" forState:UIControlStateNormal];
        [extOverflowBtn setTitleColor:[UIColor whiteColor] forState:UIControlStateNormal];
        [extOverflowBtn setBackgroundColor:[UIColor orangeColor]];
        [extOverflowBtn addTarget:target
                           action:@selector(doSelectAction)
                 forControlEvents:UIControlEventTouchUpInside];
        extOverflowBtn.contentEdgeInsets = UIEdgeInsetsMake(5, 8, 5, 8);
        [_dataSource insertView:extOverflowBtn];
        return YES; // skip SDK defult render
    }
    return NO; // continue SDK defult render
}

- (BOOL)onDisplayOverflowActionMenu:(NSArray<ACROverflowMenuItem *> *)menuItems
                    alertController:(UIAlertController *)alert
                     additionalData:(NSDictionary *)additionalData
{
    // [Option 1] the easiest way is to just present the alert view. It's prepared and presentable ready.
    //    [self presentViewController: alert];

    // [Option 2] client can prepare its own presentation by direclty employing menuItems
    UIAlertController *myAlert = [UIAlertController alertControllerWithTitle:nil
                                                                     message:nil
                                                              preferredStyle:UIAlertControllerStyleAlert];

    for (ACROverflowMenuItem *item in menuItems) {
        UIAlertAction *action = [UIAlertAction actionWithTitle:item.title
                                                         style:UIAlertActionStyleDestructive
                                                       handler:^(UIAlertAction *_Nonnull action) {
                                                           [item.target doSelectAction];
                                                       }];

        [item loadIconImageWithSize:CGSizeMake(40, 40)
                       onIconLoaded:^(UIImage *image) {
                           if (image) {
                               [action setValue:[image imageWithRenderingMode:UIImageRenderingModeAlwaysOriginal]
                                         forKey:@"image"];
                           }
                       }];

        [myAlert addAction:action];
    }
    [myAlert addAction:[UIAlertAction actionWithTitle:@"Cancel"
                                                style:UIAlertActionStyleCancel
                                              handler:nil]];
    [self presentViewController:myAlert animated:YES completion:nil];
    return YES; // skip SDK defult display
}

- (void)onChoiceSetQueryChange:(NSDictionary *)searchRequest acoElem:(ACOBaseCardElement *)elem completion:(void (^)(NSDictionary *response, NSError *error))completion
{
    NSString *queryString = [searchRequest valueForKey:@"value"];
    NSMutableDictionary *responseDict = [[NSMutableDictionary alloc] init];
    NSMutableDictionary *resultsArray = [[NSMutableDictionary alloc] init];
    [responseDict setValue:resultsArray forKey:@"value"];
    [responseDict setValue:@"application/vnd.microsoft.search.searchResponse" forKey:@"type"];

    if (queryString != nil && [queryString length]) {
        NSString *urlString = [NSString stringWithFormat:@"https://azuresearch-usnc.nuget.org/query?q=id:%@", queryString];
        NSURL *url = [NSURL URLWithString:urlString];
        NSData *data = [NSData dataWithContentsOfURL:url];
        if (data != nil) {
            NSDictionary *resultsDictionary = [NSJSONSerialization JSONObjectWithData:data
                                                                              options:kNilOptions
                                                                                error:nil];
            NSArray *dataList = [resultsDictionary valueForKey:@"data"];
            NSNumber *pageSize = [searchRequest valueForKey:@"top"];
            for (int index = 0; index < [pageSize intValue] && index < [dataList count]; index++) {
                id itemDict = [dataList objectAtIndex:index];
                if ([itemDict isKindOfClass:NSDictionary.class]) {
                    resultsArray[[itemDict objectForKey:@"id"]] = [itemDict objectForKey:@"description"];
                }
            }
            [responseDict setValue:resultsArray forKey:@"value"];
        } else {
            [responseDict setValue:nil forKey:@"value"];
            [responseDict setValue:@"application/vnd.microsoft.search.error" forKey:@"type"];
        }
    }
    completion(responseDict, nil);
}

- (void)didUpdateTypeaheadSearchViewController:(UIViewController *)typeaheadSearchVC searchStateImageView:(UIImageView *)searchStateImageView searchViewState:(TSTypeaehadSearchViewState)searchViewState
{
    // modify the UI based on the search view state
    switch (searchViewState) {
        case zeroState:
            searchStateImageView.image = [UIImage systemImageNamed:@"magnifyingglass"];
            break;
        case displayingGenericError:
            searchStateImageView.image = [UIImage systemImageNamed:@"xmark.circle"];
            break;
        case displayingInvalidSearchError:
            searchStateImageView.image = [UIImage systemImageNamed:@"xmark.circle"];
            break;
        default:
            break;
    }
}

- (BOOL)shouldLaunchTypeaheadSearchViewController:(UIViewController *)typeaheadSearchVC
{
    return YES; // continue SDK defult render;
}

- (BOOL)shouldConfigureNavigationItemViewWithVC:(UIViewController *)typeaheadSearchVC
{
    return YES; // continue SDK defult render;
}

- (UIView *)renderButtons:(ACRView *)rootView
                   inputs:(NSMutableArray *)inputs
                superview:(UIView<ACRIContentHoldingView> *)superview
                     card:(ACOAdaptiveCard *)card
               hostConfig:(ACOHostConfig *)config
{
    UIView *actionSetView = [_defaultRenderer renderButtons:rootView
                                                     inputs:inputs
                                                  superview:superview
                                                       card:card
                                                 hostConfig:config];
    ((UIScrollView *)actionSetView).showsHorizontalScrollIndicator = NO;
    return actionSetView;
}

- (void)registerForKeyboardNotifications
{
    [[NSNotificationCenter defaultCenter] addObserver:self
                                             selector:@selector(keyboardWasShown:)
                                                 name:UIKeyboardWillShowNotification
                                               object:nil];

    [[NSNotificationCenter defaultCenter] addObserver:self
                                             selector:@selector(keyboardWillBeHidden:)
                                                 name:UIKeyboardWillHideNotification
                                               object:nil];
}

// Called when the UIKeyboardDidShowNotification is sent.
- (void)keyboardWasShown:(NSNotification *)aNotification
{
    NSDictionary *info = [aNotification userInfo];
    CGRect kbFrame = [[info objectForKey:UIKeyboardFrameEndUserInfoKey] CGRectValue];
    CGSize kbSize = kbFrame.size;
    UIEdgeInsets contentInsets = UIEdgeInsetsMake(0.0, 0.0, kbSize.height, 0.0);
    self.chatWindow.contentInset = contentInsets;
}

// Called when the UIKeyboardWillHideNotification is sent
- (void)keyboardWillBeHidden:(NSNotification *)aNotification
{
    UIEdgeInsets contentInsets = UIEdgeInsetsZero;
    self.chatWindow.contentInset = contentInsets;
}

- (NSArray<UIStackView *> *)buildControlLayout:(NSLayoutAnchor *)centerXAnchor
{
    NSArray<UIStackView *> *layout = @[ [self configureStackView:centerXAnchor distribution:UIStackViewDistributionFillEqually],
                                        [self configureStackView:centerXAnchor
                                                    distribution:UIStackViewDistributionFill] ];
    // delete button
    self.deleteAllRowsButton = [self buildButton:@"Delete All Cards" selector:@selector(deleteAllRows:)];
    [layout[0] addArrangedSubview:self.deleteAllRowsButton];

    UIView *padding1 = [[UIView alloc] init];
    [layout[1] addArrangedSubview:padding1];
    // custom control switch
    UILabel *customControlLabel = [[UILabel alloc] init];
    customControlLabel.text = @"Enable Custom Control";
    self.enableCustomRendererSwitch = [[UISwitch alloc] init];
    [self.enableCustomRendererSwitch addTarget:self action:@selector(toggleCustomRenderer:) forControlEvents:UIControlEventValueChanged];

    [layout[1] addArrangedSubview:customControlLabel];
    [layout[1] addArrangedSubview:self.enableCustomRendererSwitch];

    return layout;
}

- (UIStackView *)buildRetrievedResultsLayout:(NSLayoutAnchor *)centerXAnchor
{
    UIStackView *layout = [self configureStackView:centerXAnchor
                                      distribution:UIStackViewDistributionFill];

    if ([self appIsBeingTested]) {
        // Set a background red color to signalize the app is in test mode
        self.view.backgroundColor = [UIColor colorWithRed:1.0 green:0.80 blue:0.80 alpha:1];

        // Initialize the input results label
        self.retrievedInputsTextView = [self buildLabel:@"" withIdentifier:@"SubmitActionRetrievedResults"];

        [self.retrievedInputsTextView setText:@" "];

        // Add the label to the container
        [layout addArrangedSubview:self.retrievedInputsTextView];
    }

    return layout;
}

- (UIButton *)buildButton:(NSString *)title selector:(SEL)selector
{
    UIButton *button = [UIButton buttonWithType:UIButtonTypeSystem];

    [button setTitle:title forState:UIControlStateNormal];
    [button setTitleColor:[UIColor colorWithRed:0 / 255 green:122.0 / 255 blue:1 alpha:1]
                 forState:UIControlStateSelected];
    button.titleLabel.lineBreakMode = NSLineBreakByWordWrapping;

    [button setTitleColor:UIColor.whiteColor forState:UIControlStateNormal];
    [button addTarget:self
                  action:selector
        forControlEvents:UIControlEventTouchUpInside];
    button.backgroundColor = defaultButtonBackgroundColor;
    button.contentEdgeInsets = UIEdgeInsetsMake(5, 8, 5, 8);
    button.layer.cornerRadius = 10;
    return button;
}

- (UILabel *)buildLabel:(NSString *)text withIdentifier:(NSString *)identifier
{
    UILabel *label = [[UILabel alloc] initWithFrame:CGRectMake(0, 0, 0, 0)];
    [label setText:text];
    [label setTextColor:[UIColor blackColor]];
    [label setBaselineAdjustment:UIBaselineAdjustmentAlignBaselines];
    [label setLineBreakMode:NSLineBreakByCharWrapping];
    [label setNumberOfLines:4];

    [label setAccessibilityIdentifier:identifier];
    return label;
}

- (UIStackView *)configureStackView:(NSLayoutAnchor *)centerXAnchor distribution:(UIStackViewDistribution)distribution
{
    UIStackView *buttonLayout = [[UIStackView alloc] init];
    buttonLayout.axis = UILayoutConstraintAxisHorizontal;
    buttonLayout.translatesAutoresizingMaskIntoConstraints = NO;
    [self.view addSubview:buttonLayout];

    [buttonLayout.widthAnchor constraintEqualToConstant:kFileBrowserWidth].active = YES;
    [buttonLayout.centerXAnchor constraintEqualToAnchor:centerXAnchor].active = YES;

    buttonLayout.alignment = UIStackViewAlignmentCenter;
    buttonLayout.distribution = distribution;
    buttonLayout.spacing = 10;
    return buttonLayout;
}

- (void)update:(NSString *)jsonStr
{
    [self.view endEditing:YES];
    NSInteger prevCount = [_dataSource tableView:self.chatWindow numberOfRowsInSection:0];
    // resources such as images may not be ready when AdaptiveCard is added to its super view
    // AdaptiveCard can notify when its resources are all loaded via - (void)didLoadElements delegate
    // but the notification can come at any time
    // adding the two tasks, rendering the card & handling the notification, to a task queue ensures
    // the syncronization.
    dispatch_async(_global_queue, ^{
        // the data source will parse & render the card, and update its store for AdaptiveCards
        [self->_dataSource insertCard:jsonStr];
        // tell the table view UI to add N rows.
        // The delta change might be > 1 since [_dataSource insertView] might have been called to
        // insert additional non-card views (such as overflow button)

        NSInteger lastRowIndex = [self.chatWindow numberOfRowsInSection:0];
        NSInteger postCount = [self->_dataSource tableView:self.chatWindow numberOfRowsInSection:0];
        NSInteger rowsToAdd = postCount - prevCount;
        NSMutableArray<NSIndexPath *> *indexPaths = [NSMutableArray arrayWithCapacity:rowsToAdd];
        for (int i = 0; i < rowsToAdd; ++i) {
            NSIndexPath *pathToLastRow = [NSIndexPath indexPathForRow:(lastRowIndex + i) inSection:0];
            [indexPaths addObject:pathToLastRow];
        }
        [self.chatWindow insertRowsAtIndexPaths:indexPaths
                               withRowAnimation:UITableViewRowAnimationNone];
    });
}

// ViewController's AdaptiveCard delegate that handles the resource loading completion event.
- (void)didLoadElements
{
    // GCD ensures that this event happens after the AdaptiveCard is rendered and added to the table view.
    // updating the data source & its table view is complete when it's the turn for the enqueued task by the delegate.
    dispatch_async(_global_queue,
                   ^{
                       NSInteger lastRowIndex = [self->_dataSource tableView:self.chatWindow numberOfRowsInSection:0] - 1;
                       NSIndexPath *pathToLastRow = [NSIndexPath indexPathForRow:lastRowIndex inSection:0];
                       // reload the row; it is possible that the row height, for example, is calculated without images loaded
                       [self.chatWindow reloadRowsAtIndexPaths:@[ pathToLastRow ] withRowAnimation:UITableViewRowAnimationNone];
                       // scroll the new card to the top
                       [self.chatWindow scrollToRowAtIndexPath:pathToLastRow atScrollPosition:UITableViewScrollPositionTop animated:YES];
                   });
}


- (void)reloadRowsAtChatWindows:(NSIndexPath *)indexPath
{
    [self reloadRowsAtChatWindowsWithIndexPaths:@[ indexPath ]];
}

- (void)reloadRowsAtChatWindowsWithIndexPathsAfterValidation:(NSArray<NSIndexPath *> *)indexPaths
{
    dispatch_async(_global_queue,
                   ^{
                       [self.chatWindow beginUpdates];
                       [self.chatWindow endUpdates];
                   });
}

- (void)reloadRowsAtChatWindowsWithIndexPaths:(NSArray<NSIndexPath *> *)indexPaths
{
    [self reloadRowsAtChatWindowsWithIndexPaths:indexPaths targetView:nil];
}

- (void)reloadRowsAtChatWindowsWithIndexPaths:(NSArray<NSIndexPath *> *)indexPaths targetView:(UIView *)targetView
{
    dispatch_async(_global_queue,
                   ^{
                       // This lines are required for updating the element tree after a
                       // show card action has taken place, otherwise no previously hidden
                       // element can be retrieved
                       if ([self appIsBeingTested]) {
                           [self.chatWindow beginUpdates];

                           NSInteger lastRowIndex = [self->_dataSource tableView:self.chatWindow numberOfRowsInSection:0] - 1;
                           NSIndexPath *pathToLastRow = [NSIndexPath indexPathForRow:lastRowIndex inSection:0];
                           // reload the row; it is possible that the row height, for example, is calculated without images loaded
                           [self.chatWindow reloadRowsAtIndexPaths:@[ pathToLastRow ] withRowAnimation:UITableViewRowAnimationNone];
                           UIAccessibilityPostNotification(UIAccessibilityLayoutChangedNotification, nil);
                           [self.chatWindow endUpdates];
                       } else {
                           // when table cell reload is complete, notify VO that layout has changed.
                           [self.chatWindow
                               performBatchUpdates:^(void) {
                                   [self.chatWindow reloadData];
                               }
                               completion:^(BOOL finished) {
                                   UIAccessibilityPostNotification(UIAccessibilityLayoutChangedNotification, targetView);
                               }];
                       }
                   });
}

// Handle accessibility state change events
- (void)traitCollectionDidChange:(UITraitCollection *)previousTraitCollection
{
    [super traitCollectionDidChange:previousTraitCollection];

    if (!previousTraitCollection) {
        return;
    }

    BOOL isAccessibilityCategory = UIContentSizeCategoryIsAccessibilityCategory(self.traitCollection.preferredContentSizeCategory);

    if (isAccessibilityCategory != UIContentSizeCategoryIsAccessibilityCategory(previousTraitCollection.preferredContentSizeCategory)) {
        if (_dataSource) {
            // prep data sources for accessiblity changes, font size changes events
            [_dataSource prepareForRedraw];
            // ask for redraw of visible rows
            [self.chatWindow reloadData];
        }
    }
}

- (BOOL)appIsBeingTested
{
    // Add this line for test recording: return YES;
    NSArray *arguments = [[NSProcessInfo processInfo] arguments];
    return [arguments containsObject:@"ui-testing"];
}

- (void)handleVoiceOverEvent:(NSNotification *)notificaiton
{
    UIAccessibilityElement *a11yElement = (UIAccessibilityElement *)notificaiton.userInfo[UIAccessibilityFocusedElementKey];
    CGRect rect = UIAccessibilityConvertFrameToScreenCoordinates(self.chatWindow.frame, self.chatWindow);
    if (a11yElement.accessibilityFrame.origin.y >= rect.origin.y) {
        CGPoint point = CGPointMake(self.chatWindow.contentOffset.x, a11yElement.accessibilityFrame.origin.y - rect.origin.y);

        [self.chatWindow setContentOffset:point animated:NO];
    }
}

-(void)viewWillTransitionToSize:(CGSize)size withTransitionCoordinator:(id<UIViewControllerTransitionCoordinator>)coordinator
{
    // Update responsive layout's host card container when device orientation changes
    CGFloat cardWidthAfterTransition = size.width - 32.0f;
    [[ACRRegistration getInstance] registerHostCardContainer:cardWidthAfterTransition];
}
@end<|MERGE_RESOLUTION|>--- conflicted
+++ resolved
@@ -256,54 +256,14 @@
     self.hostconfig = payload;
 }
 
-
 - (UIViewController *)presenterViewControllerForAction:(ACOBaseActionElement *)action
                                                inCard:(ACOAdaptiveCard *)card
 {
     return self;          // any other host returns its own VC
 }
 
-
 - (void)didFetchUserResponses:(ACOAdaptiveCard *)card action:(ACOBaseActionElement *)action
 {
-<<<<<<< HEAD
-    if (action.type == ACROpenUrl) {
-        NSURL *url = [NSURL URLWithString:[action url]];
-        SFSafariViewController *svc = [[SFSafariViewController alloc] initWithURL:url];
-        [self presentViewController:svc animated:YES completion:nil];
-    } else if (action.type == ACRSubmit || action.type == ACRExecute) {
-        NSMutableArray<NSString *> *fetchedInputList = [NSMutableArray array];
-        NSData *userInputsAsJson = [card inputs];
-        if (userInputsAsJson) {
-            [fetchedInputList addObject:[[NSString alloc] initWithData:userInputsAsJson
-                                                              encoding:NSUTF8StringEncoding]];
-        }
-        
-        NSString *data = [action data];
-        if (data && data.length) {
-            [fetchedInputList addObject:[NSString stringWithFormat:@"\"data\" : %@", data]];
-        }
-        
-        if (action.type == ACRExecute) {
-            if (action.verb && action.verb.length) {
-                [fetchedInputList addObject:[NSString stringWithFormat:@"\"verb\" : %@", action.verb]];
-            }
-        } else {
-            [self reloadRowsAtChatWindowsWithIndexPaths:self.chatWindow.indexPathsForSelectedRows];
-        }
-        NSString *str = [NSString stringWithFormat:@"{\n%@\n}", [fetchedInputList componentsJoinedByString:@",\n"]];
-        
-        // if the app is being tested we set the result in the uilabel, otherwise
-        // we show the label in a popup
-        if ([self appIsBeingTested]) {
-            NSString *str2 = [NSString stringWithFormat:@"{\n\t\"inputs\":%@\n}", [fetchedInputList componentsJoinedByString:@",\n"]];
-            [self.retrievedInputsTextView setText:str2];
-        } else {
-            [self presentViewController:[self createAlertController:@"user response fetched" message:str] animated:YES completion:nil];
-        }
-        
-    } else if (action.type == ACRUnknownAction) {
-=======
     NSObject<ACRIFeatureFlagResolver> *featureFlagResolver = [[ACRRegistration getInstance] getFeatureFlagResolver];
     BOOL isSplitButtonEnabled = [featureFlagResolver boolForFlag:@"isSplitButtonEnabled"] ?: NO;
     isSplitButtonEnabled = isSplitButtonEnabled &&
@@ -375,7 +335,6 @@
     
     if (action.type == ACRUnknownAction)
     {
->>>>>>> ed8c7a47
         if ([action isKindOfClass:[CustomActionNewType class]]) {
             CustomActionNewType *newType = (CustomActionNewType *)action;
             newType.alertController = [self createAlertController:@"successfully rendered new button type" message:newType.alertMessage];
@@ -384,8 +343,6 @@
     }
 }
 
-<<<<<<< HEAD
-=======
 - (void) showBottomSheetForSplitButton:(NSArray<ACOBaseActionElement *>*)menuActions completion:(void (^)(ACOBaseActionElement *acoElement))completion
 {
     UIAlertController *alert = [UIAlertController alertControllerWithTitle:nil
@@ -415,7 +372,6 @@
     
     [self presentViewController:alert animated:YES completion:nil];
 }
->>>>>>> ed8c7a47
 
 - (UIAlertController *)createAlertController:(NSString *)title message:(NSString *)message
 {
