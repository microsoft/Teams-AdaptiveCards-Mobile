Pod::Spec.new do |spec|
  spec.name             = 'AdaptiveCards'

  spec.version          = '2.10.9'

  spec.license          = { :type => 'Adaptive Cards Binary EULA', :file => 'source/EULA-Non-Windows.txt' } 

  spec.homepage         = 'https://adaptivecards.io'

  spec.authors          = { 'AdaptiveCards' => 'Joseph.Woo@microsoft.com' }

  spec.summary          = 'Adaptive Cards are a new way for developers to exchange card content in a common and consistent way'
  
  spec.source       = { :git => 'https://github.com/microsoft/AdaptiveCards-Mobile.git', :tag => 'iOS/adaptivecards-ios@2.10.9' }

  spec.default_subspecs = 'AdaptiveCardsCore', 'AdaptiveCardsPrivate', 'ObjectModel', 'UIProviders'

  spec.swift_versions = ['5.0']
  
  spec.pod_target_xcconfig = {
    'DEFINES_MODULE' => 'YES',
    'SWIFT_OBJC_INTERFACE_HEADER_NAME' => 'AdaptiveCards-Swift.h',
    'CLANG_ENABLE_MODULES' => 'YES'
  }

  spec.subspec 'AdaptiveCardsCore' do | sspec |
<<<<<<< HEAD
    sspec.source_files = [
      'source/ios/AdaptiveCards/AdaptiveCards/AdaptiveCards/*.{h,m,mm,swift}',
      'source/ios/AdaptiveCards/AdaptiveCards/AdaptiveCards/SwiftViews/**/*.{h,m,mm,swift}'
    ]
=======
    sspec.source_files = 'source/ios/AdaptiveCards/AdaptiveCards/AdaptiveCards/*.{h,m,mm,swift}'
>>>>>>> dd1ee1db
    sspec.resource_bundles = {'AdaptiveCards' => ['source/ios/AdaptiveCards/AdaptiveCards/AdaptiveCards/Resources/**/*']}
    sspec.dependency 'AdaptiveCards/AdaptiveCardsPrivate'
    sspec.dependency 'AdaptiveCards/ObjectModel'
    sspec.dependency 'AdaptiveCards/SwiftBridge'
    sspec.dependency 'SVGKit', '>= 3.0.0'
  end

  spec.subspec 'ObjectModel' do | sspec |
    sspec.source_files = 'source/shared/cpp/ObjectModel/**/*.{h,cpp}'
    sspec.header_mappings_dir = 'source/shared/cpp/ObjectModel/'
    sspec.private_header_files = 'source/shared/cpp/ObjectModel/**/*.{h}'
    sspec.xcconfig = {
         'CLANG_CXX_LANGUAGE_STANDARD' => 'c++17',
         'CLANG_CXX_LIBRARY' => 'libc++'
    }
  end

  spec.subspec 'AdaptiveCardsPrivate' do | sspec |
    sspec.source_files = 'source/ios/AdaptiveCards/AdaptiveCards/AdaptiveCards/PrivateHeaders/**/*.{h,m,mm}'
    sspec.header_mappings_dir = 'source/ios/AdaptiveCards/AdaptiveCards/AdaptiveCards/PrivateHeaders/'
    sspec.private_header_files = 'source/ios/AdaptiveCards/AdaptiveCards/AdaptiveCards/PrivateHeaders/*.h'
  end

  spec.subspec 'SwiftBridge' do |sb|
    sb.source_files = 'source/ios/AdaptiveCards/AdaptiveCards/AdaptiveCards/SwiftAdaptiveCards/**/*.{swift,h}'
  end

  spec.subspec 'UIProviders' do | sspec |
    sspec.dependency 'MicrosoftFluentUI/Tooltip_ios', '~> 0.3.6'
    sspec.pod_target_xcconfig = { 'GCC_PREPROCESSOR_DEFINITIONS' => 'ADAPTIVECARDS_USE_FLUENT_TOOLTIPS=1' }
  end

  spec.platform         = :ios, '14'

  spec.frameworks = 'AVFoundation', 'AVKit', 'CoreGraphics', 'QuartzCore', 'UIKit'

  spec.exclude_files = 'source/ios/AdaptiveCards/AdaptiveCards/AdaptiveCards/include/**/*'

end
<|MERGE_RESOLUTION|>--- conflicted
+++ resolved
@@ -24,14 +24,7 @@
   }
 
   spec.subspec 'AdaptiveCardsCore' do | sspec |
-<<<<<<< HEAD
-    sspec.source_files = [
-      'source/ios/AdaptiveCards/AdaptiveCards/AdaptiveCards/*.{h,m,mm,swift}',
-      'source/ios/AdaptiveCards/AdaptiveCards/AdaptiveCards/SwiftViews/**/*.{h,m,mm,swift}'
-    ]
-=======
     sspec.source_files = 'source/ios/AdaptiveCards/AdaptiveCards/AdaptiveCards/*.{h,m,mm,swift}'
->>>>>>> dd1ee1db
     sspec.resource_bundles = {'AdaptiveCards' => ['source/ios/AdaptiveCards/AdaptiveCards/AdaptiveCards/Resources/**/*']}
     sspec.dependency 'AdaptiveCards/AdaptiveCardsPrivate'
     sspec.dependency 'AdaptiveCards/ObjectModel'
