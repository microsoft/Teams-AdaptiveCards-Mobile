{
    "type": "AdaptiveCard",
    "$schema": "http://adaptivecards.io/schemas/adaptive-card.json",
    "version": "1.5",
    "body": [
        {
            "type": "ActionSet",
            "actions": [
                {
                    "type": "Action.ShowCard",
                    "title": "Sample Cards",
                    "card": {
                        "type": "AdaptiveCard",
                        "body": [
                            {
                                "type": "Input.ChoiceSet",
                                "choices": [
									{
										"title": "FluentIcon",
										"value": "v1.5/Scenarios/FluentIcon.json"
									},
<<<<<<< HEAD
									{
										"title": "RatingInput",
										"value": "v1.5/Scenarios/RatingInput.json"
									},
=======
>>>>>>> b85f0439
                                    {
                                        "title": "ActivityUpdate",
                                        "value": "v1.5/Scenarios/ActivityUpdate.json"
                                    },
                                    {
                                        "title": "CalendarReminder",
                                        "value": "v1.5/Scenarios/CalendarReminder.json"
                                    },
                                    {
                                        "title": "FlightItinerary",
                                        "value": "v1.5/Scenarios/FlightItinerary.json"
                                    },
                                    {
                                        "title": "FlightUpdate",
                                        "value": "v1.5/Scenarios/FlightUpdate.json"
                                    },
                                    {
                                        "title": "FoodOrder",
                                        "value": "v1.5/Scenarios/FoodOrder.json"
                                    },
                                    {
                                        "title": "ImageGallery",
                                        "value": "v1.5/Scenarios/ImageGallery.json"
                                    },
                                    {
                                        "title": "InputForm",
                                        "value": "v1.5/Scenarios/InputForm.json"
                                    },
									{
										"title": "ConditionallyEnabledAction",
										"value": "v1.5/Scenarios/ConditionallyEnabled.json"
									},
									{
										"title": "ValueChangedAction",
										"value": "v1.5/Scenarios/ValueChangedAction.json"
									},
                                    {
                                        "title": "Inputs",
                                        "value": "v1.5/Scenarios/InputsWithValidation.json"
                                    },
                                    {
                                        "title": "Restaurant",
                                        "value": "v1.5/Scenarios/Restaurant.json"
                                    },
                                    {
                                        "title": "SportingEvent",
                                        "value": "v1.5/Scenarios/SportingEvent.json"
                                    },
                                    {
                                        "title": "StockUpdate",
                                        "value": "v1.5/Scenarios/StockUpdate.json"
                                    },
                                    {
                                        "title": "WeatherCompact",
                                        "value": "v1.5/Scenarios/WeatherCompact.json"
                                    },
                                    {
                                        "title": "WeatherLarge",
                                        "value": "v1.5/Scenarios/WeatherLarge.json"
                                    },
                                    {
                                        "title": "Agenda",
                                        "value": "v1.5/Scenarios/Agenda.json"
                                    },
                                    {
                                        "title": "ExpenseReport",
                                        "value": "v1.5/Scenarios/ExpenseReport.json"
                                    },
                                    {
                                        "title": "FlightDetails",
                                        "value": "v1.5/Scenarios/FlightDetails.json"
                                    },
									{
									  	"title": "Fallback",
									  	"value": "v1.5/Scenarios/Fallback.json"
									},
								  	{
										"title": "FallbackAction",
										"value": "v1.5/Scenarios/FallbackAction.json"
								  	},
									{
										"title": "RootFallback",
										"value": "v1.6/Tests/Fallback.Root.json"
									},
									{
										"title": "RecursiveRootFallback",
										"value": "v1.6/Tests/Fallback.Root.Recursive.json"
									},
									{
										"title": "ResponsiveLayout",
										"value": "v1.5/Scenarios/ResponsiveLayout.json"
									},
									{
										"title": "NestedFallbackBody",
										"value": "v1.5/Scenarios/NestedFallbackBody.json"
									},
									{
										"title": "NestedFallbackRoot",
										"value": "v1.5/Scenarios/NestedFallbackRoot.json"
									}
                                ],
                                "placeholder": "(choose sample)",
                                "id": "sampleCardName"
                            }
                        ]
                    }
                },
                {
                    "type": "Action.ShowCard",
                    "title": "Import Card",
                    "card": {
                        "type": "AdaptiveCard",
                        "body": [
                            {
                                "type": "ActionSet",
                                "actions": [
                                    {
                                        "type": "Action.Submit",
                                        "title": "Choose File",
                                        "id": "cardFileAction"
                                    }
                                ]
                            }
                        ]
                    }
                }
            ]
        },
        {
            "type": "ActionSet",
            "actions": [
                {
                    "type": "Action.ShowCard",
                    "title": "Sample Configs",
                    "card": {
                        "type": "AdaptiveCard",
                        "body": [
                            {
                                "type": "Input.ChoiceSet",
                                "choices": [
                                    {
                                        "title": "cortana-skills-classic",
                                        "value": "HostConfig/cortana-skills-classic.json"
                                    },
                                    {
                                        "title": "cortana-skills-dark",
                                        "value": "HostConfig/cortana-skills-dark.json"
                                    },
                                    {
                                        "title": "cortana-skills-light",
                                        "value": "HostConfig/cortana-skills-light.json"
                                    },
                                    {
                                        "title": "microsoft-teams-dark",
                                        "value": "HostConfig/microsoft-teams-dark.json"
                                    },
                                    {
                                        "title": "microsoft-teams-light",
                                        "value": "HostConfig/microsoft-teams-light.json"
                                    },
                                    {
                                        "title": "outlook-desktop",
                                        "value": "HostConfig/outlook-desktop.json"
                                    },
                                    {
                                        "title": "render-to-image",
                                        "value": "HostConfig/render-to-image.json"
                                    },
                                    {
                                        "title": "sample",
                                        "value": "HostConfig/sample.json"
                                    },
                                    {
                                        "title": "skype",
                                        "value": "HostConfig/skype.json"
                                    },
                                    {
                                        "title": "testVariantHostConfig",
                                        "value": "HostConfig/testVariantHostConfig.json"
                                    },
                                    {
                                        "title": "webchat",
                                        "value": "HostConfig/webchat.json"
                                    },
                                    {
                                        "title": "windows-notification",
                                        "value": "HostConfig/windows-notification.json"
                                    },
                                    {
                                        "title": "windows-timeline",
                                        "value": "HostConfig/windows-timeline.json"
                                    }
                                ],
                                "placeholder": "(default)",
                                "id": "sampleHostConfigName"
                            }
                        ]
                    },
                    "isEnabled": true
                },
                {
                    "type": "Action.ShowCard",
                    "title": "Import Config",
                    "card": {
                        "type": "AdaptiveCard",
                        "body": [
                            {
                                "type": "ActionSet",
                                "actions": [
                                    {
                                        "type": "Action.Submit",
                                        "title": "Choose File",
                                        "id": "hostConfigFileAction"
                                    }
                                ]
                            }
                        ]
                    },
                    "isEnabled": false
                }
            ]
        }
    ]
}<|MERGE_RESOLUTION|>--- conflicted
+++ resolved
@@ -19,13 +19,10 @@
 										"title": "FluentIcon",
 										"value": "v1.5/Scenarios/FluentIcon.json"
 									},
-<<<<<<< HEAD
 									{
 										"title": "RatingInput",
 										"value": "v1.5/Scenarios/RatingInput.json"
 									},
-=======
->>>>>>> b85f0439
                                     {
                                         "title": "ActivityUpdate",
                                         "value": "v1.5/Scenarios/ActivityUpdate.json"
