--- conflicted
+++ resolved
@@ -87,12 +87,6 @@
 										"title": "FallbackAction",
 										"value": "v1.5/Scenarios/FallbackAction.json"
 								  	},
-<<<<<<< HEAD
-								  	{
-										"title": "ResponsiveLayout",
-										"value": "v1.5/Scenarios/ResponsiveLayout.json"
-								  	}
-=======
 									{
 										"title": "RootFallback",
 										"value": "v1.6/Tests/Fallback.Root.json"
@@ -100,8 +94,11 @@
 									{
 										"title": "RecursiveRootFallback",
 										"value": "v1.6/Tests/Fallback.Root.Recursive.json"
+									},
+									{
+										"title": "ResponsiveLayout",
+										"value": "v1.5/Scenarios/ResponsiveLayout.json"
 									}
->>>>>>> aa6862fe
                                 ],
                                 "placeholder": "(choose sample)",
                                 "id": "sampleCardName"
