--- conflicted
+++ resolved
@@ -376,12 +376,8 @@
             layout.removeAllViews();
 
             registerFeatureFlagResolver();
-<<<<<<< HEAD
+            CardRendererRegistration.getInstance().setIsSplitActionEnabled(true);
             registerCustomFeatures(layout.getContext());
-=======
-            CardRendererRegistration.getInstance().setIsSplitActionEnabled(true);
-            registerCustomFeatures();
->>>>>>> 09acd384
             if (mLayoutWidth != 0) {
                 CardRendererRegistration.getInstance().registerHostCardContainer(mLayoutWidth);
             }
