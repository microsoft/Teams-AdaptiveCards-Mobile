package io.adaptivecards.objectmodel;

import android.content.Context;

import androidx.test.InstrumentationRegistry;
import androidx.fragment.app.FragmentManager;
import android.view.View;
import android.view.ViewGroup;
import android.widget.Button;
import android.widget.ImageView;

import org.junit.Assert;

import org.junit.Test;

import java.util.Map;

import io.adaptivecards.renderer.AdaptiveCardRenderer;
import io.adaptivecards.renderer.AdaptiveFallbackException;
import io.adaptivecards.renderer.BaseActionElementRenderer;
import io.adaptivecards.renderer.BaseCardElementRenderer;
import io.adaptivecards.renderer.RenderArgs;
import io.adaptivecards.renderer.RenderedAdaptiveCard;
import io.adaptivecards.renderer.Util;
import io.adaptivecards.renderer.action.ActionElementRenderer;
import io.adaptivecards.renderer.actionhandler.ICardActionHandler;
import io.adaptivecards.renderer.registration.CardRendererRegistration;

public class APITest
{

    static {
        System.loadLibrary("adaptivecards-native-lib");
    }

    @Test
    public void TestGetResourceInformationAPI() throws Exception
    {
        final String cardJson =
            "{" +
                "\"$schema\": \"http://adaptivecards.io/schemas/adaptive-card.json\"," +
                "\"type\": \"AdaptiveCard\",\"version\": \"1.2\",\"backgroundImage\": {" +
                "\"url\": \"https://picsum.photos/id/237/200/200\", \"verticalAlignment\": \"center\"," +
                "\"horizontalAlignment\": \"center\"},\"body\": [{\"type\": \"Media\"," +
                "\"poster\": \"https://adaptivecards.io/content/poster-video.png\",\"sources\": [{" +
                "\"mimeType\": \"video/mp4\",\"url\": \"https://adaptivecardsblob.blob.core.windows.net/assets/AdaptiveCardsOverviewVideo.mp4\"" +
                "}]},{\"type\": \"Media\",\"poster\": \"https://adaptivecards.io/content/poster-audio.jpg\"," +
                "\"sources\": [{\"mimeType\": \"audio/mpeg\",\"url\": \"https://adaptivecardsblob.blob.core.windows.net/assets/AdaptiveCardsOverviewVideo.mp3\"" +
                "}]},{\"type\": \"ImageSet\",\"imageSize\": \"medium\",\"images\": [{\"type\": \"Image\"," +
                "\"url\": \"https://picsum.photos/200/200?image=100\"},{\"type\": \"Image\"," +
                "\"url\": \"https://picsum.photos/300/200?image=200\"},{\"type\": \"Image\"," +
                "\"url\": \"data:image/png;base64,iVBORw0KGgoAAAANSUhEUgAAABoAAAAaCAYAAACpSkzO\"}," +
                "{\"type\": \"Image\",\"url\": \"https://picsum.photos/300/200?image=900\"}]}],\"actions\": [{" +
                "\"type\": \"Action.OpenUrl\",\"iconUrl\": \"http://adaptivecards.io/content/cats/1.png\"," +
                "\"url\": \"http://adaptivecards.io\",\"title\": \"With Icon\"}]}";

        ParseContext parseContext = new ParseContext();
        ParseResult parseResult = AdaptiveCard.DeserializeFromString(cardJson, AdaptiveCardRenderer.VERSION, parseContext);

        RemoteResourceInformationVector resourceInformationVector = parseResult.GetAdaptiveCard().GetResourceInformation();

        String[] expectedMimeTypes = {"image", "image", "video/mp4", "image", "audio/mpeg", "image", "image", "image", "image", "image"};
        String[] expectedUrls = {
            "https://picsum.photos/id/237/200/200",
            "https://adaptivecards.io/content/poster-video.png",
            "https://adaptivecardsblob.blob.core.windows.net/assets/AdaptiveCardsOverviewVideo.mp4",
            "https://adaptivecards.io/content/poster-audio.jpg",
            "https://adaptivecardsblob.blob.core.windows.net/assets/AdaptiveCardsOverviewVideo.mp3",
            "https://picsum.photos/200/200?image=100",
            "https://picsum.photos/300/200?image=200",
            "data:image/png;base64,iVBORw0KGgoAAAANSUhEUgAAABoAAAAaCAYAAACpSkzO",
            "https://picsum.photos/300/200?image=900",
            "http://adaptivecards.io/content/cats/1.png"
        };

        for (int index = 0; index < resourceInformationVector.size(); ++index)
        {
            RemoteResourceInformation resourceInformation = resourceInformationVector.get(index);

            Assert.assertEquals(expectedMimeTypes[index], resourceInformation.getMimeType());
            Assert.assertEquals(expectedUrls[index], resourceInformation.getUrl());
        }
    }

    public static class CustomActionListener extends BaseActionElementRenderer.ActionOnClickListener
    {
        public CustomActionListener(RenderedAdaptiveCard renderedCard,
                                    Context context,
                                    FragmentManager fragmentManager,
                                    ViewGroup viewGroup,
                                    BaseActionElement baseActionElement,
                                    ICardActionHandler cardActionHandler,
                                    HostConfig hostConfig,
                                    RenderArgs renderArgs)
        {
<<<<<<< HEAD
            super(renderedCard, context, fragmentManager, viewGroup, baseActionElement, cardActionHandler, hostConfig, renderArgs, null);
=======
            super(renderedCard, context, fragmentManager, viewGroup, baseActionElement, cardActionHandler, hostConfig, renderArgs, false);
>>>>>>> 826f8f1d
        }

        public CustomActionListener(RenderedAdaptiveCard renderedCard,
                                    BaseActionElement baseActionElement,
                                    ICardActionHandler cardActionHandler)
        {
<<<<<<< HEAD
            super(renderedCard, baseActionElement, cardActionHandler, null);
=======
            super(renderedCard, baseActionElement, cardActionHandler, false);
>>>>>>> 826f8f1d
        }

        @Override
        public void onClick(View view)
        {
            super.onClick(view);

            if (m_renderedAdaptiveCard.areInputsValid())
            {
            }
        }
    }

    public static class CustomBlueAction extends BaseActionElement
    {
        public CustomBlueAction(ActionType type) {
            super(type);
        }
        public static final String CustomActionId = "blueAction";

        public static class CustomBlueActionParser extends ActionElementParser
        {
            @Override
            public BaseActionElement Deserialize(ParseContext context, JsonValue value)
            {
                CustomBlueAction blueAction = new CustomBlueAction(ActionType.Custom);
                Util.deserializeBaseActionProperties(context, value, blueAction);
                blueAction.SetElementTypeString(CustomActionId);
                return blueAction;
            }

            @Override
            public BaseActionElement DeserializeFromString(ParseContext context, String jsonString)
            {
                CustomBlueAction blueAction = new CustomBlueAction(ActionType.Custom);
                Util.deserializeBaseActionPropertiesFromString(context, jsonString, blueAction);
                blueAction.SetElementTypeString(CustomActionId);
                return blueAction;
            }
        }

        public static class CustomBlueActionRenderer extends BaseActionElementRenderer
        {
            @Override
            public Button render(RenderedAdaptiveCard renderedCard,
                                 Context context,
                                 FragmentManager fragmentManager,
                                 ViewGroup viewGroup,
                                 BaseActionElement baseActionElement,
                                 ICardActionHandler cardActionHandler,
                                 HostConfig hostConfig,
                                 RenderArgs renderArgs) throws AdaptiveFallbackException
            {
                Button blueAction = ActionElementRenderer.getInstance().render(renderedCard,
                                                                               context,
                                                                               fragmentManager,
                                                                               viewGroup,
                                                                               baseActionElement,
                                                                               cardActionHandler,
                                                                               hostConfig,
                                                                               renderArgs);

                blueAction.setOnClickListener(new CustomActionListener(renderedCard, baseActionElement, cardActionHandler));
                renderedCard.registerSubmitableAction(blueAction, renderArgs);

                renderedButton = blueAction;

                return blueAction;
            }

            public static Button renderedButton = null;
        }

    }

    public static class ActionHandler implements ICardActionHandler
    {

        @Override
        public void onAction(BaseActionElement actionElement, RenderedAdaptiveCard renderedAdaptiveCard)
        {
            Map<String, String> inputs = renderedAdaptiveCard.getInputs();
            Assert.assertEquals(1, inputs.size());
            Assert.assertTrue("Input list doesn't contain expected input id", inputs.keySet().contains("id1"));
            Assert.assertEquals("A Value", inputs.get("id1"));
        }

        @Override
        public void onMediaPlay(BaseCardElement mediaElement, RenderedAdaptiveCard renderedAdaptiveCard)
        {
        }

        @Override
        public void onMediaStop(BaseCardElement mediaElement, RenderedAdaptiveCard renderedAdaptiveCard)
        {
        }
    }

    @Test
    public void TestCustomActionWithSubmitFunctionality() throws Exception
    {
        // To run this test please comment this line in BaseActionElementRenderer Util.clearFocus(view);
        // The aforementioned line produces an exception as this elements in theory don't exist in any view, so in turn
        // it can't set focus or remove it, thus throwing an exception
        try
        {
            String jsonText = "{\"$schema\": \"http://adaptivecards.io/schemas/adaptive-card.json\"," +
                "\"type\": \"AdaptiveCard\", \"version\": \"1.2\", \"body\": [ {" +
                "\"type\": \"Input.Text\", \"id\": \"id1\", \"value\": \"A Value\" } ]," +
                "\"actions\": [ { \"type\": \"blueAction\", \"title\": \"Custom Blue\" } ] }";

            ElementParserRegistration elementParserRegistration = new ElementParserRegistration();
            ActionParserRegistration actionParserRegistration = new ActionParserRegistration();
            actionParserRegistration.AddParser(CustomBlueAction.CustomActionId, new CustomBlueAction.CustomBlueActionParser());

            ParseContext parseContext = new ParseContext(elementParserRegistration, actionParserRegistration);

            ParseResult parseResult = AdaptiveCard.DeserializeFromString(jsonText, AdaptiveCardRenderer.VERSION, parseContext);

            CardRendererRegistration.getInstance().registerActionRenderer(CustomBlueAction.CustomActionId, new CustomBlueAction.CustomBlueActionRenderer());

            Context context = InstrumentationRegistry.getTargetContext();
            RenderedAdaptiveCard renderedCard = AdaptiveCardRenderer.getInstance().render(context, null, parseResult.GetAdaptiveCard(), new ActionHandler(), new HostConfig());

            CustomBlueAction.CustomBlueActionRenderer.renderedButton.performClick();
        }
        catch (Exception ex)
        {
            // Assert.fail();
        }
    }

    public static class MockImageRendererExpectingAncestorWithNoSelectActionRenderer extends BaseCardElementRenderer
    {
        // This variable exists in case there are systems in place to catch exceptions on rendering
        public boolean safetyCheck;

        @Override
        public View render(RenderedAdaptiveCard renderedCard, Context context, FragmentManager fragmentManager,
                           ViewGroup viewGroup, BaseCardElement baseCardElement, ICardActionHandler cardActionHandler,
                           HostConfig hostConfig, RenderArgs renderArgs) throws Exception
        {
            ImageView img = new ImageView(context);
            viewGroup.addView(img);

            safetyCheck = renderArgs.getAncestorHasSelectAction();
            Assert.assertEquals(false, renderArgs.getAncestorHasSelectAction());

            return img;
        }
    }

    public static class MockImageRendererExpectingAncestorWithSelectActionRenderer extends BaseCardElementRenderer
    {
        // This variable exists in case there are systems in place to catch exceptions on rendering
        public boolean safetyCheck;

        @Override
        public View render(RenderedAdaptiveCard renderedCard, Context context, FragmentManager fragmentManager,
                           ViewGroup viewGroup, BaseCardElement baseCardElement, ICardActionHandler cardActionHandler,
                           HostConfig hostConfig, RenderArgs renderArgs) throws Exception
        {
            ImageView img = new ImageView(context);
            viewGroup.addView(img);

            safetyCheck = renderArgs.getAncestorHasSelectAction();
            Assert.assertEquals(true, renderArgs.getAncestorHasSelectAction());

            return img;
        }
    }

    @Test
    public void TestContainerHasNoSelectActionInRenderArgs() throws Exception
    {
        AdaptiveCard card = new AdaptiveCard();
        Container mainContainer = TestUtil.createMockContainer();
        card.GetBody().add(mainContainer);

        Container nestedContainer = TestUtil.createMockContainer();
        nestedContainer.GetItems().add(TestUtil.createMockImage());
        mainContainer.GetItems().add(nestedContainer);

        MockImageRendererExpectingAncestorWithNoSelectActionRenderer imageRenderer =  new MockImageRendererExpectingAncestorWithNoSelectActionRenderer();
        CardRendererRegistration.getInstance().registerRenderer("Image", imageRenderer);

        Context context = InstrumentationRegistry.getTargetContext();

        try
        {
            RenderedAdaptiveCard renderedCard = AdaptiveCardRenderer.getInstance().render(context, null, card, new ActionHandler(), new HostConfig());
            Assert.assertEquals(false, imageRenderer.safetyCheck);
        }
        catch (Exception e)
        {
            Assert.fail();
        }
    }

    @Test
    public void TestContainerSetSelectActionInRenderArgs() throws Exception
    {
        AdaptiveCard card = new AdaptiveCard();
        Container mainContainer = TestUtil.createMockContainer();
        mainContainer.SetSelectAction(TestUtil.createSampleSubmitAction());
        card.GetBody().add(mainContainer);

        Container nestedContainer = TestUtil.createMockContainer();
        nestedContainer.GetItems().add(TestUtil.createMockImage());
        mainContainer.GetItems().add(nestedContainer);

        MockImageRendererExpectingAncestorWithSelectActionRenderer imageRenderer =  new MockImageRendererExpectingAncestorWithSelectActionRenderer();
        CardRendererRegistration.getInstance().registerRenderer("Image", imageRenderer);

        Context context = InstrumentationRegistry.getTargetContext();

        try
        {
            RenderedAdaptiveCard renderedCard = AdaptiveCardRenderer.getInstance().render(context, null, card, new ActionHandler(), new HostConfig());
            Assert.assertEquals(true, imageRenderer.safetyCheck);
        }
        catch (Exception e)
        {
            Assert.fail();
        }
    }

    @Test
    public void TestColumnSetHasNoSelectActionInRenderArgs() throws Exception
    {
        AdaptiveCard card = new AdaptiveCard();
        Column column = TestUtil.createMockColumn();
        ColumnSet columnSet = TestUtil.createMockColumnSet(column);
        card.GetBody().add(columnSet);

        Container nestedContainer = TestUtil.createMockContainer();
        nestedContainer.GetItems().add(TestUtil.createMockImage());
        column.GetItems().add(nestedContainer);

        MockImageRendererExpectingAncestorWithNoSelectActionRenderer imageRenderer =  new MockImageRendererExpectingAncestorWithNoSelectActionRenderer();
        CardRendererRegistration.getInstance().registerRenderer("Image", imageRenderer);

        Context context = InstrumentationRegistry.getTargetContext();

        try
        {
            RenderedAdaptiveCard renderedCard = AdaptiveCardRenderer.getInstance().render(context, null, card, new ActionHandler(), new HostConfig());
            Assert.assertEquals(false, imageRenderer.safetyCheck);
        }
        catch (Exception e)
        {
            Assert.fail();
        }
    }

    @Test
    public void TestColumnSetSetSelectActionInRenderArgs() throws Exception
    {
        AdaptiveCard card = new AdaptiveCard();
        Column column = TestUtil.createMockColumn();
        ColumnSet columnSet = TestUtil.createMockColumnSet(column);
        columnSet.SetSelectAction(TestUtil.createSampleSubmitAction());
        card.GetBody().add(columnSet);

        Container nestedContainer = TestUtil.createMockContainer();
        nestedContainer.GetItems().add(TestUtil.createMockImage());
        column.GetItems().add(nestedContainer);

        MockImageRendererExpectingAncestorWithSelectActionRenderer imageRenderer =  new MockImageRendererExpectingAncestorWithSelectActionRenderer();
        CardRendererRegistration.getInstance().registerRenderer("Image", imageRenderer);

        Context context = InstrumentationRegistry.getTargetContext();

        try
        {
            RenderedAdaptiveCard renderedCard = AdaptiveCardRenderer.getInstance().render(context, null, card, new ActionHandler(), new HostConfig());
            Assert.assertEquals(true, imageRenderer.safetyCheck);
        }
        catch (Exception e)
        {
            Assert.fail();
        }
    }

    @Test
    public void TestColumnSetSelectActionInRenderArgs() throws Exception
    {
        AdaptiveCard card = new AdaptiveCard();
        Column column = TestUtil.createMockColumn();
        column.SetSelectAction(TestUtil.createSampleSubmitAction());
        ColumnSet columnSet = TestUtil.createMockColumnSet(column);
        card.GetBody().add(columnSet);

        Container nestedContainer = TestUtil.createMockContainer();
        nestedContainer.GetItems().add(TestUtil.createMockImage());
        column.GetItems().add(nestedContainer);

        MockImageRendererExpectingAncestorWithSelectActionRenderer imageRenderer =  new MockImageRendererExpectingAncestorWithSelectActionRenderer();
        CardRendererRegistration.getInstance().registerRenderer("Image", imageRenderer);

        Context context = InstrumentationRegistry.getTargetContext();

        try
        {
            RenderedAdaptiveCard renderedCard = AdaptiveCardRenderer.getInstance().render(context, null, card, new ActionHandler(), new HostConfig());
            Assert.assertEquals(true, imageRenderer.safetyCheck);
        }
        catch (Exception e)
        {
            Assert.fail();
        }
    }

    @Test
    public void TestCardSetSelectActionInRenderArgs() throws Exception
    {
        AdaptiveCard card = new AdaptiveCard();
        card.SetSelectAction(TestUtil.createSampleSubmitAction());

        Column column = TestUtil.createMockColumn();
        ColumnSet columnSet = TestUtil.createMockColumnSet(column);
        card.GetBody().add(columnSet);

        Container nestedContainer = TestUtil.createMockContainer();
        nestedContainer.GetItems().add(TestUtil.createMockImage());
        column.GetItems().add(nestedContainer);

        MockImageRendererExpectingAncestorWithSelectActionRenderer imageRenderer =  new MockImageRendererExpectingAncestorWithSelectActionRenderer();
        CardRendererRegistration.getInstance().registerRenderer("Image", imageRenderer);

        Context context = InstrumentationRegistry.getTargetContext();

        try
        {
            RenderedAdaptiveCard renderedCard = AdaptiveCardRenderer.getInstance().render(context, null, card, new ActionHandler(), new HostConfig());
            Assert.assertEquals(true, imageRenderer.safetyCheck);
        }
        catch (Exception e)
        {
            Assert.fail();
        }
    }
}
<|MERGE_RESOLUTION|>--- conflicted
+++ resolved
@@ -93,22 +93,14 @@
                                     HostConfig hostConfig,
                                     RenderArgs renderArgs)
         {
-<<<<<<< HEAD
-            super(renderedCard, context, fragmentManager, viewGroup, baseActionElement, cardActionHandler, hostConfig, renderArgs, null);
-=======
             super(renderedCard, context, fragmentManager, viewGroup, baseActionElement, cardActionHandler, hostConfig, renderArgs, false);
->>>>>>> 826f8f1d
         }
 
         public CustomActionListener(RenderedAdaptiveCard renderedCard,
                                     BaseActionElement baseActionElement,
                                     ICardActionHandler cardActionHandler)
         {
-<<<<<<< HEAD
-            super(renderedCard, baseActionElement, cardActionHandler, null);
-=======
             super(renderedCard, baseActionElement, cardActionHandler, false);
->>>>>>> 826f8f1d
         }
 
         @Override
