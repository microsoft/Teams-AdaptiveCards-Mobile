package io.adaptivecards.objectmodel;

import android.util.Pair;

import org.junit.Assert;

import org.junit.Test;

import java.util.ArrayList;

/**
 * Class for testing the collection typed elements, as BaseCardElement objects can't be parsed to
 * CollectionTypeElement then we use Container objects for testing, Column and ColumnSet will include
 * a test for the inherited elements too. This class tests the properties
 * shared by Container, Column and ColumnSet:
 * BackgroundImage
 * Bleed
 * MinHeight
 * SelectAction
 * Style
 * VerticalContentAlignment
 */
public class CollectionTypeElementPropertiesTest
{

    static {
        System.loadLibrary("adaptivecards-native-lib");
    }

    @Test
    public void AllPropertiesTest() throws Exception
    {
        final String containerNoDefaultValues =
            "{\"backgroundImage\":\"http://\"," +
            "\"bleed\":true," +
            "\"items\":[]," +
            "\"minHeight\":\"1px\"," +
            "\"selectAction\":{\"data\":{\"data\":\"Some data\"},\"type\":\"Action.Submit\"}," +
            "\"style\":\"Attention\"," +
            "\"type\":\"Container\"," +
            "\"verticalContentAlignment\":\"Center\"}\n";

        Container container = TestUtil.createMockContainer();

        container.SetBackgroundImage(TestUtil.createMockBackgroundImage());
        container.SetBleed(true);
        container.SetMinHeight(1);
        container.SetSelectAction(TestUtil.createSampleSubmitAction());
        container.SetStyle(ContainerStyle.Attention);
        container.SetVerticalContentAlignment(VerticalContentAlignment.Center);

        Assert.assertEquals(containerNoDefaultValues, container.Serialize());
    }

    @Test
    public void BackgroundImageTest() throws Exception
    {
        /**
         * Tests container with no background image (default)
         */
        {
            Container container = TestUtil.createMockContainer();
            container.SetBackgroundImage(null);
            //Assert.assertEquals(s_defaultContainerJson, container.Serialize());

            ParseResult result = AdaptiveCard.DeserializeFromString(TestUtil.encloseElementJsonInCard(s_defaultContainerJson), "1.0");
            Container parsedContainer = TestUtil.castToContainer(result.GetAdaptiveCard().GetBody().get(0));
            Assert.assertEquals(null, parsedContainer.GetBackgroundImage());
        }

        {
            final String containerBackgroundImage = "{\"backgroundImage\":\"http://\",\"items\":[],\"type\":\"Container\"}\n";
            Container container = TestUtil.createMockContainer();
            container.SetBackgroundImage(TestUtil.createMockBackgroundImage());
            //Assert.assertEquals(containerBackgroundImage, container.Serialize());
<<<<<<< HEAD
            Assert.assertEquals("http://", container.GetBackgroundImage().GetUrl(Theme.Light));
            Assert.assertEquals("http://", container.GetBackgroundImage().GetUrl(Theme.Dark));
=======
>>>>>>> ff9c3ccb

            ParseResult result = AdaptiveCard.DeserializeFromString(TestUtil.encloseElementJsonInCard(containerBackgroundImage), "1.0");
            Container parsedContainer = TestUtil.castToContainer(result.GetAdaptiveCard().GetBody().get(0));
            Assert.assertEquals("http://", parsedContainer.GetBackgroundImage().GetUrl(Theme.Light));
            Assert.assertEquals("http://", parsedContainer.GetBackgroundImage().GetUrl(Theme.Dark));
<<<<<<< HEAD
=======
        }

        {
            String url1 = "http://";
            BackgroundImage image1 = TestUtil.createMockBackgroundImage();
            Assert.assertEquals(url1, image1.GetUrl(Theme.Light));
            Assert.assertEquals(url1, image1.GetUrl(Theme.Dark));

            String url2 = "https://microsoft.com";
            BackgroundImage image2 = new BackgroundImage(url2);
            Assert.assertEquals(url2, image2.GetUrl(Theme.Light));
            Assert.assertEquals(url2, image2.GetUrl(Theme.Dark));
>>>>>>> ff9c3ccb
        }
    }

    @Test
    public void BleedTest() throws Exception
    {
        /**
         * Tests container with no background image (default)
         */
        final String containerBleed = "{\"bleed\":true,\"items\":[],\"type\":\"Container\"}\n";

        ArrayList<Pair<Boolean, String>> tests = new ArrayList<>();
        tests.add(new Pair<>(false, s_defaultContainerJson));
        tests.add(new Pair<>(true, containerBleed));

        for (Pair<Boolean, String> testTuple : tests)
        {
            Container container = TestUtil.createMockContainer();
            container.SetBleed(testTuple.first);
            Assert.assertEquals(testTuple.second, container.Serialize());

            ParseResult result = AdaptiveCard.DeserializeFromString(TestUtil.encloseElementJsonInCard(testTuple.second), "1.0");
            Container parsedContainer = TestUtil.castToContainer(result.GetAdaptiveCard().GetBody().get(0));
            Assert.assertEquals((boolean)testTuple.first, parsedContainer.GetBleed());
        }
    }

    @Test
    public void MinHeightTest() throws Exception
    {
        /**
         * Tests container with no background image (default)
         */
        final String containerMinHeight = "{\"items\":[],\"minHeight\":\"%dpx\",\"type\":\"Container\"}\n";

        ArrayList<Pair<Integer, String>> tests = new ArrayList<>();
        tests.add(new Pair<>(new Integer(0), s_defaultContainerJson));
        tests.add(new Pair<>(new Integer(25), String.format(containerMinHeight, 25)));
        tests.add(new Pair<>(new Integer(100), String.format(containerMinHeight, 100)));

        for (Pair<Integer, String> testTuple : tests)
        {
            Container container = TestUtil.createMockContainer();
            container.SetMinHeight(testTuple.first.intValue());
            Assert.assertEquals(testTuple.second, container.Serialize());

            ParseResult result = AdaptiveCard.DeserializeFromString(TestUtil.encloseElementJsonInCard(testTuple.second), "1.0");
            Container parsedContainer = TestUtil.castToContainer(result.GetAdaptiveCard().GetBody().get(0));
            Assert.assertEquals(testTuple.first.intValue(), parsedContainer.GetMinHeight());
        }
    }

    @Test
    public void SelectActionTest() throws Exception
    {
        /**
         * Tests container with no background image (default)
         */
        final String containerSelectAction = "{\"items\":[],\"selectAction\":{\"data\":{\"data\":\"Some data\"},\"type\":\"Action.Submit\"},\"type\":\"Container\"}\n";

        {
            Container container = TestUtil.createMockContainer();
            container.SetSelectAction(null);
            Assert.assertEquals(s_defaultContainerJson, container.Serialize());
        }

        Container container = TestUtil.createMockContainer();
        container.SetSelectAction(TestUtil.createSampleSubmitAction());
        Assert.assertEquals(containerSelectAction, container.Serialize());

        ParseResult result = AdaptiveCard.DeserializeFromString(TestUtil.encloseElementJsonInCard(containerSelectAction), "1.0");
        Container parsedContainer = TestUtil.castToContainer(result.GetAdaptiveCard().GetBody().get(0));
        Assert.assertEquals(TestUtil.createSampleSubmitAction().Serialize(), parsedContainer.GetSelectAction().Serialize());
    }

    @Test
    public void StyleTest() throws Exception
    {
        /**
         * Tests container with no background image (default)
         */
        final String containerStyle = "{\"items\":[],\"style\":\"%s\",\"type\":\"Container\"}\n";

        ArrayList<Pair<ContainerStyle, String>> tests = new ArrayList<>();
        tests.add(new Pair<>(ContainerStyle.None, s_defaultContainerJson));
        tests.add(new Pair<>(ContainerStyle.Default, String.format(containerStyle, "Default")));
        tests.add(new Pair<>(ContainerStyle.Emphasis, String.format(containerStyle, "Emphasis")));
        tests.add(new Pair<>(ContainerStyle.Good, String.format(containerStyle, "Good")));
        tests.add(new Pair<>(ContainerStyle.Attention, String.format(containerStyle, "Attention")));
        tests.add(new Pair<>(ContainerStyle.Warning, String.format(containerStyle, "Warning")));
        tests.add(new Pair<>(ContainerStyle.Accent, String.format(containerStyle, "Accent")));

        for (Pair<ContainerStyle, String> testTuple : tests)
        {
            Container container = TestUtil.createMockContainer();
            container.SetStyle(testTuple.first);
            Assert.assertEquals(testTuple.second, container.Serialize());

            ParseResult result = AdaptiveCard.DeserializeFromString(TestUtil.encloseElementJsonInCard(testTuple.second), "1.0");
            Container parsedContainer = TestUtil.castToContainer(result.GetAdaptiveCard().GetBody().get(0));
            Assert.assertEquals(testTuple.first, parsedContainer.GetStyle());
        }
    }

    @Test
    public void VerticalContentAlignmentTest() throws Exception
    {
        /**
         * Tests container with no background image (default)
         */
        final String containerVerticalContentAlignment = "{\"items\":[],\"type\":\"Container\",\"verticalContentAlignment\":\"%s\"}\n";

        ArrayList<Pair<VerticalContentAlignment, String>> tests = new ArrayList<>();
        tests.add(new Pair<>(null, s_defaultContainerJson));
        tests.add(new Pair<>(VerticalContentAlignment.Top, String.format(containerVerticalContentAlignment, "Top")));
        tests.add(new Pair<>(VerticalContentAlignment.Center, String.format(containerVerticalContentAlignment, "Center")));
        tests.add(new Pair<>(VerticalContentAlignment.Bottom, String.format(containerVerticalContentAlignment, "Bottom")));

        for (Pair<VerticalContentAlignment, String> testTuple : tests)
        {
            Container container = TestUtil.createMockContainer();
            container.SetVerticalContentAlignment(testTuple.first);
            Assert.assertEquals(testTuple.second, container.Serialize());

            ParseResult result = AdaptiveCard.DeserializeFromString(TestUtil.encloseElementJsonInCard(testTuple.second), "1.0");
            Container parsedContainer = TestUtil.castToContainer(result.GetAdaptiveCard().GetBody().get(0));
            Assert.assertEquals(testTuple.first, parsedContainer.GetVerticalContentAlignment());
        }
    }

    private static final String s_defaultContainerJson = "{\"items\":[],\"type\":\"Container\"}\n";

}<|MERGE_RESOLUTION|>--- conflicted
+++ resolved
@@ -73,18 +73,11 @@
             Container container = TestUtil.createMockContainer();
             container.SetBackgroundImage(TestUtil.createMockBackgroundImage());
             //Assert.assertEquals(containerBackgroundImage, container.Serialize());
-<<<<<<< HEAD
-            Assert.assertEquals("http://", container.GetBackgroundImage().GetUrl(Theme.Light));
-            Assert.assertEquals("http://", container.GetBackgroundImage().GetUrl(Theme.Dark));
-=======
->>>>>>> ff9c3ccb
 
             ParseResult result = AdaptiveCard.DeserializeFromString(TestUtil.encloseElementJsonInCard(containerBackgroundImage), "1.0");
             Container parsedContainer = TestUtil.castToContainer(result.GetAdaptiveCard().GetBody().get(0));
             Assert.assertEquals("http://", parsedContainer.GetBackgroundImage().GetUrl(Theme.Light));
             Assert.assertEquals("http://", parsedContainer.GetBackgroundImage().GetUrl(Theme.Dark));
-<<<<<<< HEAD
-=======
         }
 
         {
@@ -97,7 +90,6 @@
             BackgroundImage image2 = new BackgroundImage(url2);
             Assert.assertEquals(url2, image2.GetUrl(Theme.Light));
             Assert.assertEquals(url2, image2.GetUrl(Theme.Dark));
->>>>>>> ff9c3ccb
         }
     }
 
