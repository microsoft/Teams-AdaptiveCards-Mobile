// Copyright (c) Microsoft Corporation. All rights reserved.
// Licensed under the MIT License.
package io.adaptivecards.renderer

import android.content.Context
import android.content.res.Configuration
import android.graphics.Rect
import android.os.Build
import android.util.DisplayMetrics
import android.util.TypedValue
import android.view.WindowInsets
import android.view.WindowManager
import android.view.WindowMetrics
import io.adaptivecards.objectmodel.ACTheme
import java.util.Locale

object Utils {

    /**
     * Gets the current app theme as either Dark or Light.
     * @return `Theme.Dark` if using dark theme, `Theme.Light` otherwise.
     */
    @JvmStatic
    fun Context.getTheme() : ACTheme {
        return if (isDarkTheme()) ACTheme.Dark else ACTheme.Light
    }

    /**
     * Checks if the app is in dark mode.
     * @return `true` if using dark theme, `false` otherwise.
     */
    private fun Context.isDarkTheme() : Boolean {
        val nightModeFlags: Int = this.resources.configuration.uiMode and Configuration.UI_MODE_NIGHT_MASK
        return nightModeFlags == Configuration.UI_MODE_NIGHT_YES
    }

    fun getScreenAvailableHeight(context: Context): Int {
        val windowManager = context.getSystemService(Context.WINDOW_SERVICE) as WindowManager

        return if (Build.VERSION.SDK_INT >= Build.VERSION_CODES.R) {
            // For API 30+ (Android 11+)
            val windowMetrics: WindowMetrics = windowManager.currentWindowMetrics
            val insets: WindowInsets = windowMetrics.windowInsets
            val insetsIgnoringVisibility = insets.getInsetsIgnoringVisibility(
                WindowInsets.Type.systemBars()
            )
            val bounds: Rect = windowMetrics.bounds
            val height = bounds.height() - insetsIgnoringVisibility.top - insetsIgnoringVisibility.bottom
            height
        } else {
            // For API 26–29
            val displayMetrics = DisplayMetrics()
            @Suppress("DEPRECATION")
            windowManager.defaultDisplay.getMetrics(displayMetrics)
            displayMetrics.heightPixels
        }
    }

<<<<<<< HEAD
    fun Float.dpToPx(context: Context): Float {
        return TypedValue.applyDimension(
                TypedValue.COMPLEX_UNIT_DIP,
                this,
                context.resources.displayMetrics
        )
=======
    @JvmStatic
    fun Context.getLanguageTag() : String {
        val locale: Locale = this.resources.configuration.locales[0]
        return locale.toLanguageTag()
>>>>>>> 5288dc9c
    }
}<|MERGE_RESOLUTION|>--- conflicted
+++ resolved
@@ -56,18 +56,17 @@
         }
     }
 
-<<<<<<< HEAD
+    @JvmStatic
+    fun Context.getLanguageTag() : String {
+        val locale: Locale = this.resources.configuration.locales[0]
+        return locale.toLanguageTag()
+    }
+
     fun Float.dpToPx(context: Context): Float {
         return TypedValue.applyDimension(
                 TypedValue.COMPLEX_UNIT_DIP,
                 this,
                 context.resources.displayMetrics
         )
-=======
-    @JvmStatic
-    fun Context.getLanguageTag() : String {
-        val locale: Locale = this.resources.configuration.locales[0]
-        return locale.toLanguageTag()
->>>>>>> 5288dc9c
     }
 }