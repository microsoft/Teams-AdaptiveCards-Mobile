--- conflicted
+++ resolved
@@ -20,11 +20,7 @@
 
 public class DateInputHandler extends TextInputHandler
 {
-<<<<<<< HEAD
-    public DateInputHandler(BaseInputElement baseInputElement, WeakReference<FragmentManager> fragmentManager)
-=======
-    public DateInputHandler(BaseInputElement baseInputElement, FragmentManager fragmentManager, RenderedAdaptiveCard renderedAdaptiveCard, long cardId)
->>>>>>> 43512fdf
+    public DateInputHandler(BaseInputElement baseInputElement, WeakReference<FragmentManager> fragmentManager, RenderedAdaptiveCard renderedAdaptiveCard, long cardId)
     {
         super(baseInputElement, renderedAdaptiveCard, cardId);
         m_fragmentManager = fragmentManager;
@@ -126,9 +122,6 @@
         return (beforeYear < afterYear || beforeOrSameMonthOfTheSameYear);
     }
 
-<<<<<<< HEAD
-    private WeakReference<FragmentManager> m_fragmentManager;
-=======
     @Override
     public String getDefaultValue() {
         if (Util.isOfType(m_baseInputElement, DateInput.class)) {
@@ -137,9 +130,7 @@
         return super.getDefaultValue();
     }
 
-    private FragmentManager m_fragmentManager;
->>>>>>> 43512fdf
-
+    private WeakReference<FragmentManager> m_fragmentManager;
     public static final String DATE_FORMAT = "yyyy-MM-dd";
     public static DateFormat s_simpleDateFormat = new SimpleDateFormat(DATE_FORMAT);
 }