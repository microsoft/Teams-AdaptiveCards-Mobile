// Copyright (c) Microsoft Corporation. All rights reserved.
// Licensed under the MIT License.
package io.adaptivecards.renderer.registration;

import android.content.Context;
import android.text.TextUtils;
import android.view.View;
import android.view.ViewGroup;
import android.widget.TextView;

import androidx.annotation.NonNull;
import androidx.annotation.Nullable;
import androidx.fragment.app.FragmentManager;

import com.google.android.flexbox.FlexboxLayout;

import java.util.HashMap;

import io.adaptivecards.objectmodel.ActionType;
import io.adaptivecards.objectmodel.AdaptiveCard;
import io.adaptivecards.objectmodel.AdaptiveCardObjectModel;
import io.adaptivecards.objectmodel.BaseCardElement;
import io.adaptivecards.objectmodel.BaseCardElementVector;
import io.adaptivecards.objectmodel.BaseElement;
import io.adaptivecards.objectmodel.BaseInputElement;
import io.adaptivecards.objectmodel.CardElementType;
import io.adaptivecards.objectmodel.Column;
import io.adaptivecards.objectmodel.CompoundButton;
import io.adaptivecards.objectmodel.Container;
import io.adaptivecards.objectmodel.FallbackType;
import io.adaptivecards.objectmodel.FeatureRegistration;
import io.adaptivecards.objectmodel.HeightType;
import io.adaptivecards.objectmodel.HostConfig;
import io.adaptivecards.objectmodel.HostWidth;
import io.adaptivecards.objectmodel.HostWidthConfig;
import io.adaptivecards.objectmodel.Icon;
import io.adaptivecards.objectmodel.Image;
import io.adaptivecards.objectmodel.ImageSet;
import io.adaptivecards.objectmodel.Layout;
import io.adaptivecards.objectmodel.LayoutContainerType;
import io.adaptivecards.objectmodel.Mode;
import io.adaptivecards.objectmodel.TargetWidthType;
import io.adaptivecards.objectmodel.Theme;
import io.adaptivecards.renderer.ActionLayoutRenderer;
import io.adaptivecards.renderer.AdaptiveFallbackException;
import io.adaptivecards.renderer.AdaptiveWarning;
import io.adaptivecards.renderer.BaseCardElementRenderer;
import io.adaptivecards.renderer.CompoundButtonRenderer;
import io.adaptivecards.renderer.IActionLayoutRenderer;
import io.adaptivecards.renderer.IBaseActionElementRenderer;
import io.adaptivecards.renderer.IBaseCardElementRenderer;
import io.adaptivecards.renderer.IFeatureFlagResolver;
import io.adaptivecards.renderer.IOnlineImageLoader;
import io.adaptivecards.renderer.IOnlineMediaLoader;
import io.adaptivecards.renderer.IOverflowActionRenderer;
import io.adaptivecards.renderer.IResourceResolver;
import io.adaptivecards.renderer.OverflowActionLayoutRenderer;
import io.adaptivecards.renderer.RenderArgs;
import io.adaptivecards.renderer.RenderedAdaptiveCard;
import io.adaptivecards.renderer.TagContent;
import io.adaptivecards.renderer.Util;
import io.adaptivecards.renderer.action.ActionElementRenderer;
import io.adaptivecards.renderer.action.ActionSetRenderer;
import io.adaptivecards.renderer.action.DropdownElementRenderer;
import io.adaptivecards.renderer.actionhandler.ICardActionHandler;
import io.adaptivecards.renderer.input.ChoiceSetInputRenderer;
import io.adaptivecards.renderer.input.DateInputRenderer;
import io.adaptivecards.renderer.input.InputUtil;
import io.adaptivecards.renderer.input.NumberInputRenderer;
import io.adaptivecards.renderer.input.RatingInputRenderer;
import io.adaptivecards.renderer.input.TextInputRenderer;
import io.adaptivecards.renderer.input.TimeInputRenderer;
import io.adaptivecards.renderer.input.ToggleInputRenderer;
import io.adaptivecards.renderer.inputhandler.BaseInputHandler;
import io.adaptivecards.renderer.inputhandler.IInputHandler;
import io.adaptivecards.renderer.inputhandler.IInputWatcher;
import io.adaptivecards.renderer.layout.StretchableElementLayout;
import io.adaptivecards.renderer.layout.StretchableInputLayout;
import io.adaptivecards.renderer.readonly.BadgeRenderer;
import io.adaptivecards.renderer.readonly.CarouselPageRenderer;
import io.adaptivecards.renderer.readonly.CarouselRenderer;
import io.adaptivecards.renderer.readonly.ColumnRenderer;
import io.adaptivecards.renderer.readonly.ColumnSetRenderer;
import io.adaptivecards.renderer.readonly.ContainerRenderer;
import io.adaptivecards.renderer.readonly.FactSetRenderer;
import io.adaptivecards.renderer.readonly.FluentIconsRenderer;
import io.adaptivecards.renderer.readonly.ImageRenderer;
import io.adaptivecards.renderer.readonly.ImageSetRenderer;
import io.adaptivecards.renderer.readonly.MediaRenderer;
import io.adaptivecards.renderer.readonly.RatingDisplayRenderer;
import io.adaptivecards.renderer.readonly.RichTextBlockRenderer;
import io.adaptivecards.renderer.readonly.TableRenderer;
import io.adaptivecards.renderer.readonly.TableCellRenderer;
import io.adaptivecards.renderer.readonly.TextBlockRenderer;

public class CardRendererRegistration
{
    private CardRendererRegistration() {
        // Register Readonly Renderers
        registerRenderer(AdaptiveCardObjectModel.CardElementTypeToString(CardElementType.Column), ColumnRenderer.getInstance());
        registerRenderer(AdaptiveCardObjectModel.CardElementTypeToString(CardElementType.ColumnSet), ColumnSetRenderer.getInstance());
        registerRenderer(AdaptiveCardObjectModel.CardElementTypeToString(CardElementType.Container), ContainerRenderer.getInstance());
        registerRenderer(AdaptiveCardObjectModel.CardElementTypeToString(CardElementType.FactSet), FactSetRenderer.getInstance());
        registerRenderer(AdaptiveCardObjectModel.CardElementTypeToString(CardElementType.Icon), FluentIconsRenderer.INSTANCE);
        registerRenderer(AdaptiveCardObjectModel.CardElementTypeToString(CardElementType.Image), ImageRenderer.getInstance());
        registerRenderer(AdaptiveCardObjectModel.CardElementTypeToString(CardElementType.ImageSet), ImageSetRenderer.getInstance());
        registerRenderer(AdaptiveCardObjectModel.CardElementTypeToString(CardElementType.Media), MediaRenderer.getInstance());
        registerRenderer(AdaptiveCardObjectModel.CardElementTypeToString(CardElementType.RichTextBlock), RichTextBlockRenderer.getInstance());
        registerRenderer(AdaptiveCardObjectModel.CardElementTypeToString(CardElementType.TextBlock), TextBlockRenderer.getInstance());
        registerRenderer(AdaptiveCardObjectModel.CardElementTypeToString(CardElementType.ActionSet), ActionSetRenderer.getInstance());
        registerRenderer(AdaptiveCardObjectModel.CardElementTypeToString(CardElementType.Table), TableRenderer.INSTANCE);
        registerRenderer(AdaptiveCardObjectModel.CardElementTypeToString(CardElementType.TableCell), TableCellRenderer.INSTANCE);
        registerRenderer(AdaptiveCardObjectModel.CardElementTypeToString(CardElementType.RatingLabel), RatingDisplayRenderer.INSTANCE);
        registerRenderer(AdaptiveCardObjectModel.CardElementTypeToString(CardElementType.CompoundButton), CompoundButtonRenderer.getInstance());
        registerRenderer(AdaptiveCardObjectModel.CardElementTypeToString(CardElementType.Badge), BadgeRenderer.INSTANCE);
        registerRenderer(AdaptiveCardObjectModel.CardElementTypeToString(CardElementType.Carousel), CarouselRenderer.INSTANCE);
        registerRenderer(AdaptiveCardObjectModel.CardElementTypeToString(CardElementType.CarouselPage), CarouselPageRenderer.INSTANCE);

        // Register Input Renderers
        registerRenderer(AdaptiveCardObjectModel.CardElementTypeToString(CardElementType.TextInput), TextInputRenderer.getInstance());
        registerRenderer(AdaptiveCardObjectModel.CardElementTypeToString(CardElementType.NumberInput), NumberInputRenderer.getInstance());
        registerRenderer(AdaptiveCardObjectModel.CardElementTypeToString(CardElementType.DateInput), DateInputRenderer.getInstance());
        registerRenderer(AdaptiveCardObjectModel.CardElementTypeToString(CardElementType.TimeInput), TimeInputRenderer.getInstance());
        registerRenderer(AdaptiveCardObjectModel.CardElementTypeToString(CardElementType.ToggleInput), ToggleInputRenderer.getInstance());
        registerRenderer(AdaptiveCardObjectModel.CardElementTypeToString(CardElementType.ChoiceSetInput), ChoiceSetInputRenderer.getInstance());
        registerRenderer(AdaptiveCardObjectModel.CardElementTypeToString(CardElementType.RatingInput), RatingInputRenderer.INSTANCE);

        // Register Action Renderer
        registerActionRenderer(AdaptiveCardObjectModel.ActionTypeToString(ActionType.Execute), ActionElementRenderer.getInstance());
        registerActionRenderer(AdaptiveCardObjectModel.ActionTypeToString(ActionType.Submit), ActionElementRenderer.getInstance());
        registerActionRenderer(AdaptiveCardObjectModel.ActionTypeToString(ActionType.ShowCard), ActionElementRenderer.getInstance());
        registerActionRenderer(AdaptiveCardObjectModel.ActionTypeToString(ActionType.OpenUrl), ActionElementRenderer.getInstance());
        registerActionRenderer(AdaptiveCardObjectModel.ActionTypeToString(ActionType.ToggleVisibility), ActionElementRenderer.getInstance());
        registerActionRenderer(AdaptiveCardObjectModel.ModeToString(Mode.Primary), ActionElementRenderer.getInstance());
        registerActionRenderer(AdaptiveCardObjectModel.ModeToString(Mode.Secondary), DropdownElementRenderer.getInstance());

        m_actionLayoutRenderer = ActionLayoutRenderer.getInstance();
        m_overflowActionLayoutRenderer = OverflowActionLayoutRenderer.getInstance();
    }

    public static CardRendererRegistration getInstance()
    {
        if (s_instance == null)
        {
            s_instance = new CardRendererRegistration();
        }

        return s_instance;
    }

    public void registerRenderer(String cardElementType, IBaseCardElementRenderer renderer)
    {
        if (TextUtils.isEmpty(cardElementType))
        {
            throw new IllegalArgumentException("cardElementType is null");
        }
        if (renderer == null)
        {
            throw new IllegalArgumentException("renderer is null");
        }

        m_typeToRendererMap.put(cardElementType, renderer);
    }

    public IBaseCardElementRenderer getRenderer(String cardElementType)
    {
        return m_typeToRendererMap.get(cardElementType);
    }

    public void setInputWatcher(IInputWatcher inputWatcher) {
        m_InputWatcher = inputWatcher;
    }

    public IInputWatcher getInputWatcher() {
        return m_InputWatcher;
    }

    public void notifyInputChange(String id, String value)
    {
        if (m_InputWatcher != null)
        {
            m_InputWatcher.onInputChange(id, value);
        }
    }

    public void registerActionRenderer(String actionElementType, IBaseActionElementRenderer actionRenderer)
    {
        if (TextUtils.isEmpty(actionElementType))
        {
            throw new IllegalArgumentException("cardElementType is null");
        }
        if (actionRenderer == null)
        {
            throw new IllegalArgumentException("renderer is null");
        }

        m_typeToRenderActionMap.put(actionElementType, actionRenderer);
    }

    public IBaseActionElementRenderer getActionRenderer(String actionElementType)
    {
        return m_typeToRenderActionMap.get(actionElementType);
    }

    public void registerActionLayoutRenderer(IActionLayoutRenderer actionLayoutRenderer)
    {
        m_actionLayoutRenderer = actionLayoutRenderer;
    }

    public IOnlineMediaLoader getOnlineMediaLoader()
    {
        return m_onlineMediaLoader;
    }

    public void registerOnlineMediaLoader(IOnlineMediaLoader onlineMediaLoader)
    {
        m_onlineMediaLoader = onlineMediaLoader;
    }

    /**
     * @deprecated As of AdaptiveCards 1.2, replaced by {@link #registerResourceResolver(String, IResourceResolver)}
     */
    @Deprecated
    public void registerOnlineImageLoader(IOnlineImageLoader imageLoader)
    {
        m_onlineImageLoader = imageLoader;
    }

    /**
     * @deprecated As of AdaptiveCards 1.2, replaced by {@link #getResourceResolver(String)}
     */
    @Deprecated
    public  IOnlineImageLoader getOnlineImageLoader()
    {
        return m_onlineImageLoader;
    }

    public void registerResourceResolver(String scheme, IResourceResolver resolver)
    {
        m_resourceResolvers.put(scheme, resolver);
    }

    public IResourceResolver getResourceResolver(String scheme)
    {
        return m_resourceResolvers.get(scheme);
    }

    public IActionLayoutRenderer getActionLayoutRenderer()
    {
        return m_actionLayoutRenderer;
    }

    public void registerFeatureRegistration(FeatureRegistration featureRegistration)
    {
        m_featureRegistration = featureRegistration;
    }

    public int getHostCardContainer()
    {
        return m_hostCardContainer;
    }

    public void registerHostCardContainer(int hostCardContainer)
    {
        m_hostCardContainer = hostCardContainer;
    }

    public void registerFeatureFlagResolver(IFeatureFlagResolver featureFlagResolver)
    {
        m_featureFlagResolver = featureFlagResolver;
    }

    @Nullable
    public IFeatureFlagResolver getFeatureFlagResolver()
    {
        return m_featureFlagResolver;
    }

    public FeatureRegistration getFeatureRegistration()
    {
        if (m_featureRegistration == null) {
            m_featureRegistration = new FeatureRegistration();
        }
        return m_featureRegistration;
    }

    public IOverflowActionRenderer getOverflowActionRenderer() {
        return m_overflowActionRenderer;
    }

    public void registerOverflowActionRenderer(IOverflowActionRenderer overflowActionRenderer)
    {
        m_overflowActionRenderer = overflowActionRenderer;
    }

    public void registerOverflowActionLayoutRenderer(IActionLayoutRenderer actionLayoutRenderer)
    {
        m_overflowActionLayoutRenderer = actionLayoutRenderer;
    }

    public IActionLayoutRenderer getOverflowActionLayoutRenderer()
    {
        return m_overflowActionLayoutRenderer;
    }

    public void registerRootFallbackView(AdaptiveCard adaptiveCard)
    {
        FallbackType fallbackType = adaptiveCard.GetRootFallbackType();
        BaseElement fallbackBaseElement = adaptiveCard.GetRootFallbackContent();
        if (fallbackBaseElement != null && fallbackType == FallbackType.Content) {
            m_rootFallbackCard = Util.castToBaseCardElement(fallbackBaseElement);
        }
    }

    public BaseCardElement getRootFallbackCard()
    {
        return m_rootFallbackCard;
    }

    @NonNull
    public Theme getTheme() {
        return mTheme;
    }

<<<<<<< HEAD
    public void setTheme(@NonNull Theme theme) {
=======
    public void setThemeForThemedUrl(@NonNull Theme theme) {
>>>>>>> 826f8f1d
        mTheme = theme;
    }

    public View renderElements(RenderedAdaptiveCard renderedCard,
                               Context context,
                               FragmentManager fragmentManager,
                               ViewGroup viewGroup,
                               BaseCardElementVector baseCardElementList,
                               ICardActionHandler cardActionHandler,
                               HostConfig hostConfig,
                               RenderArgs renderArgs,
                               Layout layoutToApply) throws AdaptiveFallbackException, Exception
    {
        long size;
        if (baseCardElementList == null || (size = baseCardElementList.size()) <= 0)
        {
            return viewGroup;
        }

        FeatureRegistration featureRegistration = CardRendererRegistration.getInstance().getFeatureRegistration();

        registerRootFallbackView(renderedCard.getAdaptiveCard());
        for (int i = 0; i < size; i++)
        {
            BaseCardElement cardElement = baseCardElementList.get(i);
            renderElementAndPerformFallback(renderedCard, context, fragmentManager, cardElement, viewGroup, cardActionHandler, hostConfig, renderArgs, featureRegistration, layoutToApply);
        }

        return viewGroup;
    }

    public void renderElementAndPerformFallback(
        RenderedAdaptiveCard renderedCard,
        Context context,
        FragmentManager fragmentManager,
        BaseCardElement cardElement,
        ViewGroup viewGroup,
        ICardActionHandler cardActionHandler,
        HostConfig hostConfig,
        RenderArgs renderArgs,
        FeatureRegistration featureRegistration) throws AdaptiveFallbackException, Exception
    {
        Layout layoutToApply = new Layout();
        layoutToApply.SetLayoutContainerType(LayoutContainerType.Stack);
        layoutToApply.SetTargetWidth(TargetWidthType.Default);
        renderElementAndPerformFallback(renderedCard, context, fragmentManager, cardElement, viewGroup, cardActionHandler, hostConfig, renderArgs, featureRegistration, layoutToApply);
    }

    public void renderElementAndPerformFallback(
            RenderedAdaptiveCard renderedCard,
            Context context,
            FragmentManager fragmentManager,
            BaseCardElement cardElement,
            ViewGroup viewGroup,
            ICardActionHandler cardActionHandler,
            HostConfig hostConfig,
            RenderArgs renderArgs,
            FeatureRegistration featureRegistration,
            Layout layoutToApply) throws AdaptiveFallbackException, Exception
    {
        boolean shouldRenderCardElements = true;
        IBaseCardElementRenderer renderer = m_typeToRendererMap.get(cardElement.GetElementTypeString());

        boolean elementHasFallback = (cardElement.GetFallbackType() != FallbackType.None);
        RenderArgs childRenderArgs = new RenderArgs(renderArgs);
        childRenderArgs.setAncestorHasFallback(elementHasFallback || renderArgs.getAncestorHasFallback() || getRootFallbackCard() != null);

        HostWidth hostWidth = null;
        HostWidthConfig hostWidthConfig = hostConfig.getHostWidth();
        if (hostWidthConfig != null) {
            hostWidth = Util.convertHostCardContainerToHostWidth(getHostCardContainer(), hostWidthConfig);
        }
        // To avoid tampering with this method, this two variables are introduced:
        // - renderedElement contains the element that was finally rendered (after performing fallback)
        //      this allows us to check if it was an input and render the label and error message
        BaseCardElement renderedElement = null;
        View renderedElementView = null;

        // - mockLayout is a layout to contain the rendered element, as android renderers have to add
        //      the drawn views into the container view, it makes it easier to do not draw something unwanted
        //      into the final rendered card
        ViewGroup mockLayout = Util.getMockLayout(context, cardElement);

        try
        {
            if (renderer == null)
            {
                throw new AdaptiveFallbackException(cardElement);
            }

            if ((featureRegistration != null) && (!cardElement.MeetsRequirements(featureRegistration)))
            {
                throw new AdaptiveFallbackException(cardElement, featureRegistration);
            }

            if (cardElement.GetElementType() == CardElementType.ActionSet)
            {
                renderArgs.setRootLevelActions(false);
            }

            if (hostWidth == null || cardElement.MeetsTargetWidthRequirement(hostWidth))
            {
                renderedElementView = renderer.render(renderedCard, context, fragmentManager, mockLayout, cardElement, cardActionHandler, hostConfig, childRenderArgs);
                renderedElement = cardElement;
            }
        }
        catch (AdaptiveFallbackException e)
        {
            if (elementHasFallback)
            {
                if (cardElement.GetFallbackType() == FallbackType.Content)
                {
                    BaseElement fallbackElement = cardElement.GetFallbackContent();
                    while (fallbackElement != null)
                    {
                        // Try to render the fallback element
                        try
                        {
                            BaseCardElement fallbackCardElement = Util.castToBaseCardElement(fallbackElement);
                            IBaseCardElementRenderer fallbackRenderer = m_typeToRendererMap.get(fallbackElement.GetElementTypeString());

                            if (fallbackRenderer == null)
                            {
                                throw new AdaptiveFallbackException(fallbackCardElement);
                            }

                            if ((featureRegistration != null) && (!fallbackElement.MeetsRequirements(featureRegistration)))
                            {
                                throw new AdaptiveFallbackException(fallbackCardElement, featureRegistration);
                            }

                            renderedCard.addWarning(new AdaptiveWarning(AdaptiveWarning.UNKNOWN_ELEMENT_TYPE,
                                                                        "Performing fallback for '" + cardElement.GetElementTypeString() +
                                                                            "' (fallback element type: '" + fallbackCardElement.GetElementTypeString() + "')"));

                            // before rendering, check if the element to render is an input, if it is, then create an stretchable input layout, and add the label
                            // pass that as the viewgroup and

                            if (hostWidth == null || cardElement.MeetsTargetWidthRequirement(hostWidth)) {
                                renderedElementView = fallbackRenderer.render(renderedCard, context, fragmentManager, mockLayout, fallbackCardElement, cardActionHandler, hostConfig, childRenderArgs);
                                renderedElement = fallbackCardElement;
                                break;
                            }
                        }
                        catch (AdaptiveFallbackException e2)
                        {
                            // As the fallback element didn't exist, go back to trying
                            if (fallbackElement.GetFallbackType() == FallbackType.Content)
                            {
                                fallbackElement = fallbackElement.GetFallbackContent();
                            }
                            else
                            {
                                // The element has no fallback, just clear the element so the cycle ends
                                fallbackElement = null;
                            }

                            renderedElement = null;
                        }
                    }
                }
                else if (cardElement.GetFallbackType() == FallbackType.Drop)
                {
                    renderedCard.addWarning(new AdaptiveWarning(AdaptiveWarning.UNKNOWN_ELEMENT_TYPE,
                                                                "Dropping element '" + cardElement.GetElementTypeString() + "' for fallback"));

                    renderedElement = null;
                }
            }
            else if (renderArgs.getAncestorHasFallback())
            {
                // There's an ancestor with fallback so we throw to trigger it
                throw e;
            }
            else if (getRootFallbackCard() != null)
            {
                // There's no fallback, so we render the root fallback view
                viewGroup.removeAllViews();
                renderedElement = getRootFallbackCard();
                IBaseCardElementRenderer fallbackRenderer = m_typeToRendererMap.get(renderedElement.GetElementTypeString());
                if ((fallbackRenderer == null) || (featureRegistration != null) && (!renderedElement.MeetsRequirements(featureRegistration)))
                {
                    renderedCard.addWarning(new AdaptiveWarning(AdaptiveWarning.UNKNOWN_ELEMENT_TYPE, "Unsupported card element type: " + cardElement.GetElementTypeString()));
                    renderedElement = null;
                }
                else
                {
                    renderedElementView = fallbackRenderer.render(renderedCard, context, fragmentManager, mockLayout, renderedElement, cardActionHandler, hostConfig, childRenderArgs);
                    shouldRenderCardElements = false;
                }
            }
            else if (hostWidth != null && !cardElement.MeetsTargetWidthRequirement(hostWidth))
            {
                renderedElement = null;
            }
            else
            {
                // The element doesn't have a fallback, so the element can't be rendered and it's dropped
                renderedCard.addWarning(new AdaptiveWarning(AdaptiveWarning.UNKNOWN_ELEMENT_TYPE, "Unsupported card element type: " + cardElement.GetElementTypeString()));
                renderedElement = null;
            }
        }

        if (renderedElement != null && renderedElementView != null)
        {

            View taggedView = findElementWithTagContent(mockLayout);
            TagContent tagContent = BaseCardElementRenderer.getTagContent(taggedView);

            // Sets this view container as the element is being moved to the correct location
            tagContent.SetViewContainer(viewGroup);

            // Render the spacing so no other renderers have to do it
            boolean isColumn = Util.isOfType(renderedElement, Column.class);

            // Only columns render vertical spacing, so if it's not a column, then we need a horizontal spacing
            // if the layoutToApply is a flow layout, then the spacing and separator properties on items are ignored
            boolean isFlowLayout = layoutToApply.GetLayoutContainerType() == LayoutContainerType.Flow ||
                layoutToApply.GetLayoutContainerType() == LayoutContainerType.AreaGrid;
            HandleSpacing(context, viewGroup, renderedElement, hostConfig, tagContent, !isColumn, isFlowLayout);

            // Check if the element is an input or must be stretched
            BaseInputElement baseInputElement = Util.tryCastTo(renderedElement, BaseInputElement.class);
            if (baseInputElement != null)
            {
                // put the element in a Stretchable input layout and
                HandleLabelAndValidation(renderedCard, mockLayout, viewGroup, baseInputElement, context, hostConfig, renderArgs, tagContent, layoutToApply);
            }
            else
            {
                // Column, container, image and imageSet handle their height on their own, so let's not add an extra view for them
                if (renderedElement.GetHeight() == HeightType.Stretch && !isColumn
                    && !Util.isOfType(renderedElement, Container.class)
                    && !Util.isOfType(renderedElement, Image.class) && !Util.isOfType(renderedElement, ImageSet.class)
                    && !Util.isOfType(renderedElement, Icon.class) && !Util.isOfType(renderedElement, CompoundButton.class))
                {
                    // put the element in a StretchableElementLayout
                    HandleStretchHeight(mockLayout, viewGroup, renderedElement, context, tagContent, layoutToApply, hostConfig);
                }
                else
                {
                    Util.MoveChildrenViews(mockLayout, viewGroup, layoutToApply, tagContent, hostConfig);
                }
            }

            HandleVisibility(renderedElement, renderedElementView);
        }
    }

    private static void HandleSpacing(Context context,
                                      ViewGroup viewGroup,
                                      BaseCardElement cardElement,
                                      HostConfig hostConfig,
                                      TagContent tagContent,
                                      boolean isHorizontalSpacing,
                                      boolean isFlowLayout)
    {
        if (!isFlowLayout) {
            // Render spacing
            View separator = BaseCardElementRenderer.setSpacingAndSeparator(context,
                viewGroup,
                cardElement.GetSpacing(),
                cardElement.GetSeparator(),
                hostConfig,
                isHorizontalSpacing,
                false /* isImageSet */);

            // Sets the spacing as now we handle the spacing rendering
            tagContent.SetSeparator(separator);
        }
    }

    private static void HandleVisibility(BaseCardElement element, View renderedElementView)
    {
        BaseCardElementRenderer.setVisibility(element.GetIsVisible(), renderedElementView);
    }

    private static void HandleLabelAndValidation(RenderedAdaptiveCard renderedCard,
                                                ViewGroup mockLayout,
                                                ViewGroup container,
                                                BaseInputElement element,
                                                Context context,
                                                HostConfig hostConfig,
                                                RenderArgs renderArgs,
                                                TagContent tagContent,
                                                Layout layoutToApply)
    {
        // as first step we must figure out if the input requires a container layout
        // it will require a container layout if:
        // it needs to be stretched
        // it contains a label
        // it needs validation (has an error message or isrequired or hasSpecificValidation)
        // Specific validation refers to validation not in all input elements, e.g. regex or min/max
        boolean mustStretch = (element.GetHeight() == HeightType.Stretch);
        boolean inputHasLabel = !element.GetLabel().isEmpty();
        boolean inputHasErrorMessage = !element.GetErrorMessage().isEmpty();
        boolean requiresSurroundingLayout =  mustStretch || inputHasLabel || inputHasErrorMessage;

        if (requiresSurroundingLayout)
        {
            StretchableInputLayout inputLayout = new StretchableInputLayout(context, mustStretch);
            View actualInput = findElementWithTagContent(mockLayout);

            if (inputHasLabel)
            {
                TextView inputLabel = InputUtil.RenderInputLabel(element.GetLabel(), element.GetIsRequired(), context, hostConfig, renderArgs);
                inputLayout.setLabel(inputLabel);

                // Render spacing
                BaseCardElementRenderer.setSpacingAndSeparator(context,
                    inputLayout,
                    hostConfig.GetInputs().getLabel().getInputSpacing(),
                    false /* separator */,
                    hostConfig,
                    true /* horizontalLine */);
            }
            else if (element.GetIsRequired())
            {
                renderedCard.addWarning(new AdaptiveWarning(AdaptiveWarning.EMPTY_LABEL_IN_REQUIRED_INPUT, "Input is required but there's no label for required hint rendering"));
            }

            tagContent.SetStretchContainer(inputLayout);

            if (mockLayout.getChildCount() == 1)
            {
                View inputView = mockLayout.getChildAt(0);
                mockLayout.removeView(inputView);
                inputLayout.setInputView(inputView);
            }
            else
            {
                Util.MoveChildrenViews(mockLayout, inputLayout, layoutToApply, tagContent, hostConfig);
            }

            if (inputHasErrorMessage)
            {
                // Render spacing
                View spacing = BaseCardElementRenderer.setSpacingAndSeparator(context,
                    inputLayout,
                    hostConfig.GetInputs().getErrorMessage().getSpacing(),
                    false /* separator */,
                    hostConfig,
                    true /* horizontalLine */);

                TextView errorMessage = InputUtil.RenderErrorMessage(element.GetErrorMessage(), context, hostConfig, renderArgs);
                errorMessage.setTag(new TagContent(null, spacing, null));
                inputLayout.setErrorMessage(errorMessage);

                BaseCardElementRenderer.setVisibility(false, errorMessage);

                IInputHandler inputHandler = tagContent.GetInputHandler();
                if (inputHandler instanceof BaseInputHandler)
                {
                    ((BaseInputHandler)inputHandler).setInputLayout(inputLayout);
                }
            }

            if (layoutToApply.GetLayoutContainerType() == LayoutContainerType.Flow && container instanceof FlexboxLayout) {
                inputLayout.setLayoutParams(Util.generateLayoutParamsForFlowLayoutItems(context, layoutToApply, hostConfig));
            }
            container.addView(inputLayout);
        }
        else
        {
            Util.MoveChildrenViews(mockLayout, container, layoutToApply, tagContent, hostConfig);
        }
    }

    private static void HandleStretchHeight(ViewGroup mockLayout,
                                           ViewGroup container,
                                           BaseCardElement element,
                                           Context context,
                                           TagContent tagContent,
                                           Layout layoutToApply,
                                           HostConfig hostConfig)
    {
        boolean mustStretch = element.GetHeight() == HeightType.Stretch;
        if (mustStretch)
        {
            // Create a stretchable input lay
            StretchableElementLayout stretchElementLayout = new StretchableElementLayout(context, mustStretch);
            Util.MoveChildrenViews(mockLayout, stretchElementLayout, layoutToApply, tagContent, hostConfig);

            if (layoutToApply.GetLayoutContainerType() == LayoutContainerType.Flow) {
                stretchElementLayout.setLayoutParams(Util.generateLayoutParamsForFlowLayoutItems(context, layoutToApply, hostConfig));
            }

            container.addView(stretchElementLayout);
            tagContent.SetStretchContainer(stretchElementLayout);
        }
        else
        {
            // Just move the generated views into the actual container
            Util.MoveChildrenViews(mockLayout, container, layoutToApply, tagContent, hostConfig);
        }
    }

    public static @Nullable View findElementWithTagContent(ViewGroup viewContainer)
    {
        for (int i = 0; i < viewContainer.getChildCount(); ++i)
        {
            View view = viewContainer.getChildAt(i);
            Object rawTag = view.getTag();
            if (rawTag != null  && rawTag instanceof TagContent)
            {
                return view;
            }

            // Test whether the taggedView is in a child view
            if (view instanceof ViewGroup)
            {
                View childTaggedContent = findElementWithTagContent((ViewGroup)view);
                if (childTaggedContent != null)
                {
                    return childTaggedContent;
                }
            }
        }

        return null;
    }

    public boolean isIsSplitActionEnabled() {
        return mIsSplitActionEnabled;
    }

    public void setIsSplitActionEnabled(boolean isSplitActionEnabled) {
        mIsSplitActionEnabled = isSplitActionEnabled;
    }

    private static CardRendererRegistration s_instance = null;
    private IInputWatcher m_InputWatcher = null;
    private HashMap<String, IBaseCardElementRenderer> m_typeToRendererMap = new HashMap<String, IBaseCardElementRenderer>();
    private HashMap<String, IBaseActionElementRenderer> m_typeToRenderActionMap = new HashMap<String, IBaseActionElementRenderer>();
    private IActionLayoutRenderer m_actionLayoutRenderer = null;
    private IOnlineImageLoader m_onlineImageLoader = null;
    private HashMap<String, IResourceResolver> m_resourceResolvers = new HashMap<>();
    private IOnlineMediaLoader m_onlineMediaLoader = null;
    private BaseCardElement m_rootFallbackCard = null;
    private FeatureRegistration m_featureRegistration = null;
    private int m_hostCardContainer = -1;
    private IFeatureFlagResolver m_featureFlagResolver;
    private IOverflowActionRenderer m_overflowActionRenderer =null;
    private IActionLayoutRenderer m_overflowActionLayoutRenderer = null;
<<<<<<< HEAD
    private Theme mTheme = Theme.Light;
=======
    private boolean mIsSplitActionEnabled = false;
    private Theme mTheme = Theme.None;
>>>>>>> 826f8f1d
}<|MERGE_RESOLUTION|>--- conflicted
+++ resolved
@@ -322,11 +322,7 @@
         return mTheme;
     }
 
-<<<<<<< HEAD
-    public void setTheme(@NonNull Theme theme) {
-=======
     public void setThemeForThemedUrl(@NonNull Theme theme) {
->>>>>>> 826f8f1d
         mTheme = theme;
     }
 
@@ -771,10 +767,6 @@
     private IFeatureFlagResolver m_featureFlagResolver;
     private IOverflowActionRenderer m_overflowActionRenderer =null;
     private IActionLayoutRenderer m_overflowActionLayoutRenderer = null;
-<<<<<<< HEAD
-    private Theme mTheme = Theme.Light;
-=======
     private boolean mIsSplitActionEnabled = false;
     private Theme mTheme = Theme.None;
->>>>>>> 826f8f1d
 }