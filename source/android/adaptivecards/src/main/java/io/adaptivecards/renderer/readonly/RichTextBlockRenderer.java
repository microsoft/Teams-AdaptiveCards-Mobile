--- conflicted
+++ resolved
@@ -52,6 +52,7 @@
 import io.adaptivecards.renderer.citation.CitationUtil;
 import io.adaptivecards.renderer.input.InputUtils;
 import io.adaptivecards.renderer.registration.FeatureFlagResolverUtility;
+import io.adaptivecards.renderer.registration.FeatureFlagResolverUtility;
 
 public class RichTextBlockRenderer extends BaseCardElementRenderer
 {
@@ -202,12 +203,8 @@
                     paragraph.setSpan(new ActionSpan(textRun.GetSelectAction(), renderedCard, cardActionHandler, fragmentManager, hostConfig, renderArgs), spanStart, spanEnd, Spanned.SPAN_INCLUSIVE_EXCLUSIVE);
                 }
 
-            } else if (inline.GetInlineType() == InlineElementType.CitationRun) {
-<<<<<<< HEAD
-                // Handle CitationRun Rendering
-                handleCitationRunBlock(inline, paragraph, context, renderedCard, fragmentManager, cardActionHandler, hostConfig, renderArgs);
-=======
-                //CitationRun citationRun = null;
+            } else if (FeatureFlagResolverUtility.isCitationsEnabled()
+                && inline.GetInlineType() == InlineElementType.CitationRun) {
                 CitationRun citationRun = CitationUtil.castToCitationRun(inline);
 
                 // Get the text label to shown for the citation
@@ -237,56 +234,12 @@
 
                 // Insert space after this span to fix touch target issue & to comply with Desktop
                 paragraph.append(" ");
->>>>>>> 76b79471
             }
         }
 
         paragraph = InputUtils.appendRequiredLabelSuffix(paragraph, richTextBlock.GetLabelFor(), hostConfig, renderArgs);
 
         return paragraph;
-    }
-
-    protected final void handleCitationRunBlock(
-        @NonNull Inline inline,
-        SpannableStringBuilder paragraph,
-        Context context,
-        RenderedAdaptiveCard renderedCard,
-        FragmentManager fragmentManager,
-        ICardActionHandler cardActionHandler,
-        HostConfig hostConfig,
-        RenderArgs renderArgs
-    ) {
-        if (!FeatureFlagResolverUtility.isCitationsEnabled()) {
-            return;
-        }
-
-        //CitationRun citationRun = null;
-        CitationRun citationRun = CitationUtil.castToCitationRun(inline);
-
-        // Get the text label to shown for the citation
-        String citationText = CitationUtil.getCitationText(citationRun, renderedCard);
-
-        // Calculate start & end
-        int spanStart = paragraph.length();
-        paragraph.append(citationText);
-        int spanEnd = paragraph.length();
-
-        CitationUtil.applyCitationSpans(
-            context,
-            spanStart,
-            spanEnd,
-            citationText,
-            paragraph,
-            Color.parseColor(hostConfig.GetCitationBlock().getTextColor()),
-            Color.parseColor(hostConfig.GetCitationBlock().getBackgroundColor()),
-            Color.parseColor(hostConfig.GetCitationBlock().getBorderColor()),
-            renderedCard,
-            citationRun.GetReferenceIndex(),
-            cardActionHandler,
-            fragmentManager,
-            hostConfig,
-            renderArgs
-        );
     }
 
     @Override
