--- conflicted
+++ resolved
@@ -49,12 +49,9 @@
 import io.adaptivecards.renderer.TagContent;
 import io.adaptivecards.renderer.Util;
 import io.adaptivecards.renderer.actionhandler.ICardActionHandler;
-<<<<<<< HEAD
 import io.adaptivecards.renderer.citation.CitationUtil;
-=======
 import io.adaptivecards.renderer.input.InputUtils;
 import io.adaptivecards.renderer.registration.FeatureFlagResolverUtility;
->>>>>>> 5288dc9c
 
 public class RichTextBlockRenderer extends BaseCardElementRenderer
 {
@@ -151,7 +148,6 @@
                 }
                 DateTimeParser parser = new DateTimeParser(textRun.GetLanguage());
                 String formattedText = parser.GenerateString(textRun.GetTextForDateParsing());
-                formattedText = renderedCard.replaceStringResources(formattedText);
 
                 if (FeatureFlagResolverUtility.isStringResourceEnabled()) {
                     formattedText = renderedCard.replaceStringResources(formattedText);
@@ -274,11 +270,7 @@
         InlineVector inlines = richTextBlock.GetInlines();
 
         textView.setText("");
-<<<<<<< HEAD
-        SpannableStringBuilder convertedString = buildSpannableParagraph(renderedCard, inlines, cardActionHandler, fragmentManager, hostConfig, renderArgs, textView.getContext());
-=======
-        SpannableStringBuilder convertedString = buildSpannableParagraph(renderedCard, richTextBlock, inlines, cardActionHandler, fragmentManager, hostConfig, renderArgs);
->>>>>>> 5288dc9c
+        SpannableStringBuilder convertedString = buildSpannableParagraph(renderedCard, richTextBlock, inlines, cardActionHandler, fragmentManager, hostConfig, renderArgs, textView.getContext());
         textView.append(convertedString);
 
         // Properties required for actions to fire onClick event
