// Copyright (c) Microsoft Corporation. All rights reserved.
// Licensed under the MIT License.
package io.adaptivecards.renderer.input;

import android.content.Context;
import android.os.Bundle;

import androidx.annotation.Nullable;
import androidx.fragment.app.FragmentManager;
import android.view.View;
import android.view.ViewGroup;
import android.widget.EditText;
import java.lang.ref.WeakReference;
import java.text.DateFormat;

import io.adaptivecards.objectmodel.BaseCardElement;
import io.adaptivecards.objectmodel.DateInput;
import io.adaptivecards.objectmodel.HostConfig;
import io.adaptivecards.renderer.AdaptiveWarning;
import io.adaptivecards.renderer.RenderArgs;
import io.adaptivecards.renderer.RenderedAdaptiveCard;
import io.adaptivecards.renderer.TagContent;
import io.adaptivecards.renderer.Util;
import io.adaptivecards.renderer.actionhandler.ICardActionHandler;
import io.adaptivecards.renderer.inputhandler.DateInputHandler;
import io.adaptivecards.renderer.readonly.RendererUtil;

import static android.text.InputType.TYPE_NULL;

public class DateInputRenderer extends TextInputRenderer
{
    protected DateInputRenderer()
    {
    }

    public static DateInputRenderer getInstance()
    {
        if (s_instance == null)
        {
            s_instance = new DateInputRenderer();
        }

        return s_instance;
    }

    @Override
    public @Nullable View render(
            RenderedAdaptiveCard renderedCard,
            final Context context,
            FragmentManager fragmentManager,
            ViewGroup viewGroup,
            BaseCardElement baseCardElement,
            ICardActionHandler cardActionHandler,
            HostConfig hostConfig,
            RenderArgs renderArgs) throws Exception
    {

        if (!hostConfig.GetSupportsInteractivity())
        {
            renderedCard.addWarning(new AdaptiveWarning(AdaptiveWarning.INTERACTIVITY_DISALLOWED, "Input.Date is not allowed"));
            return null;
        }

        DateInput dateInput = Util.castTo(baseCardElement, DateInput.class);
<<<<<<< HEAD
        DateInputHandler dateInputHandler = new DateInputHandler(dateInput, new WeakReference<>(fragmentManager));
=======
        DateInputHandler dateInputHandler = new DateInputHandler(dateInput, fragmentManager, renderedCard, renderArgs.getContainerCardId());
>>>>>>> 43512fdf

        String dateInputValue = dateInput.GetValue();
        String dateString = "";
        if (dateInputValue != null && !dateInputValue.isEmpty())
        {
            dateString = DateFormat.getDateInstance().format(RendererUtil.getDate(dateInput.GetValue()).getTime());
        }

        TagContent tagContent = new TagContent(dateInput, dateInputHandler);
        EditText editText = renderInternal(
                renderedCard,
                context,
                viewGroup,
                dateInput,
                dateString,
                dateInput.GetPlaceholder(),
                dateInputHandler,
                hostConfig,
                tagContent,
                renderArgs,
                ((!dateInput.GetMin().isEmpty()) || (!dateInput.GetMax().isEmpty())));

        editText.setSingleLine();
        editText.setRawInputType(TYPE_NULL);
        editText.setOnClickListener(new View.OnClickListener()
        {
            @Override
            public void onClick(View v)
            {
                TagContent tagContent = (TagContent) v.getTag();
                DateInputHandler dateInputHandler = (DateInputHandler) tagContent.GetInputHandler();
                DateInput dateInput = (DateInput) dateInputHandler.getBaseInputElement();
                DatePickerFragment datePickerFragment = new DatePickerFragment();
                datePickerFragment.initialize(dateInput, (EditText) v, context);
                Bundle args = new Bundle();
                args.putString("title", TITLE);
                datePickerFragment.setArguments(args);

                FragmentManager fm = dateInputHandler.getFragmentManager();
                if (fm != null)
                    datePickerFragment.show(fm, TITLE);

            }
        });

        editText.setTag(tagContent);
        setVisibility(baseCardElement.GetIsVisible(), editText);

        return editText;
    }

    private static DateInputRenderer s_instance = null;
    private static final String TITLE = "Set Date";
}<|MERGE_RESOLUTION|>--- conflicted
+++ resolved
@@ -62,11 +62,7 @@
         }
 
         DateInput dateInput = Util.castTo(baseCardElement, DateInput.class);
-<<<<<<< HEAD
-        DateInputHandler dateInputHandler = new DateInputHandler(dateInput, new WeakReference<>(fragmentManager));
-=======
-        DateInputHandler dateInputHandler = new DateInputHandler(dateInput, fragmentManager, renderedCard, renderArgs.getContainerCardId());
->>>>>>> 43512fdf
+        DateInputHandler dateInputHandler = new DateInputHandler(dateInput, new WeakReference<>(fragmentManager), renderedCard, renderArgs.getContainerCardId());
 
         String dateInputValue = dateInput.GetValue();
         String dateString = "";
