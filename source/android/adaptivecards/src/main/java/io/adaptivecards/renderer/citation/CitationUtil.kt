package io.adaptivecards.renderer.citation

import android.content.Context
import android.graphics.Color
import android.graphics.PorterDuff
import android.graphics.drawable.Drawable
import android.text.SpannableStringBuilder
import android.text.Spanned
import android.text.style.URLSpan
import androidx.annotation.ColorInt
import androidx.core.content.ContextCompat
import androidx.core.graphics.drawable.DrawableCompat
import androidx.core.graphics.toColorInt
import androidx.fragment.app.FragmentManager
import io.adaptivecards.R
import io.adaptivecards.objectmodel.CitationRun
import io.adaptivecards.objectmodel.HostConfig
import io.adaptivecards.objectmodel.Inline
import io.adaptivecards.objectmodel.ReferenceIcon
import io.adaptivecards.objectmodel.References
import io.adaptivecards.renderer.RenderArgs
import io.adaptivecards.renderer.RenderedAdaptiveCard
import io.adaptivecards.renderer.actionhandler.ICardActionHandler
import io.adaptivecards.renderer.citation.CitationUtil.isCitationUrlSpansPresent
import io.adaptivecards.renderer.readonly.DateTimeParser
import io.adaptivecards.renderer.view.RoundedBackgroundSpan
import java.util.Locale

object CitationUtil {

    @JvmStatic
    fun isCitationUrlSpansPresent(htmlString: CharSequence): Boolean {
        val paragraph = SpannableStringBuilder(htmlString)
        val urlSpans = paragraph.getSpans(0, paragraph.length, URLSpan::class.java)
        val citeRegex = Regex("""^cite:(.+)$""")
        return urlSpans.any { citeRegex.matches(it.url) }
    }

    @JvmStatic
    fun handleCitationSpansForTextBlock(
        context: Context,
        htmlString: CharSequence,
        renderedCard: RenderedAdaptiveCard,
        cardActionHandler: ICardActionHandler,
        fragmentManager: FragmentManager,
        hostConfig: HostConfig,
        renderArgs: RenderArgs
    ): SpannableStringBuilder {
        val paragraph = SpannableStringBuilder(htmlString)

        if (!isCitationUrlSpansPresent(htmlString)) {
            return paragraph
        }

        val urlSpans = paragraph.getSpans(0, paragraph.length, URLSpan::class.java)
        val citeRegex = Regex("""^cite:(.+)$""")

        for (span in urlSpans.reversed()) {
            val url = span.url
            val matchResult = citeRegex.matchEntire(url)

            if (matchResult != null) {
                val start = paragraph.getSpanStart(span)
                val end = paragraph.getSpanEnd(span)
                val spanText = paragraph.subSequence(start, end).toString()

                // Remove the URLSpan regardless
                paragraph.removeSpan(span)

                // Insert space after this span to fix touch target issue & to comply with Desktop
                paragraph.insert(end, " ")

                val index = matchResult.groupValues[1].toIntOrNull() ?: -1

                applyCitationSpans(
                    context,
                    start,
                    end,
                    spanText,
                    paragraph,
                    hostConfig.GetCitationBlock().textColor.toColorInt(),
                    hostConfig.GetCitationBlock().backgroundColor.toColorInt(),
                    hostConfig.GetCitationBlock().borderColor.toColorInt(),
                    renderedCard,
                    index,
                    cardActionHandler,
                    fragmentManager,
                    hostConfig,
                    renderArgs
                )
            }
        }
        return paragraph
    }

    @JvmStatic
    fun applyCitationSpans(
        context: Context,
        spanStart: Int,
        spanEnd: Int,
        citationText: String,
        paragraph: SpannableStringBuilder,
        textColor: Int,
        backgroundColor: Int,
        borderColor: Int,
        renderedCard: RenderedAdaptiveCard,
        referenceIndex: Int,
        cardActionHandler: ICardActionHandler,
        fragmentManager: FragmentManager,
        hostConfig: HostConfig,
        renderArgs: RenderArgs
    ) {
        val citationReference = getCitationReference(referenceIndex, renderedCard)

        if (citationReference != null) {
            applyCitationBackgroundSpan(
                context,
                paragraph,
                textColor,
                backgroundColor,
                borderColor,
                spanStart,
                spanEnd,
                13f
            )

            val clickableSpan = CitationClickableSpan(
                citationText,
                citationReference,
                context,
                renderedCard,
                cardActionHandler,
                fragmentManager,
                hostConfig,
                renderArgs
            )

            paragraph.setSpan(clickableSpan, spanStart, spanEnd, Spanned.SPAN_EXCLUSIVE_EXCLUSIVE)
        }
    }

    @JvmStatic
    fun applyCitationSpanForBottomSheet(
        context: Context,
        paragraph: SpannableStringBuilder,
        hostConfig: HostConfig
    ) {
        applyCitationBackgroundSpan(
                context,
                paragraph,
                hostConfig.GetCitationBlock().textColor.toColorInt(),
                Color.TRANSPARENT,
                hostConfig.GetCitationBlock().borderColor.toColorInt(),
                0,
                paragraph.length,
                12f
        )
    }

    @JvmStatic
    private fun applyCitationBackgroundSpan(
        context: Context,
        paragraph: SpannableStringBuilder,
        textColor: Int,
        backgroundColor: Int,
        borderColor: Int,
        spanStart: Int,
        spanEnd: Int,
        textSizeSp: Float
    ) {
        val roundedBackgroundSpan = RoundedBackgroundSpan(
                context,
                textColor,
                backgroundColor,
                borderColor,
                textSizeSp = textSizeSp
        )
        paragraph.setSpan(
                roundedBackgroundSpan,
                spanStart,
                spanEnd,
                Spanned.SPAN_EXCLUSIVE_EXCLUSIVE
        )
    }

    @JvmStatic
    fun Inline.castToCitationRun(): CitationRun {
        return if (this is CitationRun) {
            this
        } else {
            CitationRun.dynamic_cast(this)
                ?: throw InternalError("Unable to convert BaseCardElement to TextBlock object model.")
        }
    }

    @JvmStatic
    fun CitationRun.getCitationText(renderedCard: RenderedAdaptiveCard): String {
        val parser = DateTimeParser(Locale.getDefault().language)
        val formattedText = parser.GenerateString(this.GetTextForDateParsing())
        return renderedCard.checkAndReplaceStringResources(formattedText)
    }

    @JvmStatic
<<<<<<< HEAD
=======
    fun References.getDrawableForIcon(context: Context, hostConfig: HostConfig): Drawable? {
        val icon = this.GetIcon() ?: ReferenceIcon.Image
        val resId = when (icon) {
            ReferenceIcon.AdobeIllustrator -> R.drawable.ic_icon_adobe_illustrator
            ReferenceIcon.AdobePhotoshop -> R.drawable.ic_icon_adobe_photoshop
            ReferenceIcon.AdobeInDesign -> R.drawable.ic_icon_adobe_indesign
            ReferenceIcon.AdobeFlash -> R.drawable.ic_icon_invalid

            ReferenceIcon.MsExcel -> R.drawable.ic_icon_ms_excel
            ReferenceIcon.MsLoop -> R.drawable.ic_icon_ms_loop
            ReferenceIcon.MsVisio -> R.drawable.ic_icon_ms_visio
            ReferenceIcon.MsOneNote -> R.drawable.ic_icon_ms_onenote
            ReferenceIcon.MsPowerPoint -> R.drawable.ic_icon_ms_powerpoint
            ReferenceIcon.MsSharePoint -> R.drawable.ic_icon_ms_sharepoint
            ReferenceIcon.MsWhiteboard -> R.drawable.ic_icon_ms_whiteboard
            ReferenceIcon.MsWord -> R.drawable.ic_icon_ms_word

            ReferenceIcon.Sketch -> R.drawable.ic_icon_sketch

            ReferenceIcon.Code -> R.drawable.ic_icon_code
            ReferenceIcon.Gif -> R.drawable.ic_icon_gif
            ReferenceIcon.Image -> R.drawable.ic_icon_image
            ReferenceIcon.Pdf -> R.drawable.ic_icon_pdf
            ReferenceIcon.Sound -> R.drawable.ic_icon_sound
            ReferenceIcon.Text -> R.drawable.ic_icon_text
            ReferenceIcon.Video -> R.drawable.ic_icon_video
            ReferenceIcon.Zip -> R.drawable.ic_icon_zip
        }

        val overrideIconList = listOf(
                ReferenceIcon.AdobeFlash,
                ReferenceIcon.Code,
                ReferenceIcon.Image,
                ReferenceIcon.Gif,
                ReferenceIcon.Sound,
                ReferenceIcon.Text,
                ReferenceIcon.Video
        )

        // Return Drawable from resource
        val drawable = ContextCompat.getDrawable(context, resId).apply {
            if (icon in overrideIconList) {
                applyDrawableColor(hostConfig.GetCitationBlock().iconColor.toColorInt())
            }
        }

        return drawable
    }

    @JvmStatic
    fun Drawable?.applyDrawableColor(@ColorInt color: Int ){
        this?.apply {
            DrawableCompat.setTint(this, color)
            DrawableCompat.setTintMode(this, PorterDuff.Mode.SRC_IN)
        }
    }

    @JvmStatic
>>>>>>> 76b79471
    fun getCitationReference(referenceIndex: Int, renderedCard: RenderedAdaptiveCard): References? {
        val index = referenceIndex - 1
        return renderedCard.adaptiveCard.GetReferences()
            ?.takeIf { index in it.indices }
            ?.get(index)
    }
}<|MERGE_RESOLUTION|>--- conflicted
+++ resolved
@@ -201,58 +201,6 @@
     }
 
     @JvmStatic
-<<<<<<< HEAD
-=======
-    fun References.getDrawableForIcon(context: Context, hostConfig: HostConfig): Drawable? {
-        val icon = this.GetIcon() ?: ReferenceIcon.Image
-        val resId = when (icon) {
-            ReferenceIcon.AdobeIllustrator -> R.drawable.ic_icon_adobe_illustrator
-            ReferenceIcon.AdobePhotoshop -> R.drawable.ic_icon_adobe_photoshop
-            ReferenceIcon.AdobeInDesign -> R.drawable.ic_icon_adobe_indesign
-            ReferenceIcon.AdobeFlash -> R.drawable.ic_icon_invalid
-
-            ReferenceIcon.MsExcel -> R.drawable.ic_icon_ms_excel
-            ReferenceIcon.MsLoop -> R.drawable.ic_icon_ms_loop
-            ReferenceIcon.MsVisio -> R.drawable.ic_icon_ms_visio
-            ReferenceIcon.MsOneNote -> R.drawable.ic_icon_ms_onenote
-            ReferenceIcon.MsPowerPoint -> R.drawable.ic_icon_ms_powerpoint
-            ReferenceIcon.MsSharePoint -> R.drawable.ic_icon_ms_sharepoint
-            ReferenceIcon.MsWhiteboard -> R.drawable.ic_icon_ms_whiteboard
-            ReferenceIcon.MsWord -> R.drawable.ic_icon_ms_word
-
-            ReferenceIcon.Sketch -> R.drawable.ic_icon_sketch
-
-            ReferenceIcon.Code -> R.drawable.ic_icon_code
-            ReferenceIcon.Gif -> R.drawable.ic_icon_gif
-            ReferenceIcon.Image -> R.drawable.ic_icon_image
-            ReferenceIcon.Pdf -> R.drawable.ic_icon_pdf
-            ReferenceIcon.Sound -> R.drawable.ic_icon_sound
-            ReferenceIcon.Text -> R.drawable.ic_icon_text
-            ReferenceIcon.Video -> R.drawable.ic_icon_video
-            ReferenceIcon.Zip -> R.drawable.ic_icon_zip
-        }
-
-        val overrideIconList = listOf(
-                ReferenceIcon.AdobeFlash,
-                ReferenceIcon.Code,
-                ReferenceIcon.Image,
-                ReferenceIcon.Gif,
-                ReferenceIcon.Sound,
-                ReferenceIcon.Text,
-                ReferenceIcon.Video
-        )
-
-        // Return Drawable from resource
-        val drawable = ContextCompat.getDrawable(context, resId).apply {
-            if (icon in overrideIconList) {
-                applyDrawableColor(hostConfig.GetCitationBlock().iconColor.toColorInt())
-            }
-        }
-
-        return drawable
-    }
-
-    @JvmStatic
     fun Drawable?.applyDrawableColor(@ColorInt color: Int ){
         this?.apply {
             DrawableCompat.setTint(this, color)
@@ -261,7 +209,6 @@
     }
 
     @JvmStatic
->>>>>>> 76b79471
     fun getCitationReference(referenceIndex: Int, renderedCard: RenderedAdaptiveCard): References? {
         val index = referenceIndex - 1
         return renderedCard.adaptiveCard.GetReferences()
