// Copyright (c) Microsoft Corporation. All rights reserved.
// Licensed under the MIT License.
package io.adaptivecards.renderer.input;

import android.content.Context;
import android.os.Bundle;

import androidx.annotation.Nullable;
import androidx.fragment.app.FragmentManager;
import android.view.View;
import android.view.ViewGroup;
import android.widget.EditText;

import java.lang.ref.WeakReference;
import java.text.DateFormat;

import io.adaptivecards.objectmodel.BaseCardElement;
import io.adaptivecards.objectmodel.HostConfig;
import io.adaptivecards.objectmodel.TimeInput;
import io.adaptivecards.renderer.AdaptiveWarning;
import io.adaptivecards.renderer.RenderArgs;
import io.adaptivecards.renderer.RenderedAdaptiveCard;
import io.adaptivecards.renderer.TagContent;
import io.adaptivecards.renderer.Util;
import io.adaptivecards.renderer.actionhandler.ICardActionHandler;
import io.adaptivecards.renderer.inputhandler.TimeInputHandler;
import io.adaptivecards.renderer.readonly.RendererUtil;

import static android.text.InputType.TYPE_NULL;

public class TimeInputRenderer extends TextInputRenderer
{
    protected TimeInputRenderer()
    {
    }

    public static TimeInputRenderer getInstance()
    {
        if (s_instance == null)
        {
            s_instance = new TimeInputRenderer();
        }

        return s_instance;
    }

    @Override
    public @Nullable View render(
            RenderedAdaptiveCard renderedCard,
            final Context context,
            FragmentManager fragmentManager,
            ViewGroup viewGroup,
            BaseCardElement baseCardElement,
            ICardActionHandler cardActionHandler,
            HostConfig hostConfig,
            RenderArgs renderArgs) throws Exception
    {
        if (!hostConfig.GetSupportsInteractivity())
        {
            renderedCard.addWarning(new AdaptiveWarning(AdaptiveWarning.INTERACTIVITY_DISALLOWED, "Input.Time is not allowed"));
            return null;
        }

        TimeInput timeInput = Util.castTo(baseCardElement, TimeInput.class);

<<<<<<< HEAD
        TimeInputHandler timeInputHandler = new TimeInputHandler(timeInput, new WeakReference<>(fragmentManager));
=======
        TimeInputHandler timeInputHandler = new TimeInputHandler(timeInput, fragmentManager, renderedCard, renderArgs.getContainerCardId());
>>>>>>> 43512fdf
        String time = "";
        String value = timeInput.GetValue();
        if (RendererUtil.isValidTime(value) && !value.isEmpty())
        {
            time = TimeInputRenderer.getTimeFormat().format(RendererUtil.getTime(timeInput.GetValue()).getTime());
        }

        TagContent tagContent = new TagContent(timeInput, timeInputHandler);
        EditText editText = renderInternal(
                renderedCard,
                context,
                viewGroup,
                timeInput,
                time,
                timeInput.GetPlaceholder(),
                timeInputHandler,
                hostConfig,
                tagContent,
                renderArgs,
                (!timeInput.GetMin().isEmpty()) || (!timeInput.GetMax().isEmpty()) /* hasSpecificValidation */);
        editText.setSingleLine();
        editText.setRawInputType(TYPE_NULL);
        editText.setOnClickListener(new View.OnClickListener()
        {
            @Override
            public void onClick(View v)
            {
                TagContent tagContent = (TagContent) v.getTag();
                TimeInputHandler timeInputHandler = (TimeInputHandler) tagContent.GetInputHandler();
                TimeInput timeInput = (TimeInput) timeInputHandler.getBaseInputElement();
                TimePickerFragment timePickerFragment = new TimePickerFragment();
                timePickerFragment.initialize(timeInput, (EditText) v, context);
                Bundle args = new Bundle();
                args.putString("title", TITLE);
                timePickerFragment.setArguments(args);

                FragmentManager fm = timeInputHandler.getFragmentManager();
                if (fm != null)
                    timePickerFragment.show(fm, TITLE);
            }
        });

        editText.setTag(tagContent);
        setVisibility(baseCardElement.GetIsVisible(), editText);

        return editText;
    }

    public static DateFormat getTimeFormat()
    {
        return DateFormat.getTimeInstance(DateFormat.SHORT);
    }

    private static TimeInputRenderer s_instance = null;
    private static final String TITLE = "Set Time";
}<|MERGE_RESOLUTION|>--- conflicted
+++ resolved
@@ -62,12 +62,7 @@
         }
 
         TimeInput timeInput = Util.castTo(baseCardElement, TimeInput.class);
-
-<<<<<<< HEAD
-        TimeInputHandler timeInputHandler = new TimeInputHandler(timeInput, new WeakReference<>(fragmentManager));
-=======
-        TimeInputHandler timeInputHandler = new TimeInputHandler(timeInput, fragmentManager, renderedCard, renderArgs.getContainerCardId());
->>>>>>> 43512fdf
+        TimeInputHandler timeInputHandler = new TimeInputHandler(timeInput, new WeakReference<>(fragmentManager), renderedCard, renderArgs.getContainerCardId());
         String time = "";
         String value = timeInput.GetValue();
         if (RendererUtil.isValidTime(value) && !value.isEmpty())
