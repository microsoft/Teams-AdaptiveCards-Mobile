// Copyright (c) Microsoft Corporation. All rights reserved.
// Licensed under the MIT License.
package io.adaptivecards.renderer.readonly;

import static android.content.Context.ACCESSIBILITY_SERVICE;

import android.accessibilityservice.AccessibilityServiceInfo;
import android.content.Context;
import android.graphics.Color;
import android.graphics.Color;
import android.graphics.Typeface;
import android.os.Build;
import android.text.Layout;
import android.text.Selection;
import android.text.Spannable;
import android.text.SpannableString;
import android.text.SpannableStringBuilder;
import android.text.TextUtils;
import android.text.method.LinkMovementMethod;
import android.text.style.URLSpan;
import android.view.KeyEvent;
import android.view.MotionEvent;
import android.view.View;
import android.view.ViewGroup;
import android.view.accessibility.AccessibilityManager;
import android.widget.LinearLayout;
import android.widget.TextView;

import androidx.annotation.NonNull;
import androidx.annotation.Nullable;
import androidx.core.view.AccessibilityDelegateCompat;
import androidx.core.view.ViewCompat;
import androidx.core.view.accessibility.AccessibilityNodeInfoCompat;
import androidx.fragment.app.FragmentManager;

import java.lang.ref.WeakReference;
import java.util.HashMap;
import java.util.List;

import io.adaptivecards.objectmodel.BaseCardElement;
import io.adaptivecards.objectmodel.ContainerStyle;
import io.adaptivecards.objectmodel.FontType;
import io.adaptivecards.objectmodel.ForegroundColor;
import io.adaptivecards.objectmodel.HorizontalAlignment;
import io.adaptivecards.objectmodel.HostConfig;
import io.adaptivecards.objectmodel.TextBlock;
import io.adaptivecards.objectmodel.TextInput;
import io.adaptivecards.objectmodel.TextSize;
import io.adaptivecards.objectmodel.TextStyle;
import io.adaptivecards.objectmodel.TextWeight;
import io.adaptivecards.renderer.BaseCardElementRenderer;
import io.adaptivecards.renderer.RenderArgs;
import io.adaptivecards.renderer.RenderedAdaptiveCard;
import io.adaptivecards.renderer.TagContent;
import io.adaptivecards.renderer.Util;
import io.adaptivecards.renderer.actionhandler.ICardActionHandler;
import io.adaptivecards.renderer.citation.CitationUtil;
import io.adaptivecards.renderer.input.InputUtils;
import io.adaptivecards.renderer.registration.FeatureFlagResolverUtility;

public class TextBlockRenderer extends BaseCardElementRenderer
{
    protected TextBlockRenderer()
    {
        // Set up Text Weight Map
        m_textWeightMap.put(TextWeight.Default, g_textWeightDefault);
        m_textWeightMap.put(TextWeight.Bolder, g_textWeightBolder);
        m_textWeightMap.put(TextWeight.Lighter, g_textWeightLighter);
    }

    public static TextBlockRenderer getInstance()
    {
        if (s_instance == null)
        {
            s_instance = new TextBlockRenderer();
        }

        return s_instance;
    }

    public static void applyHorizontalAlignment(TextView textView, HorizontalAlignment horizontalAlignment, RenderArgs renderArgs)
    {
        horizontalAlignment = RendererUtil.computeHorizontalAlignment(horizontalAlignment, renderArgs);
        textView.setTextAlignment(TextRendererUtil.getTextAlignment(horizontalAlignment));
    }

    public static void applyTextSize(TextView textView, HostConfig hostConfig, TextStyle textStyle, FontType fontType, TextSize textSize, RenderArgs renderArgs)
    {
        textSize = TextRendererUtil.computeTextSize(hostConfig, textStyle, textSize, renderArgs);
        fontType = TextRendererUtil.computeFontType(hostConfig, textStyle, fontType, renderArgs);

        textView.setTextSize(TextRendererUtil.getTextSize(fontType, textSize, hostConfig));
    }

    public static void applyAccessibilityHeading(@NonNull final TextView textView, @Nullable final TextStyle textStyle)
    {
        // Indicate Heading to accessibility service
        // TODO: Refactor to ViewCompat.setAccessibilityHeading after AndroidX upgrade
        ViewCompat.setAccessibilityDelegate(textView, new AccessibilityDelegateCompat() {
            @Override
            public void onInitializeAccessibilityNodeInfo(View host, AccessibilityNodeInfoCompat info) {
                super.onInitializeAccessibilityNodeInfo(host, info);
                info.setHeading(textStyle == TextStyle.Heading);
            }
        });
    }

    public static void applyTextFormat(TextView textView, HostConfig hostConfig, TextStyle textStyle, FontType type, TextWeight textWeight, RenderArgs renderArgs)
    {
        type = TextRendererUtil.computeFontType(hostConfig, textStyle, type, renderArgs);
        textWeight = TextRendererUtil.computeTextWeight(hostConfig, textStyle, textWeight, renderArgs);

        Typeface typeface = TextRendererUtil.getTextFormat(hostConfig, type, textWeight == TextWeight.Lighter);

        // As of API 28, the create(Typeface, int, bool) method used below was added to the android API, the second parameter is the
        // font weight, in prior versions we had to look up for an specific font family name
        if (Build.VERSION.SDK_INT >= Build.VERSION_CODES.P)
        {
            Typeface weightedTypeface = Typeface.create(typeface, (int) hostConfig.GetFontWeight(type, textWeight), false);
            textView.setTypeface(weightedTypeface);
        }
        else
        {
            if (textWeight == TextWeight.Bolder)
            {
                textView.setTypeface(typeface, Typeface.BOLD);
            }
            else
            {
                textView.setTypeface(typeface);
            }
        }

    }

    public static void applyTextColor(TextView textView, HostConfig hostConfig, TextStyle textStyle, ForegroundColor foregroundColor, Boolean isSubtle, ContainerStyle containerStyle, RenderArgs renderArgs)
    {
        foregroundColor = TextRendererUtil.computeTextColor(hostConfig, textStyle, foregroundColor, renderArgs);
        isSubtle = TextRendererUtil.computeIsSubtle(hostConfig, textStyle, isSubtle, renderArgs);

        textView.setTextColor(getColor(TextRendererUtil.getTextColor(foregroundColor, hostConfig, isSubtle, containerStyle)));
    }

    static class SingleLinkOnKeyListener implements View.OnKeyListener
    {
        Spannable spannable;
        URLSpan urlSpan;

        public SingleLinkOnKeyListener(Spannable spannable)
        {
            this.spannable = spannable;
            URLSpan[] spans = spannable.getSpans(0, 1, URLSpan.class);
            urlSpan = spans[0];
        }

        @Override
        public boolean onKey(View view, int i, KeyEvent keyEvent)
        {
            if (keyEvent.getKeyCode() == KeyEvent.KEYCODE_ENTER)
            {
                urlSpan.onClick(view);
            }
            return false;
        }
    }

    static class TouchTextView implements View.OnTouchListener
    {
        Spannable spannable;

        public TouchTextView (Spannable spannable)
        {
            this.spannable = spannable;

        }

        @Override
        public boolean onTouch(View v, MotionEvent event)
        {
            int action = event.getAction();
            if (!(v instanceof TextView))
            {
                return false;
            }
            TextView textView  = (TextView) v;
            if (action == MotionEvent.ACTION_UP ||
                    action == MotionEvent.ACTION_DOWN)
            {
                int x = (int) event.getX();
                int y = (int) event.getY();

                x -= textView.getTotalPaddingLeft();
                y -= textView.getTotalPaddingTop();

                x += textView.getScrollX();
                y += textView.getScrollY();

                Layout layout = textView.getLayout();
                int line = layout.getLineForVertical(y);
                int off = layout.getOffsetForHorizontal(line, x);

                URLSpan[] link = spannable.getSpans(off, off, URLSpan.class);

                if (link.length != 0)
                {
                    if (action == MotionEvent.ACTION_UP)
                    {
                        link[0].onClick(textView);
                    }
                    else if (action == MotionEvent.ACTION_DOWN)
                    {
                        Selection.setSelection(spannable,
                                spannable.getSpanStart(link[0]),
                                spannable.getSpanEnd(link[0]));
                    }

                    return true;

                }
                else
                {
                    Selection.removeSelection(spannable);
                }
            }

            return false;
        }
    }

    private void applyAccessibilityProperties(final TextView textView, Context context, RendererUtil.SpecialTextHandleResult textHandleResult)
    {
        if (Build.VERSION.SDK_INT >= Build.VERSION_CODES.P)
        {
            textView.setScreenReaderFocusable(true);
        }
        textView.setImportantForAccessibility(View.IMPORTANT_FOR_ACCESSIBILITY_YES);

        if (textHandleResult.getHasLinks())
        {
            textView.setMovementMethod(LinkMovementMethod.getInstance());
            if (textHandleResult.isALink())
            {
                textView.setOnKeyListener(new SingleLinkOnKeyListener(new SpannableString(textHandleResult.getHtmlString())));
            }
        }

        final AccessibilityManager am = (AccessibilityManager)context.getSystemService(ACCESSIBILITY_SERVICE);
        final WeakReference<TextView> textViewWeakReference = new WeakReference<>(textView);

        final AccessibilityManager.AccessibilityStateChangeListener listener = new AccessibilityManager.AccessibilityStateChangeListener() {
            public void onAccessibilityStateChanged(boolean b) {
                TextView textView = textViewWeakReference.get();
                if (textView != null) {
                    boolean isTalkBackEnabled = TextBlockRenderer.this.isTalkBackEnabled(am);
                    if (b && isTalkBackEnabled) {
                        textView.setFocusable(true);
                    } else {
                        textView.setFocusable(false);
                    }
                } else {
                    // TextView is no longer in memory, remove the listener
                    am.removeAccessibilityStateChangeListener(this);
                }
            }
        };

        am.addAccessibilityStateChangeListener(listener);
        textView.setFocusable(this.isTalkBackEnabled(am));

        textView.addOnAttachStateChangeListener(new View.OnAttachStateChangeListener() {
            @Override
            public void onViewAttachedToWindow(View v) {
                // Nothing to do
            }

            @Override
            public void onViewDetachedFromWindow(View v) {
                // When the TextView is detached from the window, remove the listener
                am.removeAccessibilityStateChangeListener(listener);
            }
        });
    }

    @Override
    public @Nullable View render(
            RenderedAdaptiveCard renderedCard,
            Context context,
            FragmentManager fragmentManager,
            ViewGroup viewGroup,
            BaseCardElement baseCardElement,
            ICardActionHandler cardActionHandler,
            HostConfig hostConfig,
            RenderArgs renderArgs) throws Exception
    {
        TextBlock textBlock = Util.castTo(baseCardElement, TextBlock.class);

        TextView textView = new TextView(context);
        textView.setLayoutParams(new LinearLayout.LayoutParams(LinearLayout.LayoutParams.MATCH_PARENT, LinearLayout.LayoutParams.WRAP_CONTENT));

        textView.setTag(new TagContent(textBlock));

        DateTimeParser parser = new DateTimeParser(textBlock.GetLanguage());
        String textWithFormattedDates = parser.GenerateString(textBlock.GetTextForDateParsing());

        // Check & replace string resource if present
        textWithFormattedDates = renderedCard.checkAndReplaceStringResources(textWithFormattedDates);

        RendererUtil.SpecialTextHandleResult textHandleResult = RendererUtil.handleSpecialTextAndQueryLinks(textWithFormattedDates);
        CharSequence htmlString = textHandleResult.getHtmlString();
        htmlString = InputUtils.appendRequiredLabelSuffix(htmlString, textBlock.GetLabelFor(), hostConfig, renderArgs);

<<<<<<< HEAD
        if (FeatureFlagResolverUtility.isCitationsEnabled()) {
=======
        final boolean isCitationPresent = CitationUtil.isCitationUrlSpansPresent(htmlString);
        if (isCitationPresent) {
>>>>>>> 76b79471
            htmlString = CitationUtil.handleCitationSpansForTextBlock(
                context,
                htmlString,
                renderedCard,
                cardActionHandler,
                fragmentManager,
                hostConfig,
                renderArgs);
        }

        textView.setText(htmlString);
        textView.setOnTouchListener(new TouchTextView(new SpannableString(htmlString)));

        textView.setHorizontallyScrolling(false);
        applyTextFormat(textView, hostConfig, textBlock.GetStyle(), textBlock.GetFontType(), textBlock.GetTextWeight(), renderArgs);
        applyTextSize(textView, hostConfig, textBlock.GetStyle(), textBlock.GetFontType(), textBlock.GetTextSize(), renderArgs);
        applyTextColor(textView, hostConfig, textBlock.GetStyle(), textBlock.GetTextColor(), textBlock.GetIsSubtle(), renderArgs.getContainerStyle(), renderArgs);
        applyHorizontalAlignment(textView, textBlock.GetHorizontalAlignment(), renderArgs);
        applyAccessibilityHeading(textView, textBlock.GetStyle());
        applyAccessibilityProperties(textView, context, textHandleResult);

        textView.setEllipsize(TextUtils.TruncateAt.END);
        int maxLines = (int) textBlock.GetMaxLines();
        if (maxLines > 0 && textBlock.GetWrap()) {
            textView.setMaxLines(maxLines);
        } else if (!textBlock.GetWrap()) {
            textView.setMaxLines(1);
        }

        viewGroup.addView(textView);
        return textView;
    }

    private static TextBlockRenderer s_instance = null;

    private HashMap<TextWeight, Integer> m_textWeightMap = new HashMap<TextWeight, Integer>();

    // Text Weight Constants
    private final int g_textWeightDefault = Typeface.NORMAL;
    private final int g_textWeightBolder = Typeface.BOLD;
    private final int g_textWeightLighter = Typeface.ITALIC;

    private boolean isTalkBackEnabled(AccessibilityManager am)
    {
        if (am.isEnabled())
        {
            List<AccessibilityServiceInfo> talkBackInfo = am.getEnabledAccessibilityServiceList(AccessibilityServiceInfo.FEEDBACK_SPOKEN);
            if (talkBackInfo.isEmpty())
            {
                return false;
            }
            return true;
        }
        return false;
    }
}<|MERGE_RESOLUTION|>--- conflicted
+++ resolved
@@ -309,12 +309,8 @@
         CharSequence htmlString = textHandleResult.getHtmlString();
         htmlString = InputUtils.appendRequiredLabelSuffix(htmlString, textBlock.GetLabelFor(), hostConfig, renderArgs);
 
-<<<<<<< HEAD
+        final boolean isCitationPresent = CitationUtil.isCitationUrlSpansPresent(htmlString);
         if (FeatureFlagResolverUtility.isCitationsEnabled()) {
-=======
-        final boolean isCitationPresent = CitationUtil.isCitationUrlSpansPresent(htmlString);
-        if (isCitationPresent) {
->>>>>>> 76b79471
             htmlString = CitationUtil.handleCitationSpansForTextBlock(
                 context,
                 htmlString,
