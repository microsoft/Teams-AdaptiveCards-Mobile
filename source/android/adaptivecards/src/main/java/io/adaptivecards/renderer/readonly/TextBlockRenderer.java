// Copyright (c) Microsoft Corporation. All rights reserved.
// Licensed under the MIT License.
package io.adaptivecards.renderer.readonly;

import static android.content.Context.ACCESSIBILITY_SERVICE;

import android.accessibilityservice.AccessibilityServiceInfo;
import android.content.Context;
import android.graphics.Color;
import android.graphics.Color;
import android.graphics.Typeface;
import android.os.Build;
import android.text.Layout;
import android.text.Selection;
import android.text.Spannable;
import android.text.SpannableString;
import android.text.SpannableStringBuilder;
import android.text.TextUtils;
import android.text.method.LinkMovementMethod;
import android.text.style.URLSpan;
import android.view.KeyEvent;
import android.view.MotionEvent;
import android.view.View;
import android.view.ViewGroup;
import android.view.accessibility.AccessibilityManager;
import android.widget.LinearLayout;
import android.widget.TextView;

import androidx.annotation.NonNull;
import androidx.annotation.Nullable;
import androidx.core.view.AccessibilityDelegateCompat;
import androidx.core.view.ViewCompat;
import androidx.core.view.accessibility.AccessibilityNodeInfoCompat;
import androidx.fragment.app.FragmentManager;

import java.lang.ref.WeakReference;
import java.util.HashMap;
import java.util.List;

import io.adaptivecards.objectmodel.BaseCardElement;
import io.adaptivecards.objectmodel.ContainerStyle;
import io.adaptivecards.objectmodel.FontType;
import io.adaptivecards.objectmodel.ForegroundColor;
import io.adaptivecards.objectmodel.HorizontalAlignment;
import io.adaptivecards.objectmodel.HostConfig;
import io.adaptivecards.objectmodel.TextBlock;
import io.adaptivecards.objectmodel.TextInput;
import io.adaptivecards.objectmodel.TextSize;
import io.adaptivecards.objectmodel.TextStyle;
import io.adaptivecards.objectmodel.TextWeight;
import io.adaptivecards.renderer.BaseCardElementRenderer;
import io.adaptivecards.renderer.RenderArgs;
import io.adaptivecards.renderer.RenderedAdaptiveCard;
import io.adaptivecards.renderer.TagContent;
import io.adaptivecards.renderer.Util;
import io.adaptivecards.renderer.actionhandler.ICardActionHandler;
import io.adaptivecards.renderer.citation.CitationUtil;
import io.adaptivecards.renderer.input.InputUtils;
import io.adaptivecards.renderer.registration.FeatureFlagResolverUtility;

public class TextBlockRenderer extends BaseCardElementRenderer
{
    protected TextBlockRenderer()
    {
        // Set up Text Weight Map
        m_textWeightMap.put(TextWeight.Default, g_textWeightDefault);
        m_textWeightMap.put(TextWeight.Bolder, g_textWeightBolder);
        m_textWeightMap.put(TextWeight.Lighter, g_textWeightLighter);
    }

    public static TextBlockRenderer getInstance()
    {
        if (s_instance == null)
        {
            s_instance = new TextBlockRenderer();
        }

        return s_instance;
    }

    public static void applyHorizontalAlignment(TextView textView, HorizontalAlignment horizontalAlignment, RenderArgs renderArgs)
    {
        horizontalAlignment = RendererUtil.computeHorizontalAlignment(horizontalAlignment, renderArgs);
        textView.setTextAlignment(TextRendererUtil.getTextAlignment(horizontalAlignment));
    }

    public static void applyTextSize(TextView textView, HostConfig hostConfig, TextStyle textStyle, FontType fontType, TextSize textSize, RenderArgs renderArgs)
    {
        textSize = TextRendererUtil.computeTextSize(hostConfig, textStyle, textSize, renderArgs);
        fontType = TextRendererUtil.computeFontType(hostConfig, textStyle, fontType, renderArgs);

        textView.setTextSize(TextRendererUtil.getTextSize(fontType, textSize, hostConfig));
    }

    public static void applyAccessibilityHeading(@NonNull final TextView textView, @Nullable final TextStyle textStyle)
    {
        // Indicate Heading to accessibility service
        // TODO: Refactor to ViewCompat.setAccessibilityHeading after AndroidX upgrade
        ViewCompat.setAccessibilityDelegate(textView, new AccessibilityDelegateCompat() {
            @Override
            public void onInitializeAccessibilityNodeInfo(View host, AccessibilityNodeInfoCompat info) {
                super.onInitializeAccessibilityNodeInfo(host, info);
                info.setHeading(textStyle == TextStyle.Heading);
            }
        });
    }

    public static void applyTextFormat(TextView textView, HostConfig hostConfig, TextStyle textStyle, FontType type, TextWeight textWeight, RenderArgs renderArgs)
    {
        type = TextRendererUtil.computeFontType(hostConfig, textStyle, type, renderArgs);
        textWeight = TextRendererUtil.computeTextWeight(hostConfig, textStyle, textWeight, renderArgs);

        Typeface typeface = TextRendererUtil.getTextFormat(hostConfig, type, textWeight == TextWeight.Lighter);

        // As of API 28, the create(Typeface, int, bool) method used below was added to the android API, the second parameter is the
        // font weight, in prior versions we had to look up for an specific font family name
        if (Build.VERSION.SDK_INT >= Build.VERSION_CODES.P)
        {
            Typeface weightedTypeface = Typeface.create(typeface, (int) hostConfig.GetFontWeight(type, textWeight), false);
            textView.setTypeface(weightedTypeface);
        }
        else
        {
            if (textWeight == TextWeight.Bolder)
            {
                textView.setTypeface(typeface, Typeface.BOLD);
            }
            else
            {
                textView.setTypeface(typeface);
            }
        }

    }

    public static void applyTextColor(TextView textView, HostConfig hostConfig, TextStyle textStyle, ForegroundColor foregroundColor, Boolean isSubtle, ContainerStyle containerStyle, RenderArgs renderArgs)
    {
        foregroundColor = TextRendererUtil.computeTextColor(hostConfig, textStyle, foregroundColor, renderArgs);
        isSubtle = TextRendererUtil.computeIsSubtle(hostConfig, textStyle, isSubtle, renderArgs);

        textView.setTextColor(getColor(TextRendererUtil.getTextColor(foregroundColor, hostConfig, isSubtle, containerStyle)));
    }

    static class SingleLinkOnKeyListener implements View.OnKeyListener
    {
        Spannable spannable;
        URLSpan urlSpan;

        public SingleLinkOnKeyListener(Spannable spannable)
        {
            this.spannable = spannable;
            URLSpan[] spans = spannable.getSpans(0, 1, URLSpan.class);
            urlSpan = spans[0];
        }

        @Override
        public boolean onKey(View view, int i, KeyEvent keyEvent)
        {
            if (keyEvent.getKeyCode() == KeyEvent.KEYCODE_ENTER)
            {
                urlSpan.onClick(view);
            }
            return false;
        }
    }

    static class TouchTextView implements View.OnTouchListener
    {
        Spannable spannable;

        public TouchTextView (Spannable spannable)
        {
            this.spannable = spannable;

        }

        @Override
        public boolean onTouch(View v, MotionEvent event)
        {
            int action = event.getAction();
            if (!(v instanceof TextView))
            {
                return false;
            }
            TextView textView  = (TextView) v;
            if (action == MotionEvent.ACTION_UP ||
                    action == MotionEvent.ACTION_DOWN)
            {
                int x = (int) event.getX();
                int y = (int) event.getY();

                x -= textView.getTotalPaddingLeft();
                y -= textView.getTotalPaddingTop();

                x += textView.getScrollX();
                y += textView.getScrollY();

                Layout layout = textView.getLayout();
                int line = layout.getLineForVertical(y);
                int off = layout.getOffsetForHorizontal(line, x);

                URLSpan[] link = spannable.getSpans(off, off, URLSpan.class);

                if (link.length != 0)
                {
                    if (action == MotionEvent.ACTION_UP)
                    {
                        link[0].onClick(textView);
                    }
                    else if (action == MotionEvent.ACTION_DOWN)
                    {
                        Selection.setSelection(spannable,
                                spannable.getSpanStart(link[0]),
                                spannable.getSpanEnd(link[0]));
                    }

                    return true;

                }
                else
                {
                    Selection.removeSelection(spannable);
                }
            }

            return false;
        }
    }

    private void applyAccessibilityProperties(final TextView textView, Context context, RendererUtil.SpecialTextHandleResult textHandleResult)
    {
        if (Build.VERSION.SDK_INT >= Build.VERSION_CODES.P)
        {
            textView.setScreenReaderFocusable(true);
        }
        textView.setImportantForAccessibility(View.IMPORTANT_FOR_ACCESSIBILITY_YES);

        if (textHandleResult.getHasLinks())
        {
            textView.setMovementMethod(LinkMovementMethod.getInstance());
            if (textHandleResult.isALink())
            {
                textView.setOnKeyListener(new SingleLinkOnKeyListener(new SpannableString(textHandleResult.getHtmlString())));
            }
        }

        final AccessibilityManager am = (AccessibilityManager)context.getSystemService(ACCESSIBILITY_SERVICE);
        final WeakReference<TextView> textViewWeakReference = new WeakReference<>(textView);

        final AccessibilityManager.AccessibilityStateChangeListener listener = new AccessibilityManager.AccessibilityStateChangeListener() {
            public void onAccessibilityStateChanged(boolean b) {
                TextView textView = textViewWeakReference.get();
                if (textView != null) {
                    boolean isTalkBackEnabled = TextBlockRenderer.this.isTalkBackEnabled(am);
                    if (b && isTalkBackEnabled) {
                        textView.setFocusable(true);
                    } else {
                        textView.setFocusable(false);
                    }
                } else {
                    // TextView is no longer in memory, remove the listener
                    am.removeAccessibilityStateChangeListener(this);
                }
            }
        };

        am.addAccessibilityStateChangeListener(listener);
        textView.setFocusable(this.isTalkBackEnabled(am));

        textView.addOnAttachStateChangeListener(new View.OnAttachStateChangeListener() {
            @Override
            public void onViewAttachedToWindow(View v) {
                // Nothing to do
            }

            @Override
            public void onViewDetachedFromWindow(View v) {
                // When the TextView is detached from the window, remove the listener
                am.removeAccessibilityStateChangeListener(listener);
            }
        });
    }

    @Override
    public @Nullable View render(
            RenderedAdaptiveCard renderedCard,
            Context context,
            FragmentManager fragmentManager,
            ViewGroup viewGroup,
            BaseCardElement baseCardElement,
            ICardActionHandler cardActionHandler,
            HostConfig hostConfig,
            RenderArgs renderArgs) throws Exception
    {
        TextBlock textBlock = Util.castTo(baseCardElement, TextBlock.class);

        TextView textView = new TextView(context);
        textView.setLayoutParams(new LinearLayout.LayoutParams(LinearLayout.LayoutParams.MATCH_PARENT, LinearLayout.LayoutParams.WRAP_CONTENT));

        textView.setTag(new TagContent(textBlock));

        DateTimeParser parser = new DateTimeParser(textBlock.GetLanguage());
        String textWithFormattedDates = parser.GenerateString(textBlock.GetTextForDateParsing());

        // Check & replace string resource if present
        textWithFormattedDates = renderedCard.checkAndReplaceStringResources(textWithFormattedDates);

        RendererUtil.SpecialTextHandleResult textHandleResult = RendererUtil.handleSpecialTextAndQueryLinks(textWithFormattedDates);
        CharSequence htmlString = textHandleResult.getHtmlString();
        htmlString = InputUtils.appendRequiredLabelSuffix(htmlString, textBlock.GetLabelFor(), hostConfig, renderArgs);

<<<<<<< HEAD
        if (CitationUtil.isCitationUrlSpansPresent(htmlString)) {
            htmlString = CitationUtil.handleCitationSpansForTextBlock(
                context,
                htmlString,
                renderedCard,
                cardActionHandler,
                fragmentManager,
                hostConfig,
                renderArgs);
        }

        if (TextInput.getIsRequired(textBlock.GetLabelFor())) {
            textView.setText(InputUtils.appendRequiredLabelSuffix(new SpannableStringBuilder(htmlString), hostConfig, renderArgs));
        } else {
            textView.setText(htmlString);
        }

=======
        textView.setText(htmlString);
>>>>>>> d5696874
        textView.setEllipsize(TextUtils.TruncateAt.END);
        textView.setOnTouchListener(new TouchTextView(new SpannableString(htmlString)));

        textView.setHorizontallyScrolling(false);
        applyTextFormat(textView, hostConfig, textBlock.GetStyle(), textBlock.GetFontType(), textBlock.GetTextWeight(), renderArgs);
        applyTextSize(textView, hostConfig, textBlock.GetStyle(), textBlock.GetFontType(), textBlock.GetTextSize(), renderArgs);
        applyTextColor(textView, hostConfig, textBlock.GetStyle(), textBlock.GetTextColor(), textBlock.GetIsSubtle(), renderArgs.getContainerStyle(), renderArgs);
        applyHorizontalAlignment(textView, textBlock.GetHorizontalAlignment(), renderArgs);
        applyAccessibilityHeading(textView, textBlock.GetStyle());
        applyAccessibilityProperties(textView, context, textHandleResult);

        int maxLines = (int)textBlock.GetMaxLines();
        if (maxLines > 0 && textBlock.GetWrap())
        {
            textView.setMaxLines(maxLines);
        }
        else if (!textBlock.GetWrap())
        {
            textView.setMaxLines(1);
        }

        viewGroup.addView(textView);
        return textView;
    }

    private static TextBlockRenderer s_instance = null;

    private HashMap<TextWeight, Integer> m_textWeightMap = new HashMap<TextWeight, Integer>();

    // Text Weight Constants
    private final int g_textWeightDefault = Typeface.NORMAL;
    private final int g_textWeightBolder = Typeface.BOLD;
    private final int g_textWeightLighter = Typeface.ITALIC;

    private boolean isTalkBackEnabled(AccessibilityManager am)
    {
        if (am.isEnabled())
        {
            List<AccessibilityServiceInfo> talkBackInfo = am.getEnabledAccessibilityServiceList(AccessibilityServiceInfo.FEEDBACK_SPOKEN);
            if (talkBackInfo.isEmpty())
            {
                return false;
            }
            return true;
        }
        return false;
    }
}<|MERGE_RESOLUTION|>--- conflicted
+++ resolved
@@ -309,7 +309,6 @@
         CharSequence htmlString = textHandleResult.getHtmlString();
         htmlString = InputUtils.appendRequiredLabelSuffix(htmlString, textBlock.GetLabelFor(), hostConfig, renderArgs);
 
-<<<<<<< HEAD
         if (CitationUtil.isCitationUrlSpansPresent(htmlString)) {
             htmlString = CitationUtil.handleCitationSpansForTextBlock(
                 context,
@@ -321,15 +320,7 @@
                 renderArgs);
         }
 
-        if (TextInput.getIsRequired(textBlock.GetLabelFor())) {
-            textView.setText(InputUtils.appendRequiredLabelSuffix(new SpannableStringBuilder(htmlString), hostConfig, renderArgs));
-        } else {
-            textView.setText(htmlString);
-        }
-
-=======
         textView.setText(htmlString);
->>>>>>> d5696874
         textView.setEllipsize(TextUtils.TruncateAt.END);
         textView.setOnTouchListener(new TouchTextView(new SpannableString(htmlString)));
 
