// Copyright (c) Microsoft Corporation. All rights reserved.
// Licensed under the MIT License.
package io.adaptivecards.renderer.inputhandler;

import androidx.fragment.app.FragmentManager;
import android.widget.EditText;

import io.adaptivecards.objectmodel.BaseInputElement;
import io.adaptivecards.objectmodel.TimeInput;
import io.adaptivecards.renderer.RenderedAdaptiveCard;
import io.adaptivecards.renderer.Util;
import io.adaptivecards.renderer.input.TimeInputRenderer;
import io.adaptivecards.renderer.readonly.RendererUtil;

import java.lang.ref.WeakReference;
import java.text.DateFormat;
import java.text.ParseException;
import java.text.SimpleDateFormat;
import java.util.Calendar;
import java.util.Date;


public class TimeInputHandler extends TextInputHandler
{
<<<<<<< HEAD
    public TimeInputHandler(BaseInputElement baseInputElement, WeakReference<FragmentManager> fragmentManager)
=======
    public TimeInputHandler(BaseInputElement baseInputElement, FragmentManager fragmentManager, RenderedAdaptiveCard renderedAdaptiveCard, long cardId)
>>>>>>> 43512fdf
    {
        super(baseInputElement, renderedAdaptiveCard, cardId);
        m_fragmentManager = fragmentManager;
    }

    public FragmentManager getFragmentManager()
    {
        return m_fragmentManager.get();
    }

    @Override
    public String getInput()
    {
        EditText editText = getEditText();
        try
        {
            String text = editText.getText().toString();
            Date time = DateFormat.getTimeInstance(DateFormat.SHORT).parse(text);
            return s_simpleDateFormat.format(time);
        }
        catch (ParseException e)
        {
            return editText.getText().toString();
        }
    }

    @Override
    public boolean isValidOnSpecifics(String timeInputValue)
    {
        TimeInput timeInput = Util.tryCastTo(m_baseInputElement, TimeInput.class);
        if (timeInput == null)
        {
            return false;
        }

        // If the time is not required and the time is empty, then consider it valid
        if (!timeInput.GetIsRequired() && timeInputValue.isEmpty())
        {
            return true;
        }

        if (!RendererUtil.isValidTime(timeInputValue))
        {
            return false;
        }

        Date currentTime = null;
        try
        {
            currentTime = getCurrentValue(timeInputValue);
        }
        catch (Exception e)
        {
            return false;
        }

        String minTime = timeInput.GetMin();
        if (!minTime.isEmpty())
        {
            try
            {
                Date min = getCurrentValue(minTime);
                if (!beforeOrSame(min, currentTime))
                {
                    return false;
                }
            }
            catch (Exception e) { /* if the minTime cannot be parsed, skip the min check */ }
        }

        String maxTime = timeInput.GetMax();
        if (!maxTime.isEmpty())
        {
            try
            {
                Date max = RendererUtil.getTime(maxTime).getTime();
                if (!beforeOrSame(currentTime, max))
                {
                    return false;
                }
            }
            catch (Exception e) { /* if the maxTime cannot be parsed, skip the max check */ }
        }

        return true;
    }

    private Date getCurrentValue(String timeInputValue) throws Exception
    {
        String formattedTime = TimeInputRenderer.getTimeFormat().format(RendererUtil.getTime(timeInputValue).getTime());

        Date currentTime = TimeInputRenderer.getTimeFormat().parse(formattedTime);
        Calendar currentValueDate = Calendar.getInstance();
        currentValueDate.setTime(currentTime);

        Date currentDate = new Date();
        Calendar currentDateCalendar = Calendar.getInstance();
        currentDateCalendar.setTime(currentDate);

        currentDateCalendar.set(Calendar.HOUR_OF_DAY, currentValueDate.get(Calendar.HOUR_OF_DAY));
        currentDateCalendar.set(Calendar.MINUTE, currentValueDate.get(Calendar.MINUTE));

        currentTime = currentDateCalendar.getTime();

        return currentTime;
    }

    /**
     * The before method in Date doesn't work as the miliseconds difference introduced by calculations messes the behaviour
     * @param before The date expected to be the same or prior to after
     * @param after The date expected to be the same or later than before
     * @return True if before is the same or prior to after
     */
    private boolean beforeOrSame(Date before, Date after)
    {
        Calendar calendar = Calendar.getInstance();
        calendar.setTime(before);
        int beforeHour = calendar.get(Calendar.HOUR_OF_DAY);
        int beforeMinute = calendar.get(Calendar.MINUTE);

        calendar.setTime(after);
        int afterHour = calendar.get(Calendar.HOUR_OF_DAY);
        int afterMinute = calendar.get(Calendar.MINUTE);

        // If the hour is the same, compare against minutes. Seconds are not considered
        return (beforeHour < afterHour || (beforeHour == afterHour && beforeMinute <= afterMinute));
    }

<<<<<<< HEAD
    private WeakReference<FragmentManager> m_fragmentManager;
=======
    @Override
    public String getDefaultValue() {
        if (Util.isOfType(m_baseInputElement, TimeInput.class)) {
            return Util.castTo(m_baseInputElement, TimeInput.class).GetValue();
        }
        return super.getDefaultValue();
    }

    private FragmentManager m_fragmentManager;
>>>>>>> 43512fdf

    public static final String TIME_FORMAT_SUBMIT = "kk:mm";
    public static SimpleDateFormat s_simpleDateFormat = new SimpleDateFormat(TIME_FORMAT_SUBMIT);
}<|MERGE_RESOLUTION|>--- conflicted
+++ resolved
@@ -22,11 +22,7 @@
 
 public class TimeInputHandler extends TextInputHandler
 {
-<<<<<<< HEAD
-    public TimeInputHandler(BaseInputElement baseInputElement, WeakReference<FragmentManager> fragmentManager)
-=======
-    public TimeInputHandler(BaseInputElement baseInputElement, FragmentManager fragmentManager, RenderedAdaptiveCard renderedAdaptiveCard, long cardId)
->>>>>>> 43512fdf
+    public TimeInputHandler(BaseInputElement baseInputElement, WeakReference<FragmentManager> fragmentManager, RenderedAdaptiveCard renderedAdaptiveCard, long cardId)
     {
         super(baseInputElement, renderedAdaptiveCard, cardId);
         m_fragmentManager = fragmentManager;
@@ -155,9 +151,7 @@
         return (beforeHour < afterHour || (beforeHour == afterHour && beforeMinute <= afterMinute));
     }
 
-<<<<<<< HEAD
-    private WeakReference<FragmentManager> m_fragmentManager;
-=======
+
     @Override
     public String getDefaultValue() {
         if (Util.isOfType(m_baseInputElement, TimeInput.class)) {
@@ -166,8 +160,7 @@
         return super.getDefaultValue();
     }
 
-    private FragmentManager m_fragmentManager;
->>>>>>> 43512fdf
+    private WeakReference<FragmentManager> m_fragmentManager;
 
     public static final String TIME_FORMAT_SUBMIT = "kk:mm";
     public static SimpleDateFormat s_simpleDateFormat = new SimpleDateFormat(TIME_FORMAT_SUBMIT);
