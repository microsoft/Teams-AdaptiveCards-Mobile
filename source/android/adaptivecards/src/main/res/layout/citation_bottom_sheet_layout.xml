--- conflicted
+++ resolved
@@ -67,11 +67,8 @@
                 android:layout_width="36dp"
                 android:layout_height="36dp"
                 android:layout_marginTop="12dp"
-<<<<<<< HEAD
-=======
                 android:layout_marginStart="4dp"
-                android:src="@drawable/ic_icon_ms_excel"
->>>>>>> 76b79471
+                android:src="@drawable/ic_fluent_star_24_filled"
                 app:layout_constraintStart_toEndOf="@id/text_reference_number"
                 app:layout_constraintTop_toTopOf="parent" />
 
