//
//  ThemedUrl.h
//  AdaptiveCards
//
//  Created by Meeth Jain.
//  Copyright © 2024 Microsoft. All rights reserved.
//
#pragma once

#include "ParseContext.h"
#include "ParseUtil.h"

namespace AdaptiveCards
{

    class ThemedUrl {

    public:
        ThemedUrl();
        ThemedUrl(const ThemedUrl&) = default;
        ThemedUrl(ThemedUrl&&) = default;
        ThemedUrl& operator=(const ThemedUrl&) = default;
        ThemedUrl& operator=(ThemedUrl&&) = default;
        ~ThemedUrl() = default;

        Json::Value SerializeToJsonValue() const;
        static std::shared_ptr<ThemedUrl> Deserialize(ParseContext&, const Json::Value& json);

        const ACTheme GetTheme() const;
        const std::string& GetUrl() const;

        static const std::string& GetThemedUrl(const ACTheme theme, std::vector<std::shared_ptr<AdaptiveCards::ThemedUrl>> themedUrls, const std::string& defaultIconUrl) {
<<<<<<< HEAD
            if (!themedUrls.empty()) {
=======
            if (!themedUrls.empty() && theme != ACTheme::None) {
>>>>>>> 7851e5c3
                for (const auto &themedUrl: themedUrls) {
                    if (themedUrl->GetTheme() == theme && !themedUrl->GetUrl().empty()) {
                        return themedUrl->GetUrl();
                    }
                }
            }
            return defaultIconUrl;
        }

    private:
        void PopulateKnownPropertiesSet();

        std::unordered_set<std::string> m_knownProperties;
        ACTheme m_theme;
        std::string m_url;
    };
} // namespace AdaptiveCards<|MERGE_RESOLUTION|>--- conflicted
+++ resolved
@@ -30,11 +30,7 @@
         const std::string& GetUrl() const;
 
         static const std::string& GetThemedUrl(const ACTheme theme, std::vector<std::shared_ptr<AdaptiveCards::ThemedUrl>> themedUrls, const std::string& defaultIconUrl) {
-<<<<<<< HEAD
-            if (!themedUrls.empty()) {
-=======
             if (!themedUrls.empty() && theme != ACTheme::None) {
->>>>>>> 7851e5c3
                 for (const auto &themedUrl: themedUrls) {
                     if (themedUrl->GetTheme() == theme && !themedUrl->GetUrl().empty()) {
                         return themedUrl->GetUrl();
