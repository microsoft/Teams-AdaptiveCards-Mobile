// Copyright (c) Microsoft Corporation. All rights reserved.
// Licensed under the MIT License.
#include "pch.h"
#include "BaseActionElement.h"
#include "BaseElement.h"
#include "ParseUtil.h"
#include "Icon.h"

using namespace AdaptiveCards;

constexpr const char* const BaseActionElement::defaultStyle;

BaseActionElement::BaseActionElement(ActionType type) :
    m_style(BaseActionElement::defaultStyle), m_isEnabled(true), m_type(type), m_mode(Mode::Primary),
    m_role(type == ActionType::OpenUrl ? ActionRole::Link : ActionRole::Button)
{
    SetTypeString(ActionTypeToString(type));
    PopulateKnownPropertiesSet();
}

const std::string& BaseActionElement::GetTitle() const
{
    return m_title;
}

void BaseActionElement::SetTitle(std::string&& value)
{
    m_title = std::move(value);
}

void BaseActionElement::SetTitle(const std::string& value)
{
    m_title = value;
}

const std::string& BaseActionElement::GetIconUrl(const Theme theme) const {
    return ThemedUrl::GetThemedUrl(theme, m_themedIconUrls, m_iconUrl);
}

const std::string& BaseActionElement::GetIconUrl() const
{
    return m_iconUrl;
}

std::string BaseActionElement::GetSVGPath() const
{
    return GetSVGPath(m_iconUrl);
}

std::string BaseActionElement::GetSVGPath(const std::string& iconUrl) const
{
    std::regex regex{R"([,:]+)"}; // split on ':' and ','
    std::sregex_token_iterator it{iconUrl.begin(), iconUrl.end(), regex, -1};
    std::vector<std::string> config{it, {}};
    std::string iconStyle = IconStyleToString(IconStyle::Regular);
    std::string iconName = "";
    if(config.size() >= 2) {
        iconName = config[1];
        if(config.size() > 2) {
            iconStyle = config[config.size() - 1];
        }
    }
    std::string m_url = iconName + "/" + iconName + ".json";
    return m_url;
}

void BaseActionElement::SetIconUrl(std::string&& value)
{
    m_iconUrl = std::move(value);
}

void BaseActionElement::SetIconUrl(const std::string& value)
{
    m_iconUrl = value;
}

const std::string& BaseActionElement::GetStyle() const
{
    return m_style;
}

void BaseActionElement::SetStyle(std::string&& value)
{
    m_style = std::move(value);
}

void BaseActionElement::SetStyle(const std::string& value)
{
    m_style = value;
}

const std::string& BaseActionElement::GetTooltip() const
{
    return m_tooltip;
}

void BaseActionElement::SetTooltip(std::string&& value)
{
    m_tooltip = std::move(value);
}

void BaseActionElement::SetTooltip(const std::string& value)
{
    m_tooltip = value;
}

void BaseActionElement::SetMode(const Mode value)
{
    m_mode = value;
}

bool BaseActionElement::GetIsEnabled() const
{
    return m_isEnabled;
}

void AdaptiveCards::BaseActionElement::SetIsEnabled(const bool isEnabled)
{
    m_isEnabled = isEnabled;
}

ActionType BaseActionElement::GetElementType() const
{
    return m_type;
}

Mode BaseActionElement::GetMode() const
{
    return m_mode;
}

ActionRole BaseActionElement::GetRole() const
{
    return m_role;
}

void AdaptiveCards::BaseActionElement::SetRole(const ActionRole role)
{
    m_role = role;
}

Json::Value BaseActionElement::SerializeToJsonValue() const
{
    Json::Value root = BaseElement::SerializeToJsonValue();

    if (!m_iconUrl.empty())
    {
        root[AdaptiveCardSchemaKeyToString(AdaptiveCardSchemaKey::IconUrl)] = m_iconUrl;
    }

    if (!m_title.empty())
    {
        root[AdaptiveCardSchemaKeyToString(AdaptiveCardSchemaKey::Title)] = m_title;
    }

    if (!m_style.empty() && (m_style.compare(defaultStyle) != 0))
    {
        root[AdaptiveCardSchemaKeyToString(AdaptiveCardSchemaKey::Style)] = m_style;
    }
    if (m_mode != Mode::Primary)
    {
        root[AdaptiveCardSchemaKeyToString(AdaptiveCardSchemaKey::Mode)] = ModeToString(m_mode);
    }

    if (!m_tooltip.empty())
    {
        root[AdaptiveCardSchemaKeyToString(AdaptiveCardSchemaKey::Tooltip)] = m_tooltip;
    }

    if (!m_isEnabled)
    {
        root[AdaptiveCardSchemaKeyToString(AdaptiveCardSchemaKey::IsEnabled)] = m_isEnabled;
    }

    if (m_role != ActionRole::Button)
    {
        root[AdaptiveCardSchemaKeyToString(AdaptiveCardSchemaKey::ActionRole)] = ActionRoleToString(m_role);
    }

    for (const auto& menuActions : m_menuActions)
    {
        root[AdaptiveCardSchemaKeyToString(AdaptiveCardSchemaKey::MenuActions)].append(menuActions->SerializeToJsonValue());
    }

    return root;
}

void BaseActionElement::PopulateKnownPropertiesSet()
{
    m_knownProperties.insert(
        {AdaptiveCardSchemaKeyToString(AdaptiveCardSchemaKey::IconUrl),
         AdaptiveCardSchemaKeyToString(AdaptiveCardSchemaKey::Style),
         AdaptiveCardSchemaKeyToString(AdaptiveCardSchemaKey::Title),
         AdaptiveCardSchemaKeyToString(AdaptiveCardSchemaKey::Mode),
         AdaptiveCardSchemaKeyToString(AdaptiveCardSchemaKey::Tooltip),
         AdaptiveCardSchemaKeyToString(AdaptiveCardSchemaKey::IsEnabled),
         AdaptiveCardSchemaKeyToString(AdaptiveCardSchemaKey::ActionRole)});
}

void BaseActionElement::GetResourceInformation(std::vector<RemoteResourceInformation>& resourceInfo)
{
    if (!m_iconUrl.empty())
    {
        RemoteResourceInformation imageResourceInfo;
        imageResourceInfo.url = m_iconUrl;
        imageResourceInfo.mimeType = "image";
        resourceInfo.push_back(imageResourceInfo);
    }
}

const std::vector<std::shared_ptr<AdaptiveCards::BaseActionElement>>& BaseActionElement::GetMenuActions() const
{
    return m_menuActions;
}

void BaseActionElement::ParseJsonObject(AdaptiveCards::ParseContext& context, const Json::Value& json, std::shared_ptr<BaseElement>& baseElement)
{
    baseElement = ParseUtil::GetActionFromJsonValue(context, json);
}

std::shared_ptr<BaseActionElement> BaseActionElement::DeserializeBasePropertiesFromString(ParseContext& context, const std::string& jsonString)
{
    return BaseActionElement::DeserializeBaseProperties(context, ParseUtil::GetJsonValueFromString(jsonString));
}

std::shared_ptr<BaseActionElement> BaseActionElement::DeserializeBaseProperties(ParseContext& context, const Json::Value& json)
{
    std::shared_ptr<BaseActionElement> baseActionElement = std::make_shared<BaseActionElement>();
    DeserializeBaseProperties(context, json, baseActionElement);
    return baseActionElement;
}

void BaseActionElement::DeserializeBaseProperties(ParseContext& context, const Json::Value& json, std::shared_ptr<BaseActionElement>& element)
{
    ParseUtil::ThrowIfNotJsonObject(json);

    element->DeserializeBase<BaseActionElement>(context, json);
    element->SetTitle(ParseUtil::GetString(json, AdaptiveCardSchemaKey::Title));
    element->SetIconUrl(ParseUtil::GetString(json, AdaptiveCardSchemaKey::IconUrl));
    element->SetStyle(ParseUtil::GetString(json, AdaptiveCardSchemaKey::Style, defaultStyle, false));
    element->SetMode(ParseUtil::GetEnumValue<Mode>(json, AdaptiveCardSchemaKey::Mode, Mode::Primary, ModeFromString));
    element->SetTooltip(ParseUtil::GetString(json, AdaptiveCardSchemaKey::Tooltip));
    element->SetIsEnabled(ParseUtil::GetBool(json, AdaptiveCardSchemaKey::IsEnabled, true));
    element->SetRole(ParseUtil::GetEnumValue<ActionRole>(json, AdaptiveCardSchemaKey::ActionRole, ActionRole::Button, ActionRoleFromString));

<<<<<<< HEAD
    auto themedUrls = ParseUtil::GetElementCollectionOfSingleType<ThemedUrl>(context, json, AdaptiveCardSchemaKey::ThemedIconUrls, ThemedUrl::Deserialize, false);
    element->m_themedIconUrls = std::move(themedUrls);

    if (element->isSplitActionSupported()) {
=======
    if (IsSplitActionSupported(element->GetElementType())) {
>>>>>>> efda0497
        //Parse Menu Actions
        auto menuActions = ParseUtil::GetElementCollection<BaseActionElement>(
                true,
                context,
                json,
                AdaptiveCardSchemaKey::MenuActions,
                false);

        // Filter the collection to include only allowed items into menuActions
        std::vector<std::shared_ptr<BaseActionElement>> filteredMenuActions;
        for (const auto& action : menuActions)
        {
            if (IsValidMenuAction(action->GetElementType())) {
                filteredMenuActions.push_back(action);
            }
        }
        element->m_menuActions = std::move(filteredMenuActions);

        if (!element->m_menuActions.empty()) {
            // Set the mode, override mode to primary if menuActions are present
            element->SetMode(Mode::Primary);

            // Avoid nesting of menuActions within menuActions by setting such instances to empty
            for (const auto& menuAction: element->m_menuActions) {
                if (!menuAction->m_menuActions.empty()) {
                    menuAction->m_menuActions.clear();
                }
            }
        }
    }
}

bool BaseActionElement::GetIsSplitAction() const
{
    return !m_menuActions.empty();
}<|MERGE_RESOLUTION|>--- conflicted
+++ resolved
@@ -243,14 +243,10 @@
     element->SetIsEnabled(ParseUtil::GetBool(json, AdaptiveCardSchemaKey::IsEnabled, true));
     element->SetRole(ParseUtil::GetEnumValue<ActionRole>(json, AdaptiveCardSchemaKey::ActionRole, ActionRole::Button, ActionRoleFromString));
 
-<<<<<<< HEAD
     auto themedUrls = ParseUtil::GetElementCollectionOfSingleType<ThemedUrl>(context, json, AdaptiveCardSchemaKey::ThemedIconUrls, ThemedUrl::Deserialize, false);
     element->m_themedIconUrls = std::move(themedUrls);
 
-    if (element->isSplitActionSupported()) {
-=======
     if (IsSplitActionSupported(element->GetElementType())) {
->>>>>>> efda0497
         //Parse Menu Actions
         auto menuActions = ParseUtil::GetElementCollection<BaseActionElement>(
                 true,
