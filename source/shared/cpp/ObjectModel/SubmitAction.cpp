// Copyright (c) Microsoft Corporation. All rights reserved.
// Licensed under the MIT License.
#include "pch.h"
#include "ParseUtil.h"
#include "SubmitAction.h"

using namespace AdaptiveCards;

SubmitAction::SubmitAction() : BaseActionElement(ActionType::Submit), m_associatedInputs(AssociatedInputs::Auto)
{
    PopulateKnownPropertiesSet();
}

std::string SubmitAction::GetDataJson() const
{
    return ParseUtil::JsonToString(m_dataJson);
}

Json::Value SubmitAction::GetDataJsonAsValue() const
{
    return m_dataJson;
}

void SubmitAction::SetDataJson(const std::string value)
{
    SetDataJson(ParseUtil::GetJsonValueFromString(value));
}

void SubmitAction::SetDataJson(const Json::Value& value)
{
    m_dataJson = value;
}

bool SubmitAction::GetConditionallyEnabled() const
{
    return m_conditionallyEnabled ;
}

void SubmitAction::SetConditionallyEnabled(const bool conditionallyEnabled)
{
    m_conditionallyEnabled = conditionallyEnabled;
}

AssociatedInputs SubmitAction::GetAssociatedInputs() const
{
    return m_associatedInputs;
}

void SubmitAction::SetAssociatedInputs(const AssociatedInputs value)
{
    m_associatedInputs = value;
}

bool SubmitAction::GetConditionallyEnabled() const {
    return m_conditionallyEnabled;
}

void SubmitAction::SetConditionallyEnabled(bool value)
{
    m_conditionallyEnabled = value;
}

Json::Value SubmitAction::SerializeToJsonValue() const
{
    Json::Value root = BaseActionElement::SerializeToJsonValue();

    if (!m_dataJson.empty())
    {
        root[AdaptiveCardSchemaKeyToString(AdaptiveCardSchemaKey::Data)] = m_dataJson;
    }
    
    if (!m_conditionallyEnabled)
    {
        root[AdaptiveCardSchemaKeyToString(AdaptiveCardSchemaKey::ConditionallyEnabled)] = m_conditionallyEnabled;
    }

    if (m_associatedInputs != AssociatedInputs::Auto)
    {
        root[AdaptiveCardSchemaKeyToString(AdaptiveCardSchemaKey::AssociatedInputs)] = AssociatedInputsToString(m_associatedInputs);
    }

    return root;
}

std::shared_ptr<BaseActionElement> SubmitActionParser::Deserialize(ParseContext& context, const Json::Value& json)
{
    std::shared_ptr<SubmitAction> submitAction = BaseActionElement::Deserialize<SubmitAction>(context, json);

    submitAction->SetDataJson(ParseUtil::ExtractJsonValue(json, AdaptiveCardSchemaKey::Data));
    submitAction->SetConditionallyEnabled(ParseUtil::GetBool(json, AdaptiveCardSchemaKey::ConditionallyEnabled, false));
    submitAction->SetAssociatedInputs(ParseUtil::GetEnumValue<AssociatedInputs>(
        json, AdaptiveCardSchemaKey::AssociatedInputs, AssociatedInputs::Auto, AssociatedInputsFromString));
<<<<<<< HEAD
=======
    submitAction->SetConditionallyEnabled(ParseUtil::GetBool(json, AdaptiveCardSchemaKey::ConditionallyEnabled, false, false));

>>>>>>> aebf124f
    return submitAction;
}

std::shared_ptr<BaseActionElement> SubmitActionParser::DeserializeFromString(ParseContext& context, const std::string& jsonString)
{
    return SubmitActionParser::Deserialize(context, ParseUtil::GetJsonValueFromString(jsonString));
}

void SubmitAction::PopulateKnownPropertiesSet()
{
    m_knownProperties.insert(
        {AdaptiveCardSchemaKeyToString(AdaptiveCardSchemaKey::Data),
        AdaptiveCardSchemaKeyToString(AdaptiveCardSchemaKey::ConditionallyEnabled),
         AdaptiveCardSchemaKeyToString(AdaptiveCardSchemaKey::AssociatedInputs)});
}<|MERGE_RESOLUTION|>--- conflicted
+++ resolved
@@ -31,16 +31,6 @@
     m_dataJson = value;
 }
 
-bool SubmitAction::GetConditionallyEnabled() const
-{
-    return m_conditionallyEnabled ;
-}
-
-void SubmitAction::SetConditionallyEnabled(const bool conditionallyEnabled)
-{
-    m_conditionallyEnabled = conditionallyEnabled;
-}
-
 AssociatedInputs SubmitAction::GetAssociatedInputs() const
 {
     return m_associatedInputs;
@@ -68,11 +58,6 @@
     {
         root[AdaptiveCardSchemaKeyToString(AdaptiveCardSchemaKey::Data)] = m_dataJson;
     }
-    
-    if (!m_conditionallyEnabled)
-    {
-        root[AdaptiveCardSchemaKeyToString(AdaptiveCardSchemaKey::ConditionallyEnabled)] = m_conditionallyEnabled;
-    }
 
     if (m_associatedInputs != AssociatedInputs::Auto)
     {
@@ -87,14 +72,10 @@
     std::shared_ptr<SubmitAction> submitAction = BaseActionElement::Deserialize<SubmitAction>(context, json);
 
     submitAction->SetDataJson(ParseUtil::ExtractJsonValue(json, AdaptiveCardSchemaKey::Data));
-    submitAction->SetConditionallyEnabled(ParseUtil::GetBool(json, AdaptiveCardSchemaKey::ConditionallyEnabled, false));
     submitAction->SetAssociatedInputs(ParseUtil::GetEnumValue<AssociatedInputs>(
         json, AdaptiveCardSchemaKey::AssociatedInputs, AssociatedInputs::Auto, AssociatedInputsFromString));
-<<<<<<< HEAD
-=======
     submitAction->SetConditionallyEnabled(ParseUtil::GetBool(json, AdaptiveCardSchemaKey::ConditionallyEnabled, false, false));
 
->>>>>>> aebf124f
     return submitAction;
 }
 
@@ -107,6 +88,5 @@
 {
     m_knownProperties.insert(
         {AdaptiveCardSchemaKeyToString(AdaptiveCardSchemaKey::Data),
-        AdaptiveCardSchemaKeyToString(AdaptiveCardSchemaKey::ConditionallyEnabled),
          AdaptiveCardSchemaKeyToString(AdaptiveCardSchemaKey::AssociatedInputs)});
 }