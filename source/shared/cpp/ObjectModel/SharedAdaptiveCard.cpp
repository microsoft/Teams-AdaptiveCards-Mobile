// Copyright (c) Microsoft Corporation. All rights reserved.
// Licensed under the MIT License.
#include "pch.h"
#include "SharedAdaptiveCard.h"
#include "ParseUtil.h"
#include "Util.h"
#include "ShowCardAction.h"
#include "TextBlock.h"
#include "AdaptiveCardParseWarning.h"
#include "SemanticVersion.h"
#include "ParseContext.h"
#include "BackgroundImage.h"
#include "FlowLayout.h"
#include "AreaGridLayout.h"
<<<<<<< HEAD
#include "References.h"
=======
>>>>>>> 5288dc9c
#include "Resources.h"

using namespace AdaptiveCards;

AdaptiveCard::AdaptiveCard() :
    AdaptiveCard("", "", std::shared_ptr<BackgroundImage>(), ContainerStyle::None, "", "", VerticalContentAlignment::Top, HeightType::Auto, 0)
{
}

AdaptiveCard::AdaptiveCard(
    std::string const& version,
    std::string const& fallbackText,
    std::string const& backgroundImageUrl,
    ContainerStyle style,
    std::string const& speak,
    std::string const& language,
    VerticalContentAlignment verticalContentAlignment,
    HeightType height,
    unsigned int minHeight) :
    AdaptiveCard(version, fallbackText, std::make_shared<BackgroundImage>(backgroundImageUrl), style, speak, language, verticalContentAlignment, height, minHeight)
{
}

AdaptiveCard::AdaptiveCard(
    std::string const& version,
    std::string const& fallbackText,
    std::string const& backgroundImageUrl,
    ContainerStyle style,
    std::string const& speak,
    std::string const& language,
    VerticalContentAlignment verticalContentAlignment,
    HeightType height,
    unsigned int minHeight,
    std::vector<std::shared_ptr<BaseCardElement>>& body,
    std::vector<std::shared_ptr<BaseActionElement>>& actions) :
    AdaptiveCard(
        version, fallbackText, std::make_shared<BackgroundImage>(backgroundImageUrl), style, speak, language, verticalContentAlignment, height, minHeight, body, actions)
{
}

AdaptiveCard::AdaptiveCard(
    std::string const& version,
    std::string const& fallbackText,
    std::shared_ptr<BackgroundImage> backgroundImage,
    ContainerStyle style,
    std::string const& speak,
    std::string const& language,
    VerticalContentAlignment verticalContentAlignment,
    HeightType height,
    unsigned int minHeight) :
    m_version(version),
    m_fallbackText(fallbackText), m_backgroundImage(backgroundImage), m_speak(speak), m_style(style),
    m_language(language), m_verticalContentAlignment(verticalContentAlignment), m_height(height),
    m_minHeight(minHeight), m_internalId{InternalId::Next()}, m_additionalProperties{}
{
    PopulateKnownPropertiesSet();
}

AdaptiveCard::AdaptiveCard(
    std::string const& version,
    std::string const& fallbackText,
    std::shared_ptr<BackgroundImage> backgroundImage,
    ContainerStyle style,
    std::string const& speak,
    std::string const& language,
    VerticalContentAlignment verticalContentAlignment,
    HeightType height,
    unsigned int minHeight,
    std::vector<std::shared_ptr<BaseCardElement>>& body,
    std::vector<std::shared_ptr<BaseActionElement>>& actions) :
    AdaptiveCard(
        version,
        fallbackText,
        backgroundImage,
        std::shared_ptr<Refresh>(),
        std::shared_ptr<Authentication>(),
        style,
        speak,
        language,
        verticalContentAlignment,
        height,
        minHeight,
        body,
        actions)
{
}

AdaptiveCard::AdaptiveCard(
    std::string const& version,
    std::string const& fallbackText,
    std::shared_ptr<BackgroundImage> backgroundImage,
    std::shared_ptr<Refresh> refresh,
    std::shared_ptr<Authentication> authentication,
    ContainerStyle style,
    std::string const& speak,
    std::string const& language,
    VerticalContentAlignment verticalContentAlignment,
    HeightType height,
    unsigned int minHeight,
    std::vector<std::shared_ptr<BaseCardElement>>& body,
    std::vector<std::shared_ptr<BaseActionElement>>& actions) :
    m_version(version),
    m_fallbackText(fallbackText), m_backgroundImage(backgroundImage), m_refresh(refresh),
    m_authentication(authentication), m_speak(speak), m_style(style), m_language(language),
    m_verticalContentAlignment(verticalContentAlignment), m_height(height),
    m_minHeight(minHeight), m_internalId{InternalId::Next()}, m_additionalProperties{}, m_body(body), m_actions(actions),
    m_requires{}, m_fallbackContent{}, m_fallbackType(FallbackType::None)
{
    PopulateKnownPropertiesSet();
}

AdaptiveCard::AdaptiveCard(
    std::string const& version,
    std::string const& fallbackText,
    std::shared_ptr<BackgroundImage> backgroundImage,
    std::shared_ptr<Refresh> refresh,
    std::shared_ptr<Authentication> authentication,
    ContainerStyle style,
    std::string const& speak,
    std::string const& language,
    VerticalContentAlignment verticalContentAlignment,
    HeightType height,
    unsigned int minHeight,
    std::vector<std::shared_ptr<BaseCardElement>>& body,
    std::vector<std::shared_ptr<BaseActionElement>>& actions,
    std::unordered_map<std::string, AdaptiveCards::SemanticVersion>& p_requires,
    std::shared_ptr<BaseElement>& fallbackContent,
    FallbackType& fallbackType) :
    m_version(version),
    m_fallbackText(fallbackText), m_backgroundImage(backgroundImage), m_refresh(refresh),
    m_authentication(authentication), m_speak(speak), m_style(style), m_language(language),
    m_verticalContentAlignment(verticalContentAlignment), m_height(height), m_minHeight(minHeight), m_internalId{InternalId::Next()}, m_additionalProperties{}, m_body(body), m_actions(actions), m_requires(p_requires), m_fallbackContent(fallbackContent), m_fallbackType(fallbackType)
{
    PopulateKnownPropertiesSet();
}

const std::unordered_map<std::string, AdaptiveCards::SemanticVersion> AdaptiveCard::GetFeaturesSupported()
{
    // Include all features using ParseUtil::ToLowercase
    return {{ParseUtil::ToLowercase("responsiveLayout"), AdaptiveCards::SemanticVersion("1.0")}};
}

#ifdef __ANDROID__
std::shared_ptr<ParseResult> AdaptiveCard::DeserializeFromFile(const std::string& jsonFile, std::string rendererVersion) throw(AdaptiveCards::AdaptiveCardParseException)
#else
std::shared_ptr<ParseResult> AdaptiveCard::DeserializeFromFile(const std::string& jsonFile, const std::string& rendererVersion)
#endif // __ANDROID__
{
    ParseContext context;
    return AdaptiveCard::DeserializeFromFile(jsonFile, rendererVersion, context);
}

#ifdef __ANDROID__
#pragma GCC diagnostic push
#pragma GCC diagnostic ignored "-Wdynamic-exception-spec"
std::shared_ptr<ParseResult> AdaptiveCard::DeserializeFromFile(
    const std::string& jsonFile, std::string rendererVersion, ParseContext& context) throw(AdaptiveCards::AdaptiveCardParseException)
#else
std::shared_ptr<ParseResult> AdaptiveCard::DeserializeFromFile(const std::string& jsonFile, const std::string& rendererVersion, ParseContext& context)
#endif // __ANDROID__
{
    std::ifstream jsonFileStream(jsonFile);

    Json::Value root;
    jsonFileStream >> root;

    return AdaptiveCard::Deserialize(root, rendererVersion, context);
}

// Replace all occurrences of ${rs:key} with value from the map
std::string AdaptiveCard::ReplaceStringResources(
        const std::string& input,
        std::shared_ptr<AdaptiveCards::Resources> resources,
        const std::string& locale) {

<<<<<<< HEAD
    auto strings = resources->GetStrings();
    // Add validation checks to skip replacement & return the same string
    if (!_IsStringResourcePresent(input) || !resources || locale.empty() || strings.empty()) {
=======
    if (!resources)
    {
        return input;
    }
    auto strings = resources->GetStrings();
    // Add validation checks to skip replacement & return the same string
    if (!IsStringResourcePresent(input) || strings.empty()) {
>>>>>>> 5288dc9c
        return input;
    }

    std::regex pattern(R"(\$\{rs:([^}]+)\})");  // Matches ${rs:key}
    std::string result;
    std::sregex_iterator it(input.begin(), input.end(), pattern);
    std::sregex_iterator end;

    size_t lastPos = 0;

    for (; it != end; ++it) {
        const std::smatch& match = *it;
        std::string fullMatch = match.str(); // e.g., ${rs:catImageURL}
        std::string key = match[1].str(); // e.g., catImageURL
        size_t matchPos = match.position();

        // Append text before match
        result += input.substr(lastPos, matchPos - lastPos);

        auto pair = strings.find(key);
        if (pair != strings.end()) {
            auto stringResource = pair->second;
<<<<<<< HEAD
            result += stringResource->GetDefaultValue(locale);
=======
            // lowercase the locale to avoid case mismatch
            result += stringResource->GetDefaultValue(ParseUtil::ToLowercase(locale), fullMatch);
>>>>>>> 5288dc9c
        } else {
            result += fullMatch; // Leave it unchanged if not found
        }

        lastPos = matchPos + fullMatch.length();
    }
    // Append any remaining text after the last match
    result += input.substr(lastPos);
    return result;
}

<<<<<<< HEAD
bool AdaptiveCard::_IsStringResourcePresent(const std::string& input) {
=======
bool AdaptiveCard::IsStringResourcePresent(const std::string& input) {
>>>>>>> 5288dc9c
    // Regular expression to match pattern ${rs:key}
    std::regex pattern(R"(\$\{rs:[^}]+\})");
    return std::regex_search(input, pattern);
}

void AdaptiveCard::_ValidateLanguage(const std::string& language, std::vector<std::shared_ptr<AdaptiveCardParseWarning>>& warnings)
{
    try
    {
        if (language.empty() || language.length() == 2 || language.length() == 3)
        {
            auto locale = std::locale(language.c_str());
        }
        else
        {
            warnings.push_back(std::make_shared<AdaptiveCardParseWarning>(
                AdaptiveCards::WarningStatusCode::InvalidLanguage, "Invalid language identifier: " + language));
        }
    }
    catch (std::runtime_error)
    {
        warnings.push_back(std::make_shared<AdaptiveCardParseWarning>(
            AdaptiveCards::WarningStatusCode::InvalidLanguage, "Invalid language identifier: " + language));
    }
}

#ifdef __ANDROID__
std::shared_ptr<ParseResult> AdaptiveCard::Deserialize(
    const Json::Value& json, std::string rendererVersion, ParseContext& context) throw(AdaptiveCards::AdaptiveCardParseException)
#else
std::shared_ptr<ParseResult> AdaptiveCard::Deserialize(const Json::Value& json, const std::string& rendererVersion, ParseContext& context)
#endif // __ANDROID__
{
    ParseUtil::ThrowIfNotJsonObject(json);

    const bool enforceVersion = !rendererVersion.empty();

    // Verify this is an adaptive card
    ParseUtil::ExpectTypeString(json, CardElementType::AdaptiveCard);

    std::string version = ParseUtil::GetString(json, AdaptiveCardSchemaKey::Version, enforceVersion);
    std::string fallbackText = ParseUtil::GetString(json, AdaptiveCardSchemaKey::FallbackText);
    std::string language = ParseUtil::GetString(json, AdaptiveCardSchemaKey::Language);
    std::string speak = ParseUtil::GetString(json, AdaptiveCardSchemaKey::Speak);
#ifndef __APPLE__
    // check if language is valid
    _ValidateLanguage(language, context.warnings);
#endif
    if (language.size())
    {
        context.SetLanguage(language);
    }
    else
    {
        language = context.GetLanguage();
    }

    // Perform version validation
    if (enforceVersion)
    {
        const SemanticVersion rendererMaxVersion(rendererVersion);
        const SemanticVersion cardVersion(version);

        if (rendererVersion < cardVersion)
        {
            if (fallbackText.empty())
            {
                fallbackText = "We're sorry, this card couldn't be displayed";
            }

            if (speak.empty())
            {
                speak = fallbackText;
            }

            context.warnings.push_back(std::make_shared<AdaptiveCardParseWarning>(
                AdaptiveCards::WarningStatusCode::UnsupportedSchemaVersion, "Schema version not supported"));
            return std::make_shared<ParseResult>(MakeFallbackTextCard(fallbackText, language, speak), context.warnings);
        }
    }

    auto backgroundImage =
        ParseUtil::DeserializeValue<BackgroundImage>(json, AdaptiveCardSchemaKey::BackgroundImage, BackgroundImage::Deserialize);
    std::vector<std::shared_ptr<Layout>> layouts;
    if (const auto& layoutArray = ParseUtil::GetArray(json, AdaptiveCardSchemaKey::Layouts, false); !layoutArray.empty())
    {
        for (const auto& layoutJson : layoutArray)
        {
            std::shared_ptr<Layout> layout = Layout::Deserialize(layoutJson);
            if(layout->GetLayoutContainerType() == LayoutContainerType::Flow)
            {
                layouts.push_back(FlowLayout::Deserialize(layoutJson));
            }
            else if (layout->GetLayoutContainerType() == LayoutContainerType::AreaGrid)
            {
                std::shared_ptr<AreaGridLayout> areaGridLayout = AreaGridLayout::Deserialize(layoutJson);
                if (areaGridLayout->GetAreas().size() == 0 && areaGridLayout->GetColumns().size() == 0)
                {
                    // this needs to be stack layout
                    std::shared_ptr<Layout> stackLayout = std::make_shared<Layout>();
                    stackLayout->SetLayoutContainerType(LayoutContainerType::Stack);
                    layouts.push_back(stackLayout);
                }
                else if (areaGridLayout->GetAreas().size() == 0)
                {
                    // this needs to be flow layout
                    std::shared_ptr<FlowLayout> flowLayout = std::make_shared<FlowLayout>();
                    flowLayout->SetLayoutContainerType(LayoutContainerType::Flow);
                    layouts.push_back(flowLayout);
                }
                else
                {
                   layouts.push_back(AreaGridLayout::Deserialize(layoutJson));
                }
            }
        }
    }
    auto refresh = ParseUtil::DeserializeValue<Refresh>(context, json, AdaptiveCardSchemaKey::Refresh, Refresh::Deserialize);
    auto authentication = ParseUtil::DeserializeValue<Authentication>(
        context, json, AdaptiveCardSchemaKey::Authentication, Authentication::Deserialize);

    ContainerStyle style =
        ParseUtil::GetEnumValue<ContainerStyle>(json, AdaptiveCardSchemaKey::Style, ContainerStyle::None, ContainerStyleFromString);
    context.SetParentalContainerStyle(style);

    VerticalContentAlignment verticalContentAlignment = ParseUtil::GetEnumValue<VerticalContentAlignment>(
        json, AdaptiveCardSchemaKey::VerticalContentAlignment, VerticalContentAlignment::Top, VerticalContentAlignmentFromString);
    HeightType height =
        ParseUtil::GetEnumValue<HeightType>(json, AdaptiveCardSchemaKey::Height, HeightType::Auto, HeightTypeFromString);

    unsigned int minHeight =
        ParseSizeForPixelSize(ParseUtil::GetString(json, AdaptiveCardSchemaKey::MinHeight), &context.warnings).value_or(0);

    // Parse required if present
    std::unordered_map<std::string, AdaptiveCards::SemanticVersion> requiresSet;
    ParseUtil::ParseRequires(context, json, requiresSet);
    // Parse actions if present
    auto actions = ParseUtil::GetActionCollection(context, json, AdaptiveCardSchemaKey::Actions, false);
    // Parse fallback if present
    std::shared_ptr<BaseElement> fallbackBaseElement;
    FallbackType fallbackType = FallbackType::None;
    ParseUtil::ParseFallback<BaseCardElement>(context, json, fallbackType, fallbackBaseElement, "rootFallbackId", InternalId::Current());

    // Parse optional resources
    auto resources = ParseUtil::DeserializeValue<Resources>(context, json, AdaptiveCardSchemaKey::Resources, Resources::Deserialize,false);
<<<<<<< HEAD
    auto references = ParseUtil::GetElementCollectionOfSingleType<References>(context, json, AdaptiveCardSchemaKey::References, References::Deserialize, false);
=======
>>>>>>> 5288dc9c

    if (MeetsRootRequirements(requiresSet))
    {
        // Parse body
        auto body = ParseUtil::GetElementCollection<BaseCardElement>(true, context, json, AdaptiveCardSchemaKey::Body, false);

        EnsureShowCardVersions(actions, version);

        auto result = std::make_shared<AdaptiveCard>(
            version, fallbackText, backgroundImage, refresh, authentication, style, speak, language, verticalContentAlignment, height, minHeight, body, actions, requiresSet, fallbackBaseElement, fallbackType);
        result->SetLanguage(language);
        result->SetRtl(ParseUtil::GetOptionalBool(json, AdaptiveCardSchemaKey::Rtl));
        result->m_resources = resources;
<<<<<<< HEAD
        result->m_references = std::move(references);
=======
>>>>>>> 5288dc9c

        // Parse optional selectAction
        result->SetSelectAction(ParseUtil::GetAction(context, json, AdaptiveCardSchemaKey::SelectAction, false));

        Json::Value additionalProperties;
        HandleUnknownProperties(json, result->GetKnownProperties(), additionalProperties);
        result->SetAdditionalProperties(additionalProperties);
        result->SetLayouts(layouts);

        return std::make_shared<ParseResult>(result, context.warnings);
    }
    else if (fallbackBaseElement == nullptr)
    {
        fallbackText = "We're sorry, this card couldn't be displayed";
        context.warnings.push_back(std::make_shared<AdaptiveCardParseWarning>(
            AdaptiveCards::WarningStatusCode::UnsupportedSchemaVersion, "Requirements not meet and root Fallback parsing failed"));
        return std::make_shared<ParseResult>(MakeFallbackTextCard(fallbackText, language, speak), context.warnings);
    }
    else
    {
        // Convert parsed fallback to collection of BaseCardElement
        std::shared_ptr<BaseCardElement> fallbackCardElement = std::static_pointer_cast<BaseCardElement>(fallbackBaseElement);
        std::vector<std::shared_ptr<BaseCardElement>> fallbackVector = {fallbackCardElement};

        auto result = std::make_shared<AdaptiveCard>(
            version, fallbackText, backgroundImage, refresh, authentication, style, speak, language, verticalContentAlignment, height, minHeight, fallbackVector, actions);
        result->SetLanguage(language);
        result->SetRtl(ParseUtil::GetOptionalBool(json, AdaptiveCardSchemaKey::Rtl));
        result->m_resources = resources;
<<<<<<< HEAD
        result->m_references = references;
=======
>>>>>>> 5288dc9c

        // Parse optional selectAction
        result->SetSelectAction(ParseUtil::GetAction(context, json, AdaptiveCardSchemaKey::SelectAction, false));
        result->SetLayouts(layouts);

        Json::Value additionalProperties;
        HandleUnknownProperties(json, result->GetKnownProperties(), additionalProperties);
        result->SetAdditionalProperties(additionalProperties);

        return std::make_shared<ParseResult>(result, context.warnings);
    }
}

bool AdaptiveCard::MeetsRootRequirements(std::unordered_map<std::string, AdaptiveCards::SemanticVersion> requiresSet)
{
    std::unordered_map<std::string, AdaptiveCards::SemanticVersion> featuresSupported = GetFeaturesSupported();

    for (const auto &featureToCheck : requiresSet)
    {
        auto foundFeature = featuresSupported.find(ParseUtil::ToLowercase(featureToCheck.first));

        if (foundFeature == featuresSupported.end())
        {
            return false;
        }
        else
        {
            AdaptiveCards::SemanticVersion localFeatureVersion = foundFeature->second;
            AdaptiveCards::SemanticVersion adaptiveCardVersion = featureToCheck.second;
            if (localFeatureVersion < adaptiveCardVersion)
            {
                return false;
            }
        }
    }
    return true;
}

#ifdef __ANDROID__
std::shared_ptr<ParseResult> AdaptiveCard::DeserializeFromString(
    const std::string& jsonString, std::string rendererVersion) throw(AdaptiveCards::AdaptiveCardParseException)
#else
std::shared_ptr<ParseResult> AdaptiveCard::DeserializeFromString(const std::string& jsonString, const std::string& rendererVersion)
#endif // __ANDROID__
{
    ParseContext context;
    return AdaptiveCard::DeserializeFromString(jsonString, rendererVersion, context);
}

#ifdef __ANDROID__
std::shared_ptr<ParseResult> AdaptiveCard::DeserializeFromString(
    const std::string& jsonString, std::string rendererVersion, ParseContext& context) throw(AdaptiveCards::AdaptiveCardParseException)
#else
std::shared_ptr<ParseResult> AdaptiveCard::DeserializeFromString(const std::string& jsonString, const std::string& rendererVersion, ParseContext& context)
#endif // __ANDROID__
{
    return AdaptiveCard::Deserialize(ParseUtil::GetJsonValueFromString(jsonString), rendererVersion, context);
}

Json::Value AdaptiveCard::SerializeToJsonValue() const
{
    Json::Value root = GetAdditionalProperties();
    root[AdaptiveCardSchemaKeyToString(AdaptiveCardSchemaKey::Type)] = CardElementTypeToString(CardElementType::AdaptiveCard);

    if (!m_version.empty())
    {
        root[AdaptiveCardSchemaKeyToString(AdaptiveCardSchemaKey::Version)] = m_version;
    }
    else
    {
        root[AdaptiveCardSchemaKeyToString(AdaptiveCardSchemaKey::Version)] = "1.0";
    }

    if (!m_fallbackText.empty())
    {
        root[AdaptiveCardSchemaKeyToString(AdaptiveCardSchemaKey::FallbackText)] = m_fallbackText;
    }
    if (m_backgroundImage != nullptr && m_backgroundImage->ShouldSerialize())
    {
        root[AdaptiveCardSchemaKeyToString(AdaptiveCardSchemaKey::BackgroundImage)] = m_backgroundImage->SerializeToJsonValue();
    }
    if (m_refresh != nullptr && m_refresh->ShouldSerialize())
    {
        root[AdaptiveCardSchemaKeyToString(AdaptiveCardSchemaKey::Refresh)] = m_refresh->SerializeToJsonValue();
    }
    if (m_authentication != nullptr && m_authentication->ShouldSerialize())
    {
        root[AdaptiveCardSchemaKeyToString(AdaptiveCardSchemaKey::Authentication)] = m_authentication->SerializeToJsonValue();
    }
    if (!m_speak.empty())
    {
        root[AdaptiveCardSchemaKeyToString(AdaptiveCardSchemaKey::Speak)] = m_speak;
    }
    if (!m_language.empty())
    {
        root[AdaptiveCardSchemaKeyToString(AdaptiveCardSchemaKey::Language)] = m_language;
    }
    if (m_style != ContainerStyle::None)
    {
        root[AdaptiveCardSchemaKeyToString(AdaptiveCardSchemaKey::Style)] = ContainerStyleToString(m_style);
    }
    if (m_verticalContentAlignment != VerticalContentAlignment::Top)
    {
        root[AdaptiveCardSchemaKeyToString(AdaptiveCardSchemaKey::VerticalContentAlignment)] =
            VerticalContentAlignmentToString(m_verticalContentAlignment);
    }

    if (m_minHeight)
    {
        root[AdaptiveCardSchemaKeyToString(AdaptiveCardSchemaKey::MinHeight)] = std::to_string(GetMinHeight()) + "px";
    }

    if (m_rtl.has_value())
    {
        root[AdaptiveCardSchemaKeyToString(AdaptiveCardSchemaKey::Rtl)] = m_rtl.value_or("");
    }

    const HeightType height = GetHeight();
    if (height != HeightType::Auto)
    {
        root[AdaptiveCardSchemaKeyToString(AdaptiveCardSchemaKey::Height)] = HeightTypeToString(GetHeight());
    }

    const std::string& bodyPropertyName = AdaptiveCardSchemaKeyToString(AdaptiveCardSchemaKey::Body);
    root[bodyPropertyName] = Json::Value(Json::arrayValue);
    for (const auto& cardElement : GetBody())
    {
        root[bodyPropertyName].append(cardElement->SerializeToJsonValue());
    }

    const std::string& actionsPropertyName = AdaptiveCardSchemaKeyToString(AdaptiveCardSchemaKey::Actions);
    root[actionsPropertyName] = Json::Value(Json::arrayValue);
    for (const auto& action : GetActions())
    {
        root[actionsPropertyName].append(action->SerializeToJsonValue());
    }

<<<<<<< HEAD
    if (!m_references.empty()) {
        root[AdaptiveCardSchemaKeyToString(AdaptiveCardSchemaKey::References)] = Json::Value(Json::arrayValue);
        for (const auto& reference : GetReferences()) {
            root[AdaptiveCardSchemaKeyToString(AdaptiveCardSchemaKey::References)].append(reference->SerializeToJsonValue());
        }
    }

=======
>>>>>>> 5288dc9c
    if (m_resources != nullptr) {
        root[AdaptiveCardSchemaKeyToString(AdaptiveCardSchemaKey::Resources)] = m_resources->SerializeToJsonValue();
    }

    return root;
}

#ifdef __ANDROID__
std::shared_ptr<AdaptiveCard> AdaptiveCard::MakeFallbackTextCard(
    const std::string& fallbackText, const std::string& language, const std::string& speak) throw(AdaptiveCards::AdaptiveCardParseException)
#else
std::shared_ptr<AdaptiveCard> AdaptiveCard::MakeFallbackTextCard(
    const std::string& fallbackText, const std::string& language, const std::string& speak)
#endif // __ANDROID__
{
    std::shared_ptr<AdaptiveCard> fallbackCard = std::make_shared<AdaptiveCard>(
        "1.0", fallbackText, "", ContainerStyle::Default, speak, language, VerticalContentAlignment::Top, HeightType::Auto, 0);

    std::shared_ptr<TextBlock> textBlock = std::make_shared<TextBlock>();
    textBlock->SetText(fallbackText);
    textBlock->SetLanguage(language);

    fallbackCard->GetBody().push_back(textBlock);

    return fallbackCard;
}

std::string AdaptiveCard::Serialize() const
{
    return ParseUtil::JsonToString(SerializeToJsonValue());
}

std::string AdaptiveCard::GetVersion() const
{
    return m_version;
}

void AdaptiveCard::SetVersion(const std::string& value)
{
    m_version = value;
}

std::string AdaptiveCard::GetFallbackText() const
{
    return m_fallbackText;
}

void AdaptiveCard::SetFallbackText(const std::string& value)
{
    m_fallbackText = value;
}

std::shared_ptr<BackgroundImage> AdaptiveCard::GetBackgroundImage() const
{
    return m_backgroundImage;
}

void AdaptiveCard::SetBackgroundImage(const std::shared_ptr<BackgroundImage> value)
{
    m_backgroundImage = value;
}

std::shared_ptr<Refresh> AdaptiveCard::GetRefresh() const
{
    return m_refresh;
}

void AdaptiveCard::SetRefresh(const std::shared_ptr<Refresh> value)
{
    m_refresh = value;
}

std::shared_ptr<Authentication> AdaptiveCard::GetAuthentication() const
{
    return m_authentication;
}

void AdaptiveCard::SetAuthentication(const std::shared_ptr<Authentication> value)
{
    m_authentication = value;
}

std::vector<std::shared_ptr<Layout>>& AdaptiveCard::GetLayouts()
{
    return m_layouts;
}

const std::vector<std::shared_ptr<Layout>>& AdaptiveCard::GetLayouts() const
{
    return m_layouts;
}

void AdaptiveCard::SetLayouts(const std::vector<std::shared_ptr<Layout>>& value)
{
    m_layouts = value;
}

std::string AdaptiveCard::GetSpeak() const
{
    return m_speak;
}

void AdaptiveCard::SetSpeak(const std::string& value)
{
    m_speak = value;
}

ContainerStyle AdaptiveCard::GetStyle() const
{
    return m_style;
}

void AdaptiveCard::SetStyle(const ContainerStyle value)
{
    m_style = value;
}

const std::string& AdaptiveCard::GetLanguage() const
{
    return m_language;
}

void AdaptiveCard::SetLanguage(const std::string& value)
{
    m_language = value;
}

HeightType AdaptiveCard::GetHeight() const
{
    return m_height;
}

void AdaptiveCard::SetHeight(const HeightType value)
{
    m_height = value;
}

CardElementType AdaptiveCard::GetElementType() const
{
    return CardElementType::AdaptiveCard;
}

std::vector<std::shared_ptr<BaseCardElement>>& AdaptiveCard::GetBody()
{
    return m_body;
}

const std::vector<std::shared_ptr<BaseCardElement>>& AdaptiveCard::GetBody() const
{
    return m_body;
}

std::vector<std::shared_ptr<BaseActionElement>>& AdaptiveCard::GetActions()
{
    return m_actions;
}

const std::vector<std::shared_ptr<BaseActionElement>>& AdaptiveCard::GetActions() const
{
    return m_actions;
}

const std::vector<std::shared_ptr<References>>& AdaptiveCard::GetReferences() const {
    return m_references;
}

const std::optional<std::shared_ptr<References>> AdaptiveCard::GetReference(int index) const {
    if (index < 0 || index >= static_cast<int>(m_references.size())) {
        return std::nullopt;
    }
    return m_references[index];
}

std::shared_ptr<Resources> AdaptiveCard::GetResources() const {
    return m_resources;
}

std::shared_ptr<BaseActionElement> AdaptiveCard::GetSelectAction() const
{
    return m_selectAction;
}

void AdaptiveCard::SetSelectAction(const std::shared_ptr<BaseActionElement> action)
{
    m_selectAction = action;
}

std::shared_ptr<Resources> AdaptiveCard::GetResources() const {
    return m_resources;
}

VerticalContentAlignment AdaptiveCard::GetVerticalContentAlignment() const
{
    return m_verticalContentAlignment;
}

void AdaptiveCard::SetVerticalContentAlignment(const VerticalContentAlignment value)
{
    m_verticalContentAlignment = value;
}

unsigned int AdaptiveCard::GetMinHeight() const
{
    return m_minHeight;
}

void AdaptiveCard::SetMinHeight(const unsigned int value)
{
    m_minHeight = value;
}

// value is present if and only if "rtl" property is explicitly set
std::optional<bool> AdaptiveCard::GetRtl() const
{
    return m_rtl;
}

void AdaptiveCard::SetRtl(const std::optional<bool>& value)
{
    m_rtl = value;
}

void AdaptiveCard::PopulateKnownPropertiesSet()
{
    m_knownProperties.insert(
        {AdaptiveCardSchemaKeyToString(AdaptiveCardSchemaKey::Type),
         AdaptiveCardSchemaKeyToString(AdaptiveCardSchemaKey::Version),
         AdaptiveCardSchemaKeyToString(AdaptiveCardSchemaKey::Body),
         AdaptiveCardSchemaKeyToString(AdaptiveCardSchemaKey::Actions),
         AdaptiveCardSchemaKeyToString(AdaptiveCardSchemaKey::FallbackText),
         AdaptiveCardSchemaKeyToString(AdaptiveCardSchemaKey::BackgroundImage),
         AdaptiveCardSchemaKeyToString(AdaptiveCardSchemaKey::Refresh),
         AdaptiveCardSchemaKeyToString(AdaptiveCardSchemaKey::Authentication),
         AdaptiveCardSchemaKeyToString(AdaptiveCardSchemaKey::MinHeight),
         AdaptiveCardSchemaKeyToString(AdaptiveCardSchemaKey::Speak),
         AdaptiveCardSchemaKeyToString(AdaptiveCardSchemaKey::Language),
         AdaptiveCardSchemaKeyToString(AdaptiveCardSchemaKey::VerticalContentAlignment),
         AdaptiveCardSchemaKeyToString(AdaptiveCardSchemaKey::Style),
         AdaptiveCardSchemaKeyToString(AdaptiveCardSchemaKey::SelectAction),
         AdaptiveCardSchemaKeyToString(AdaptiveCardSchemaKey::Height),
         AdaptiveCardSchemaKeyToString(AdaptiveCardSchemaKey::Schema),
         AdaptiveCardSchemaKeyToString(AdaptiveCardSchemaKey::Requires),
         AdaptiveCardSchemaKeyToString(AdaptiveCardSchemaKey::Fallback)});
}

const std::unordered_set<std::string>& AdaptiveCard::GetKnownProperties() const
{
    return m_knownProperties;
}

const Json::Value& AdaptiveCard::GetAdditionalProperties() const
{
    return m_additionalProperties;
}

void AdaptiveCard::SetAdditionalProperties(Json::Value&& value)
{
    m_additionalProperties = std::move(value);
}
void AdaptiveCard::SetAdditionalProperties(const Json::Value& value)
{
    m_additionalProperties = value;
}

std::vector<RemoteResourceInformation> AdaptiveCard::GetResourceInformation()
{
    auto resourceVector = std::vector<RemoteResourceInformation>();

    auto backgroundImage = GetBackgroundImage();
    if (backgroundImage != nullptr)
    {
        RemoteResourceInformation backgroundImageInfo;
        backgroundImageInfo.url = backgroundImage->GetUrl();
        backgroundImageInfo.mimeType = "image";
        resourceVector.push_back(backgroundImageInfo);
    }

    for (auto item : m_body)
    {
        item->GetResourceInformation(resourceVector);
    }

    for (auto item : m_actions)
    {
        item->GetResourceInformation(resourceVector);
    }

    return resourceVector;
}

std::unordered_map<std::string, AdaptiveCards::SemanticVersion>& AdaptiveCard::GetRootRequires()
{
    return m_requires;
}

const std::unordered_map<std::string, AdaptiveCards::SemanticVersion>& AdaptiveCard::GetRootRequires() const
{
    return m_requires;
}

std::shared_ptr<BaseElement> AdaptiveCard::GetRootFallbackContent() const
{
    return m_fallbackContent;
}

FallbackType AdaptiveCard::GetRootFallbackType() const
{
    return m_fallbackType;
}<|MERGE_RESOLUTION|>--- conflicted
+++ resolved
@@ -12,10 +12,7 @@
 #include "BackgroundImage.h"
 #include "FlowLayout.h"
 #include "AreaGridLayout.h"
-<<<<<<< HEAD
 #include "References.h"
-=======
->>>>>>> 5288dc9c
 #include "Resources.h"
 
 using namespace AdaptiveCards;
@@ -191,11 +188,6 @@
         std::shared_ptr<AdaptiveCards::Resources> resources,
         const std::string& locale) {
 
-<<<<<<< HEAD
-    auto strings = resources->GetStrings();
-    // Add validation checks to skip replacement & return the same string
-    if (!_IsStringResourcePresent(input) || !resources || locale.empty() || strings.empty()) {
-=======
     if (!resources)
     {
         return input;
@@ -203,7 +195,6 @@
     auto strings = resources->GetStrings();
     // Add validation checks to skip replacement & return the same string
     if (!IsStringResourcePresent(input) || strings.empty()) {
->>>>>>> 5288dc9c
         return input;
     }
 
@@ -226,12 +217,8 @@
         auto pair = strings.find(key);
         if (pair != strings.end()) {
             auto stringResource = pair->second;
-<<<<<<< HEAD
-            result += stringResource->GetDefaultValue(locale);
-=======
             // lowercase the locale to avoid case mismatch
             result += stringResource->GetDefaultValue(ParseUtil::ToLowercase(locale), fullMatch);
->>>>>>> 5288dc9c
         } else {
             result += fullMatch; // Leave it unchanged if not found
         }
@@ -243,11 +230,7 @@
     return result;
 }
 
-<<<<<<< HEAD
-bool AdaptiveCard::_IsStringResourcePresent(const std::string& input) {
-=======
 bool AdaptiveCard::IsStringResourcePresent(const std::string& input) {
->>>>>>> 5288dc9c
     // Regular expression to match pattern ${rs:key}
     std::regex pattern(R"(\$\{rs:[^}]+\})");
     return std::regex_search(input, pattern);
@@ -393,10 +376,7 @@
 
     // Parse optional resources
     auto resources = ParseUtil::DeserializeValue<Resources>(context, json, AdaptiveCardSchemaKey::Resources, Resources::Deserialize,false);
-<<<<<<< HEAD
     auto references = ParseUtil::GetElementCollectionOfSingleType<References>(context, json, AdaptiveCardSchemaKey::References, References::Deserialize, false);
-=======
->>>>>>> 5288dc9c
 
     if (MeetsRootRequirements(requiresSet))
     {
@@ -410,10 +390,7 @@
         result->SetLanguage(language);
         result->SetRtl(ParseUtil::GetOptionalBool(json, AdaptiveCardSchemaKey::Rtl));
         result->m_resources = resources;
-<<<<<<< HEAD
         result->m_references = std::move(references);
-=======
->>>>>>> 5288dc9c
 
         // Parse optional selectAction
         result->SetSelectAction(ParseUtil::GetAction(context, json, AdaptiveCardSchemaKey::SelectAction, false));
@@ -443,10 +420,7 @@
         result->SetLanguage(language);
         result->SetRtl(ParseUtil::GetOptionalBool(json, AdaptiveCardSchemaKey::Rtl));
         result->m_resources = resources;
-<<<<<<< HEAD
         result->m_references = references;
-=======
->>>>>>> 5288dc9c
 
         // Parse optional selectAction
         result->SetSelectAction(ParseUtil::GetAction(context, json, AdaptiveCardSchemaKey::SelectAction, false));
@@ -584,7 +558,6 @@
         root[actionsPropertyName].append(action->SerializeToJsonValue());
     }
 
-<<<<<<< HEAD
     if (!m_references.empty()) {
         root[AdaptiveCardSchemaKeyToString(AdaptiveCardSchemaKey::References)] = Json::Value(Json::arrayValue);
         for (const auto& reference : GetReferences()) {
@@ -592,8 +565,6 @@
         }
     }
 
-=======
->>>>>>> 5288dc9c
     if (m_resources != nullptr) {
         root[AdaptiveCardSchemaKeyToString(AdaptiveCardSchemaKey::Resources)] = m_resources->SerializeToJsonValue();
     }
