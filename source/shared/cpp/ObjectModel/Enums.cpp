--- conflicted
+++ resolved
@@ -277,12 +277,9 @@
             {AdaptiveCardSchemaKey::DisplayArrow, "displayArrow"},
             {AdaptiveCardSchemaKey::MaxPopoverWidth, "maxPopoverWidth"},
             {AdaptiveCardSchemaKey::Position, "position"},
-<<<<<<< HEAD
-            {AdaptiveCardSchemaKey::ImageFitMode, "fitMode"},
-            {AdaptiveCardSchemaKey::HorizontalContentAlignment, "horizontalContentAlignment"}});
-=======
-            {AdaptiveCardSchemaKey::Popover, "popover"}});
->>>>>>> 1bb4aa71
+            {AdaptiveCardSchemaKey::Popover, "popover"},
+        {AdaptiveCardSchemaKey::ImageFitMode, "fitMode"},
+        {AdaptiveCardSchemaKey::HorizontalContentAlignment, "horizontalContentAlignment"}});
 
     DEFINE_ADAPTIVECARD_ENUM(CardElementType, {
             {CardElementType::ActionSet, "ActionSet"},
