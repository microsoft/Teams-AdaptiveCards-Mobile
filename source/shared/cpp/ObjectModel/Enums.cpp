--- conflicted
+++ resolved
@@ -252,17 +252,14 @@
             {AdaptiveCardSchemaKey::Weight, "weight"},
             {AdaptiveCardSchemaKey::Width, "width"},
             {AdaptiveCardSchemaKey::CompoundButton,"compoundButton"},
-<<<<<<< HEAD
-            {AdaptiveCardSchemaKey::TextColor, "textColor"},
-            {AdaptiveCardSchemaKey::StrokeColor, "strokeColor"},
-            {AdaptiveCardSchemaKey::Shape, "shape"},
-=======
             {AdaptiveCardSchemaKey::CarouselPage,"CarouselPage"},
             {AdaptiveCardSchemaKey::Pages,"pages"},
             {AdaptiveCardSchemaKey::PageAnimation,"pageAnimation"},
             {AdaptiveCardSchemaKey::PageControl,"pageControl"},
             {AdaptiveCardSchemaKey::SelectedTintColor,"selectedTintColor"},
->>>>>>> 0765a9d2
+            {AdaptiveCardSchemaKey::TextColor, "textColor"},
+            {AdaptiveCardSchemaKey::StrokeColor, "strokeColor"},
+            {AdaptiveCardSchemaKey::Shape, "shape"},
             {AdaptiveCardSchemaKey::Wrap, "wrap"}});
 
     DEFINE_ADAPTIVECARD_ENUM(CardElementType, {
