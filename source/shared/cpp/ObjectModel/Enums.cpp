// Copyright (c) Microsoft Corporation. All rights reserved.
// Licensed under the MIT License.
#include "pch.h"

// Auto-formatting does terrible things to this file, so turn it off.
// clang-format off
namespace AdaptiveCards
{
    DEFINE_ADAPTIVECARD_ENUM(AdaptiveCardSchemaKey, {
            {AdaptiveCardSchemaKey::Accent, "accent"},
            {AdaptiveCardSchemaKey::Action, "action"},
            {AdaptiveCardSchemaKey::ActionAlignment, "actionAlignment"},
            {AdaptiveCardSchemaKey::ActionMode, "actionMode"},
            {AdaptiveCardSchemaKey::ActionRole, "role"},
            {AdaptiveCardSchemaKey::ActionSet, "ActionSet"},
            {AdaptiveCardSchemaKey::ActionSetConfig, "actionSetConfig"},
            {AdaptiveCardSchemaKey::Actions, "actions"},
            {AdaptiveCardSchemaKey::ActionsOrientation, "actionsOrientation"},
            {AdaptiveCardSchemaKey::AdaptiveCard, "adaptiveCard"},
            {AdaptiveCardSchemaKey::AllowCustomStyle, "allowCustomStyle"},
            {AdaptiveCardSchemaKey::AllowInlinePlayback, "allowInlinePlayback"},
            {AdaptiveCardSchemaKey::AltText, "altText"},
            {AdaptiveCardSchemaKey::Appearance, "appearance"},
            {AdaptiveCardSchemaKey::Name, "name"},
            {AdaptiveCardSchemaKey::AssociatedInputs, "associatedInputs"},
            {AdaptiveCardSchemaKey::Attention, "attention"},
            {AdaptiveCardSchemaKey::Authentication, "authentication"},
            {AdaptiveCardSchemaKey::BackgroundColor, "backgroundColor"},
            {AdaptiveCardSchemaKey::BackgroundImage, "backgroundImage"},
            {AdaptiveCardSchemaKey::BackgroundImageUrl, "backgroundImageUrl"},
            {AdaptiveCardSchemaKey::BaseCardElement, "baseCardElement"},
            {AdaptiveCardSchemaKey::BaseContainerStyle, "baseContainerStyle"},
            {AdaptiveCardSchemaKey::Badge,"badge"},
            {AdaptiveCardSchemaKey::BadgeStyles, "badgeStyles"},
            {AdaptiveCardSchemaKey::Bleed, "bleed"},
            {AdaptiveCardSchemaKey::Body, "body"},
            {AdaptiveCardSchemaKey::Bolder, "bolder"},
            {AdaptiveCardSchemaKey::BorderColor, "borderColor"},
            {AdaptiveCardSchemaKey::Bottom, "bottom"},
            {AdaptiveCardSchemaKey::ButtonSpacing, "buttonSpacing"},
            {AdaptiveCardSchemaKey::Buttons, "buttons"},
            {AdaptiveCardSchemaKey::CaptionSources, "captionSources"},
            {AdaptiveCardSchemaKey::Card, "card"},
            {AdaptiveCardSchemaKey::CellSpacing, "cellSpacing"},
            {AdaptiveCardSchemaKey::Cells, "cells"},
            {AdaptiveCardSchemaKey::Center, "center"},
            {AdaptiveCardSchemaKey::ChoiceSet, "choiceSet"},
            {AdaptiveCardSchemaKey::Choices, "choices"},
            {AdaptiveCardSchemaKey::ChoicesData, "choices.data"},
            {AdaptiveCardSchemaKey::ChoicesDataType, "type"},
            {AdaptiveCardSchemaKey::Color, "color"},
            {AdaptiveCardSchemaKey::ColorConfig, "colorConfig"},
            {AdaptiveCardSchemaKey::Column, "column"},
            {AdaptiveCardSchemaKey::ColumnHeader, "columnHeader"},
            {AdaptiveCardSchemaKey::ColumnSet, "columnSet"},
            {AdaptiveCardSchemaKey::Columns, "columns"},
            {AdaptiveCardSchemaKey::ConditionallyEnabled, "conditionallyEnabled"},
            {AdaptiveCardSchemaKey::ConnectionName, "connectionName"},
            {AdaptiveCardSchemaKey::Container, "container"},
            {AdaptiveCardSchemaKey::ContainerStyles, "containerStyles"},
            {AdaptiveCardSchemaKey::BorderWidth, "borderWidth"},
            {AdaptiveCardSchemaKey::CornerRadius, "cornerRadius"},
            {AdaptiveCardSchemaKey::Dark, "dark"},
            {AdaptiveCardSchemaKey::Data, "data"},
            {AdaptiveCardSchemaKey::DataQuery, "Data.Query"},
            {AdaptiveCardSchemaKey::Dataset, "dataset"},
            {AdaptiveCardSchemaKey::DateInput, "dateInput"},
            {AdaptiveCardSchemaKey::Default, "default"},
            {AdaptiveCardSchemaKey::DefaultPoster, "defaultPoster"},
            {AdaptiveCardSchemaKey::Count, "count"},
            {AdaptiveCardSchemaKey::Description, "description"},
            {AdaptiveCardSchemaKey::ElementId, "elementId"},
            {AdaptiveCardSchemaKey::Emphasis, "emphasis"},
            {AdaptiveCardSchemaKey::ErrorMessage, "errorMessage"},
            {AdaptiveCardSchemaKey::ExtraLarge, "extraLarge"},
            {AdaptiveCardSchemaKey::FactSet, "factSet"},
            {AdaptiveCardSchemaKey::Facts, "facts"},
            {AdaptiveCardSchemaKey::Fallback, "fallback"},
            {AdaptiveCardSchemaKey::FallbackText, "fallbackText"},
            {AdaptiveCardSchemaKey::FillMode, "fillMode"},
            {AdaptiveCardSchemaKey::Filled, "filled"},
            {AdaptiveCardSchemaKey::FirstRowAsHeaders, "firstRowAsHeaders"},
            {AdaptiveCardSchemaKey::FontFamily, "fontFamily"},
            {AdaptiveCardSchemaKey::FontSizes, "fontSizes"},
            {AdaptiveCardSchemaKey::FontType, "fontType"},
            {AdaptiveCardSchemaKey::FontTypes, "fontTypes"},
            {AdaptiveCardSchemaKey::FontWeights, "fontWeights"},
            {AdaptiveCardSchemaKey::ForegroundColor, "foregroundColor"},
            {AdaptiveCardSchemaKey::ForegroundColors, "foregroundColors"},
            {AdaptiveCardSchemaKey::Good, "good"},
            {AdaptiveCardSchemaKey::GridStyle, "gridStyle"},
            {AdaptiveCardSchemaKey::Heading, "heading"},
            {AdaptiveCardSchemaKey::HeadingLevel, "headingLevel"},
            {AdaptiveCardSchemaKey::Height, "height"},
            {AdaptiveCardSchemaKey::Highlight, "highlight"},
            {AdaptiveCardSchemaKey::HighlightColor, "highlightColor"},
            {AdaptiveCardSchemaKey::HighlightColors, "highlightColors"},
            {AdaptiveCardSchemaKey::HorizontalAlignment, "horizontalAlignment"},
            {AdaptiveCardSchemaKey::HorizontalCellContentAlignment, "horizontalCellContentAlignment"},
            {AdaptiveCardSchemaKey::HostWidthBreakpoints, "hostWidthBreakpoints"},
            {AdaptiveCardSchemaKey::IconPlacement, "iconPlacement"},
            {AdaptiveCardSchemaKey::IconPosition, "iconPosition"},
            {AdaptiveCardSchemaKey::IconSize, "iconSize"},
            {AdaptiveCardSchemaKey::IconUrl, "iconUrl"},
            {AdaptiveCardSchemaKey::Id, "id"},
            {AdaptiveCardSchemaKey::Image, "image"},
            {AdaptiveCardSchemaKey::Icon, "icon"},
            {AdaptiveCardSchemaKey::ImageBaseUrl, "imageBaseUrl"},
            {AdaptiveCardSchemaKey::ImageSet, "imageSet"},
            {AdaptiveCardSchemaKey::ImageSize, "imageSize"},
            {AdaptiveCardSchemaKey::ImageSizes, "imageSizes"},
            {AdaptiveCardSchemaKey::Images, "images"},
            {AdaptiveCardSchemaKey::Informative, "informative"},
            {AdaptiveCardSchemaKey::InlineAction, "inlineAction"},
            {AdaptiveCardSchemaKey::InlineTopMargin, "inlineTopMargin"},
            {AdaptiveCardSchemaKey::Inlines, "inlines"},
            {AdaptiveCardSchemaKey::InputSpacing, "inputSpacing"},
            {AdaptiveCardSchemaKey::Inputs, "inputs"},
            {AdaptiveCardSchemaKey::IsEnabled, "isEnabled"},
            {AdaptiveCardSchemaKey::IsMultiSelect, "isMultiSelect"},
            {AdaptiveCardSchemaKey::IsMultiline, "isMultiline"},
            {AdaptiveCardSchemaKey::ShowBorder, "showBorder"},
            {AdaptiveCardSchemaKey::RoundedCorners, "roundedCorners"},
            {AdaptiveCardSchemaKey::IsRequired, "isRequired"},
            {AdaptiveCardSchemaKey::IsSelected, "isSelected"},
            {AdaptiveCardSchemaKey::IsSubtle, "isSubtle"},
            {AdaptiveCardSchemaKey::IsVisible, "isVisible"},
            {AdaptiveCardSchemaKey::Italic, "italic"},
            {AdaptiveCardSchemaKey::Items, "items"},
            {AdaptiveCardSchemaKey::Label, "label"},
            {AdaptiveCardSchemaKey::Language, "lang"},
            {AdaptiveCardSchemaKey::Large, "large"},
            {AdaptiveCardSchemaKey::Left, "left"},
            {AdaptiveCardSchemaKey::Light, "light"},
            {AdaptiveCardSchemaKey::Lighter, "lighter"},
            {AdaptiveCardSchemaKey::LineColor, "lineColor"},
            {AdaptiveCardSchemaKey::LineThickness, "lineThickness"},
            {AdaptiveCardSchemaKey::Max, "max"},
            {AdaptiveCardSchemaKey::MaxActions, "maxActions"},
            {AdaptiveCardSchemaKey::MaxImageHeight, "maxImageHeight"},
            {AdaptiveCardSchemaKey::MaxLength, "maxLength"},
            {AdaptiveCardSchemaKey::MaxLines, "maxLines"},
            {AdaptiveCardSchemaKey::MaxWidth, "maxWidth"},
            {AdaptiveCardSchemaKey::Media, "media"},
            {AdaptiveCardSchemaKey::Medium, "medium"},
            {AdaptiveCardSchemaKey::MetaData, "metaData"},
            {AdaptiveCardSchemaKey::Method, "method"},
            {AdaptiveCardSchemaKey::MimeType, "mimeType"},
            {AdaptiveCardSchemaKey::Min, "min"},
            {AdaptiveCardSchemaKey::MinHeight, "minHeight"},
            {AdaptiveCardSchemaKey::Mode, "mode"},
            {AdaptiveCardSchemaKey::Monospace, "monospace"},
            {AdaptiveCardSchemaKey::Narrow, "narrow"},
            {AdaptiveCardSchemaKey::NumberInput, "numberInput"},
            {AdaptiveCardSchemaKey::RatingInput, "ratingInput"},
            {AdaptiveCardSchemaKey::RatingLabel, "ratingLabel"},
            {AdaptiveCardSchemaKey::OptionalInputs, "optionalInputs"},
            {AdaptiveCardSchemaKey::Padding, "padding"},
            {AdaptiveCardSchemaKey::Placeholder, "placeholder"},
            {AdaptiveCardSchemaKey::PlayButton, "playButton"},
            {AdaptiveCardSchemaKey::Poster, "poster"},
            {AdaptiveCardSchemaKey::ProviderId, "providerId"},
            {AdaptiveCardSchemaKey::Refresh, "refresh"},
            {AdaptiveCardSchemaKey::Regex, "regex"},
            {AdaptiveCardSchemaKey::Repeat, "repeat"},
            {AdaptiveCardSchemaKey::RepeatHorizontally, "repeatHorizontally"},
            {AdaptiveCardSchemaKey::RepeatVertically, "repeatVertically"},
            {AdaptiveCardSchemaKey::RequiredInputs, "requiredInputs"},
            {AdaptiveCardSchemaKey::Requires, "requires"},
            {AdaptiveCardSchemaKey::RichTextBlock, "richTextBlock"},
            {AdaptiveCardSchemaKey::Right, "right"},
            {AdaptiveCardSchemaKey::Rows, "rows"},
            {AdaptiveCardSchemaKey::Rtl, "rtl"},
            {AdaptiveCardSchemaKey::Schema, "$schema"},
            {AdaptiveCardSchemaKey::SelectAction, "selectAction"},
            {AdaptiveCardSchemaKey::Separator, "separator"},
            {AdaptiveCardSchemaKey::ShowActionMode, "showActionMode"},
            {AdaptiveCardSchemaKey::ShowCard, "showCard"},
            {AdaptiveCardSchemaKey::ShowCardActionConfig, "showCardActionConfig"},
            {AdaptiveCardSchemaKey::ShowGridLines, "showGridLines"},
            {AdaptiveCardSchemaKey::Size, "size"},
            {AdaptiveCardSchemaKey::Small, "small"},
            {AdaptiveCardSchemaKey::Sources, "sources"},
            {AdaptiveCardSchemaKey::Spacing, "spacing"},
            {AdaptiveCardSchemaKey::SpacingDefinition, "spacingDefinition"},
            {AdaptiveCardSchemaKey::Speak, "speak"},
            {AdaptiveCardSchemaKey::Standard, "standard"},
            {AdaptiveCardSchemaKey::Stretch, "stretch"},
            {AdaptiveCardSchemaKey::Strikethrough, "strikethrough"},
            {AdaptiveCardSchemaKey::Style, "style"},
            {AdaptiveCardSchemaKey::Subtle, "subtle"},
            {AdaptiveCardSchemaKey::Suffix, "suffix"},
            {AdaptiveCardSchemaKey::SupportsInteractivity, "supportsInteractivity"},
            {AdaptiveCardSchemaKey::Table, "table"},
            {AdaptiveCardSchemaKey::TableCell, "tableCell"},
            {AdaptiveCardSchemaKey::TableRow, "tableRow"},
            {AdaptiveCardSchemaKey::TargetElements, "targetElements"},
            {AdaptiveCardSchemaKey::TargetInputIds, "targetInputIds"},
            {AdaptiveCardSchemaKey::TargetWidth, "targetWidth"},
            {AdaptiveCardSchemaKey::Text, "text"},
            {AdaptiveCardSchemaKey::TextBlock, "textBlock"},
            {AdaptiveCardSchemaKey::TextConfig, "textConfig"},
            {AdaptiveCardSchemaKey::TextInput, "textInput"},
            {AdaptiveCardSchemaKey::TextStyles, "textStyles"},
            {AdaptiveCardSchemaKey::MarigoldColor, "marigoldColor"},
            {AdaptiveCardSchemaKey::NeutralColor, "neutralColor"},
            {AdaptiveCardSchemaKey::FilledStar, "filledStar"},
            {AdaptiveCardSchemaKey::EmptyStar, "emptyStar"},
            {AdaptiveCardSchemaKey::RatingTextColor, "ratingTextColor"},
            {AdaptiveCardSchemaKey::CountTextColor, "countTextColor"},
            {AdaptiveCardSchemaKey::TextWeight, "weight"},
            {AdaptiveCardSchemaKey::Thickness, "thickness"},
            {AdaptiveCardSchemaKey::TimeInput, "timeInput"},
            {AdaptiveCardSchemaKey::Title, "title"},
            {AdaptiveCardSchemaKey::Tint, "tint"},
            {AdaptiveCardSchemaKey::ToggleInput, "toggleInput"},
            {AdaptiveCardSchemaKey::Layout, "Layout"},
            {AdaptiveCardSchemaKey::ItemFit, "itemFit"},
            {AdaptiveCardSchemaKey::RowSpacing, "rowSpacing"},
            {AdaptiveCardSchemaKey::ColumnSpacing, "columnSpacing"},
            {AdaptiveCardSchemaKey::ItemWidth, "itemWidth"},
            {AdaptiveCardSchemaKey::MinItemWidth, "minItemWidth"},
            {AdaptiveCardSchemaKey::MaxItemWidth, "maxItemWidth"},
            {AdaptiveCardSchemaKey::HorizontalItemsAlignment, "horizontalItemsAlignment"},
            {AdaptiveCardSchemaKey::Row, "row"},
            {AdaptiveCardSchemaKey::RowSpan, "rowSpan"},
            {AdaptiveCardSchemaKey::ColumnSpan, "columnSpan"},
            {AdaptiveCardSchemaKey::AreaGridName, "grid.area"},
            {AdaptiveCardSchemaKey::Areas, "areas"},
            {AdaptiveCardSchemaKey::Layouts, "layouts"},
            {AdaptiveCardSchemaKey::TokenExchangeResource, "tokenExchangeResource"},
            {AdaptiveCardSchemaKey::Tooltip, "tooltip"},
            {AdaptiveCardSchemaKey::Top, "top"},
            {AdaptiveCardSchemaKey::Type, "type"},
            {AdaptiveCardSchemaKey::Underline, "underline"},
            {AdaptiveCardSchemaKey::Uri, "uri"},
            {AdaptiveCardSchemaKey::Url, "url"},
            {AdaptiveCardSchemaKey::UserIds, "userIds"},
            {AdaptiveCardSchemaKey::Value, "value"},
            {AdaptiveCardSchemaKey::ValueChangedAction, "valueChangedAction"},
            {AdaptiveCardSchemaKey::ValueChangedActionType, "type"},
            {AdaptiveCardSchemaKey::ValueOff, "valueOff"},
            {AdaptiveCardSchemaKey::ValueOn, "valueOn"},
            {AdaptiveCardSchemaKey::Verb, "verb"},
            {AdaptiveCardSchemaKey::VeryNarrow, "veryNarrow"},
            {AdaptiveCardSchemaKey::Version, "version"},
            {AdaptiveCardSchemaKey::VerticalAlignment, "verticalAlignment"},
            {AdaptiveCardSchemaKey::VerticalCellContentAlignment, "verticalCellContentAlignment"},
            {AdaptiveCardSchemaKey::VerticalContentAlignment, "verticalContentAlignment"},
            {AdaptiveCardSchemaKey::Warning, "warning"},
            {AdaptiveCardSchemaKey::WebUrl, "webUrl"},
            {AdaptiveCardSchemaKey::Weight, "weight"},
            {AdaptiveCardSchemaKey::Width, "width"},
            {AdaptiveCardSchemaKey::CompoundButton,"compoundButton"},
            {AdaptiveCardSchemaKey::CarouselPage,"CarouselPage"},
            {AdaptiveCardSchemaKey::Pages,"pages"},
            {AdaptiveCardSchemaKey::PageAnimation,"pageAnimation"},
            {AdaptiveCardSchemaKey::PageControl,"pageControl"},
            {AdaptiveCardSchemaKey::SelectedTintColor,"selectedTintColor"},
            {AdaptiveCardSchemaKey::TextColor, "textColor"},
            {AdaptiveCardSchemaKey::StrokeColor, "strokeColor"},
            {AdaptiveCardSchemaKey::Shape, "shape"},
            {AdaptiveCardSchemaKey::ExtraSmall,"extraSmall"},
            {AdaptiveCardSchemaKey::Wrap, "wrap"},
            {AdaptiveCardSchemaKey::MenuActions, "menuActions"},
            {AdaptiveCardSchemaKey::ThemedIconUrls, "themedIconUrls"},
            {AdaptiveCardSchemaKey::ThemedUrls, "themedUrls"},
            {AdaptiveCardSchemaKey::Theme, "theme"},
<<<<<<< HEAD
            {AdaptiveCardSchemaKey::Content, "content"},
            {AdaptiveCardSchemaKey::DisplayArrow, "displayArrow"},
            {AdaptiveCardSchemaKey::MaxPopoverWidth, "maxPopoverWidth"},
            {AdaptiveCardSchemaKey::Position, "position"}});
=======
            {AdaptiveCardSchemaKey::LabelPosition, "labelPosition"}});
>>>>>>> a37ce0d2

    DEFINE_ADAPTIVECARD_ENUM(CardElementType, {
            {CardElementType::ActionSet, "ActionSet"},
            {CardElementType::AdaptiveCard, "AdaptiveCard"},
            {CardElementType::Badge, "Badge"},
            {CardElementType::ChoiceSetInput, "Input.ChoiceSet"},
            {CardElementType::Column, "Column"},
            {CardElementType::ColumnSet, "ColumnSet"},
            {CardElementType::Container, "Container"},
            {CardElementType::Custom, "Custom"},
            {CardElementType::DateInput, "Input.Date"},
            {CardElementType::Fact, "Fact"},
            {CardElementType::FactSet, "FactSet"},
            {CardElementType::Image, "Image"},
            {CardElementType::Icon, "Icon"},
            {CardElementType::ImageSet, "ImageSet"},
            {CardElementType::Media, "Media"},
            {CardElementType::NumberInput, "Input.Number"},
            {CardElementType::RatingInput, "Input.Rating"},
            {CardElementType::RatingLabel, "Rating"},
            {CardElementType::RichTextBlock, "RichTextBlock"},
            {CardElementType::Table, "Table"},
            {CardElementType::TableCell, "TableCell"},
            {CardElementType::TableRow, "TableRow"},
            {CardElementType::TextBlock, "TextBlock"},
            {CardElementType::TextInput, "Input.Text"},
            {CardElementType::TimeInput, "Input.Time"},
            {CardElementType::ToggleInput, "Input.Toggle"},
            {CardElementType::CompoundButton,"CompoundButton"},
            {CardElementType::Carousel,"Carousel"},
            {CardElementType::CarouselPage,"CarouselPage"},
            {CardElementType::ProgressBar,"ProgressBar"},
            {CardElementType::ProgressRing,"ProgressRing"},
            {CardElementType::Unknown, "Unknown"}});

    DEFINE_ADAPTIVECARD_ENUM(ActionType, {
            {ActionType::Unsupported, "Unsupported"},
            {ActionType::Execute, "Action.Execute"},
            {ActionType::OpenUrl, "Action.OpenUrl"},
            {ActionType::Popover, "Action.Popover"},
            {ActionType::ShowCard, "Action.ShowCard"},
            {ActionType::Submit, "Action.Submit"},
            {ActionType::ToggleVisibility, "Action.ToggleVisibility"},
            {ActionType::Custom, "Custom"},
            {ActionType::UnknownAction, "UnknownAction"},
            {ActionType::Overflow, "Overflow"}});

    DEFINE_ADAPTIVECARD_ENUM(HeightType, {
            {HeightType::Auto, "Auto"},
            {HeightType::Stretch, "Stretch"}});

    DEFINE_ADAPTIVECARD_ENUM(RatingSize, {
            {RatingSize::Medium, "medium"},
            {RatingSize::Large, "large"}});

    DEFINE_ADAPTIVECARD_ENUM(RatingColor, {
            {RatingColor::Neutral, "neutral"},
            {RatingColor::Marigold, "marigold"}});

    DEFINE_ADAPTIVECARD_ENUM(RatingStyle, {
            {RatingStyle::Default, "default"},
            {RatingStyle::Compact, "compact"}});

    DEFINE_ADAPTIVECARD_ENUM(Spacing, {
            {Spacing::Default, "default"},
            {Spacing::None, "none"},
            {Spacing::Small, "small"},
            {Spacing::Medium, "medium"},
            {Spacing::Large, "large"},
            {Spacing::ExtraLarge, "extraLarge"},
            {Spacing::ExtraSmall, "extraSmall"},
            {Spacing::Padding, "padding"}});

    DEFINE_ADAPTIVECARD_ENUM(SeparatorThickness, {
            {SeparatorThickness::Default, "default"},
            {SeparatorThickness::Thick, "thick"}});

    DEFINE_ADAPTIVECARD_ENUM(ImageStyle, {
            {
                {ImageStyle::Default, "default"},
                {ImageStyle::Person, "person"},
                {ImageStyle::RoundedCorners, "roundedCorners"}
            },
            {
                {"normal", ImageStyle::Default} // Back compat to support "Normal" for "Default" for pre V1.0 payloads
            }});

    DEFINE_ADAPTIVECARD_ENUM(IconSize, {
        {IconSize::xxSmall, "xxSmall"},
        {IconSize::xSmall, "xSmall"},
        {IconSize::Small, "Small"},
        {IconSize::Standard, "Standard"},
        {IconSize::Medium, "Medium"},
        {IconSize::Large, "Large"},
        {IconSize::xLarge, "xLarge"},
        {IconSize::xxLarge, "xxLarge"}});

    DEFINE_ADAPTIVECARD_ENUM(IconStyle, {
        {IconStyle::Regular, "Regular"},
        {IconStyle::Filled, "Filled"},});

    DEFINE_ADAPTIVECARD_ENUM(VerticalAlignment, {
        { VerticalAlignment::Top, "top" },
        { VerticalAlignment::Center, "center" },
        { VerticalAlignment::Bottom, "bottom" }});

    DEFINE_ADAPTIVECARD_ENUM(ImageFillMode, {
        { ImageFillMode::Cover, "cover" },
        { ImageFillMode::RepeatHorizontally, "repeatHorizontally" },
        { ImageFillMode::RepeatVertically, "repeatVertically" },
        { ImageFillMode::Repeat, "repeat" }});

    DEFINE_ADAPTIVECARD_ENUM(ItemFit, {
        { ItemFit::Fit, "Fit" },
        { ItemFit::Fill, "Fill" }});

    DEFINE_ADAPTIVECARD_ENUM(LayoutContainerType, {
        { LayoutContainerType::None, "Layout.None" },
        { LayoutContainerType::Stack, "Layout.Stack" },
        { LayoutContainerType::Flow, "Layout.Flow" },
        { LayoutContainerType::AreaGrid, "Layout.AreaGrid" }});

    DEFINE_ADAPTIVECARD_ENUM(ImageSize, {
            {ImageSize::Auto, "Auto"},
            {ImageSize::Large, "Large"},
            {ImageSize::Medium, "Medium"},
            {ImageSize::Small, "Small"},
            {ImageSize::Stretch, "Stretch"}});

    DEFINE_ADAPTIVECARD_ENUM(HorizontalAlignment, {
            {HorizontalAlignment::Center, "center"},
            {HorizontalAlignment::Left, "left"},
            {HorizontalAlignment::Right, "right"}});

    DEFINE_ADAPTIVECARD_ENUM(ForegroundColor, {
            {ForegroundColor::Accent, "Accent"},
            {ForegroundColor::Attention, "Attention"},
            {ForegroundColor::Dark, "Dark"},
            {ForegroundColor::Default, "Default"},
            {ForegroundColor::Good, "Good"},
            {ForegroundColor::Light, "Light"},
            {ForegroundColor::Warning, "Warning"}});

    DEFINE_ADAPTIVECARD_ENUM(TextStyle, {
            {TextStyle::Default, "default"},
            {TextStyle::Heading, "heading"}});

    DEFINE_ADAPTIVECARD_ENUM(TextWeight, {
            {
                {TextWeight::Bolder, "Bolder"},
                {TextWeight::Lighter, "Lighter"},
                {TextWeight::Default, "Default"}
            },
            {
                {"Normal", TextWeight::Default} // Back compat to support "Normal" for "Default" for pre V1.0 payloads
            }});

    DEFINE_ADAPTIVECARD_ENUM(TextSize, {
            {
                {TextSize::ExtraLarge, "ExtraLarge"},
                {TextSize::Large, "Large"},
                {TextSize::Medium, "Medium"},
                {TextSize::Default, "Default"},
                {TextSize::Small, "Small"}
            },
            {
                {"Normal", TextSize::Default} // Back compat to support "Normal" for "Default" for pre V1.0 payloads
            }});

    DEFINE_ADAPTIVECARD_ENUM(FontType, {
            {FontType::Default, "Default"},
            {FontType::Monospace, "Monospace"}});

    DEFINE_ADAPTIVECARD_ENUM(ActionsOrientation, {
            {ActionsOrientation::Horizontal, "Horizontal"},
            {ActionsOrientation::Vertical, "Vertical"}});

    DEFINE_ADAPTIVECARD_ENUM(ActionMode, {
            {ActionMode::Inline, "Inline"},
            {ActionMode::Popup, "Popup"}});

    DEFINE_ADAPTIVECARD_ENUM(ActionRole, {
            {ActionRole::Button, "Button"},
            {ActionRole::Link, "Link"},
            {ActionRole::Tab, "Tab"},
            {ActionRole::Menu, "Menu"},
            {ActionRole::MenuItem, "MenuItem"}});

    DEFINE_ADAPTIVECARD_ENUM(AssociatedInputs, {
            {AssociatedInputs::Auto, "Auto"},
            {AssociatedInputs::None, "None"}});

    DEFINE_ADAPTIVECARD_ENUM(ChoiceSetStyle, {
            {ChoiceSetStyle::Compact, "Compact"},
            {ChoiceSetStyle::Expanded, "Expanded"},
            {ChoiceSetStyle::Filtered, "Filtered"}});

    DEFINE_ADAPTIVECARD_ENUM(TextInputStyle, {
            {TextInputStyle::Email, "Email"},
            {TextInputStyle::Tel, "Tel"},
            {TextInputStyle::Text, "Text"},
            {TextInputStyle::Url, "Url"},
            {TextInputStyle::Password, "Password"}});

    DEFINE_ADAPTIVECARD_ENUM(ContainerStyle, {
            {ContainerStyle::Default, "Default"},
            {ContainerStyle::Emphasis, "Emphasis"},
            {ContainerStyle::Good, "Good"},
            {ContainerStyle::Attention, "Attention"},
            {ContainerStyle::Warning, "Warning"},
            {ContainerStyle::Accent, "Accent"}});

    DEFINE_ADAPTIVECARD_ENUM(ActionAlignment, {
            {ActionAlignment::Left, "Left"},
            {ActionAlignment::Center, "Center"},
            {ActionAlignment::Right, "Right"},
            {ActionAlignment::Stretch, "Stretch"}});

    DEFINE_ADAPTIVECARD_ENUM(IconPlacement, {
            {IconPlacement::AboveTitle, "AboveTitle"},
            {IconPlacement::LeftOfTitle, "LeftOfTitle"}});

    DEFINE_ADAPTIVECARD_ENUM(VerticalContentAlignment, {
            {VerticalContentAlignment::Top, "Top"},
            {VerticalContentAlignment::Center, "Center"},
            {VerticalContentAlignment::Bottom, "Bottom"}});

    DEFINE_ADAPTIVECARD_ENUM(PageAnimation, {
            {PageAnimation::Slide,"Slide"},
            {PageAnimation::CrossFade,"CrossFade"},
            {PageAnimation::None,"None"}});

    DEFINE_ADAPTIVECARD_ENUM(InlineElementType, {
            {InlineElementType::TextRun, "TextRun"}});

    DEFINE_ADAPTIVECARD_ENUM(Mode, {
            {Mode::Primary, "primary"},
            {Mode::Secondary, "secondary"}});

    DEFINE_ADAPTIVECARD_ENUM(ACTheme, {
            {ACTheme::Light, "Light"},
            {ACTheme::Dark, "Dark"}})

    DEFINE_ADAPTIVECARD_ENUM(ErrorStatusCode, {
            {ErrorStatusCode::InvalidJson, "InvalidJson"},
            {ErrorStatusCode::RenderFailed, "RenderFailed"},
            {ErrorStatusCode::RequiredPropertyMissing, "RequiredPropertyMissing"},
            {ErrorStatusCode::InvalidPropertyValue, "InvalidPropertyValue"},
            {ErrorStatusCode::UnsupportedParserOverride, "UnsupportedParserOverride"},
            {ErrorStatusCode::IdCollision, "IdCollision"},
            {ErrorStatusCode::CustomError, "CustomError"}});

    DEFINE_ADAPTIVECARD_ENUM(TargetWidthType, {
        {TargetWidthType::Default, "Default"},
        {TargetWidthType::VeryNarrow, "veryNarrow"},
        {TargetWidthType::Narrow, "narrow"},
        {TargetWidthType::Standard, "standard"},
        {TargetWidthType::Wide, "wide"},
        {TargetWidthType::AtMostVeryNarrow, "atMost:veryNarrow"},
        {TargetWidthType::AtMostNarrow, "atMost:narrow"},
        {TargetWidthType::AtMostStandard, "atMost:standard"},
        {TargetWidthType::AtMostWide, "atMost:wide"},
        {TargetWidthType::AtLeastVeryNarrow, "atLeast:veryNarrow"},
        {TargetWidthType::AtLeastNarrow, "atLeast:narrow"},
        {TargetWidthType::AtLeastStandard, "atLeast:standard"},
        {TargetWidthType::AtLeastWide, "atLeast:wide"}});

    DEFINE_ADAPTIVECARD_ENUM(ValueChangedActionType, {
            {ValueChangedActionType::ResetInputs, "Action.ResetInputs"},});

    DEFINE_ADAPTIVECARD_ENUM(IconPosition, {
        {IconPosition::Before, "Before"},
        {IconPosition::After, "After"},});

    DEFINE_ADAPTIVECARD_ENUM(Shape, {
        {Shape::Square, "Square"},
        {Shape::Rounded, "Rounded"},
        {Shape::Circular, "Circular"}});

    DEFINE_ADAPTIVECARD_ENUM(BadgeStyle, {
        {BadgeStyle::Default, "Default"},
        {BadgeStyle::Accent, "Accent"},
        {BadgeStyle::Attention, "Attention"},
        {BadgeStyle::Good, "Good"},
        {BadgeStyle::Informative, "Informative"},
        {BadgeStyle::Subtle, "Subtle"},
        {BadgeStyle::Warning, "Warning"}});

    DEFINE_ADAPTIVECARD_ENUM(BadgeSize, {
        {BadgeSize::Medium, "Medium"},
        {BadgeSize::Large, "Large"},
        {BadgeSize::ExtraLarge, "ExtraLarge"}});

    DEFINE_ADAPTIVECARD_ENUM(BadgeAppearance, {
        {BadgeAppearance::Filled, "Filled"},
        {BadgeAppearance::Tint, "Tint"}});

    DEFINE_ADAPTIVECARD_ENUM(ProgressBarColor, {
        {ProgressBarColor::Accent, "Accent"},
        {ProgressBarColor::Attention, "Attention"},
        {ProgressBarColor::Good, "Good"},
        {ProgressBarColor::Warning, "Warning"}});

    DEFINE_ADAPTIVECARD_ENUM(ProgressSize, {
        {ProgressSize::Tiny, "Tiny"},
        {ProgressSize::Small, "Small"},
        {ProgressSize::Medium, "Medium"},
        {ProgressSize::Large, "Large"}})

    DEFINE_ADAPTIVECARD_ENUM(LabelPosition, {
        {LabelPosition::Above, "Above"},
        {LabelPosition::Below, "Below"},
        {LabelPosition::Before, "Before"},
        {LabelPosition::After, "After"}})
}<|MERGE_RESOLUTION|>--- conflicted
+++ resolved
@@ -266,14 +266,11 @@
             {AdaptiveCardSchemaKey::ThemedIconUrls, "themedIconUrls"},
             {AdaptiveCardSchemaKey::ThemedUrls, "themedUrls"},
             {AdaptiveCardSchemaKey::Theme, "theme"},
-<<<<<<< HEAD
+            {AdaptiveCardSchemaKey::LabelPosition, "labelPosition"},
             {AdaptiveCardSchemaKey::Content, "content"},
             {AdaptiveCardSchemaKey::DisplayArrow, "displayArrow"},
             {AdaptiveCardSchemaKey::MaxPopoverWidth, "maxPopoverWidth"},
             {AdaptiveCardSchemaKey::Position, "position"}});
-=======
-            {AdaptiveCardSchemaKey::LabelPosition, "labelPosition"}});
->>>>>>> a37ce0d2
 
     DEFINE_ADAPTIVECARD_ENUM(CardElementType, {
             {CardElementType::ActionSet, "ActionSet"},
