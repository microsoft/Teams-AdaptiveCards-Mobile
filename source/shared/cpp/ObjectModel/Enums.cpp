// Copyright (c) Microsoft Corporation. All rights reserved.
// Licensed under the MIT License.
#include "pch.h"

// Auto-formatting does terrible things to this file, so turn it off.
// clang-format off
namespace AdaptiveCards
{
    DEFINE_ADAPTIVECARD_ENUM(AdaptiveCardSchemaKey, {
            {AdaptiveCardSchemaKey::Accent, "accent"},
            {AdaptiveCardSchemaKey::Action, "action"},
            {AdaptiveCardSchemaKey::ActionAlignment, "actionAlignment"},
            {AdaptiveCardSchemaKey::ActionMode, "actionMode"},
            {AdaptiveCardSchemaKey::ActionRole, "role"},
            {AdaptiveCardSchemaKey::ActionSet, "ActionSet"},
            {AdaptiveCardSchemaKey::ActionSetConfig, "actionSetConfig"},
            {AdaptiveCardSchemaKey::Actions, "actions"},
            {AdaptiveCardSchemaKey::ActionsOrientation, "actionsOrientation"},
            {AdaptiveCardSchemaKey::AdaptiveCard, "adaptiveCard"},
            {AdaptiveCardSchemaKey::AllowCustomStyle, "allowCustomStyle"},
            {AdaptiveCardSchemaKey::AllowInlinePlayback, "allowInlinePlayback"},
            {AdaptiveCardSchemaKey::AltText, "altText"},
            {AdaptiveCardSchemaKey::Appearance, "appearance"},
            {AdaptiveCardSchemaKey::Name, "name"},
            {AdaptiveCardSchemaKey::AssociatedInputs, "associatedInputs"},
            {AdaptiveCardSchemaKey::Attention, "attention"},
            {AdaptiveCardSchemaKey::Authentication, "authentication"},
            {AdaptiveCardSchemaKey::BackgroundColor, "backgroundColor"},
            {AdaptiveCardSchemaKey::BackgroundImage, "backgroundImage"},
            {AdaptiveCardSchemaKey::BackgroundImageUrl, "backgroundImageUrl"},
            {AdaptiveCardSchemaKey::BaseCardElement, "baseCardElement"},
            {AdaptiveCardSchemaKey::BaseContainerStyle, "baseContainerStyle"},
            {AdaptiveCardSchemaKey::Badge,"badge"},
            {AdaptiveCardSchemaKey::BadgeStyles, "badgeStyles"},
            {AdaptiveCardSchemaKey::Bleed, "bleed"},
            {AdaptiveCardSchemaKey::Body, "body"},
            {AdaptiveCardSchemaKey::Bolder, "bolder"},
            {AdaptiveCardSchemaKey::BorderColor, "borderColor"},
            {AdaptiveCardSchemaKey::Bottom, "bottom"},
            {AdaptiveCardSchemaKey::ButtonSpacing, "buttonSpacing"},
            {AdaptiveCardSchemaKey::Buttons, "buttons"},
            {AdaptiveCardSchemaKey::CaptionSources, "captionSources"},
            {AdaptiveCardSchemaKey::Card, "card"},
            {AdaptiveCardSchemaKey::CellSpacing, "cellSpacing"},
            {AdaptiveCardSchemaKey::Cells, "cells"},
            {AdaptiveCardSchemaKey::Center, "center"},
            {AdaptiveCardSchemaKey::ChoiceSet, "choiceSet"},
            {AdaptiveCardSchemaKey::Choices, "choices"},
            {AdaptiveCardSchemaKey::ChoicesData, "choices.data"},
            {AdaptiveCardSchemaKey::ChoicesDataType, "type"},
            {AdaptiveCardSchemaKey::Color, "color"},
            {AdaptiveCardSchemaKey::ColorConfig, "colorConfig"},
            {AdaptiveCardSchemaKey::Column, "column"},
            {AdaptiveCardSchemaKey::ColumnHeader, "columnHeader"},
            {AdaptiveCardSchemaKey::ColumnSet, "columnSet"},
            {AdaptiveCardSchemaKey::Columns, "columns"},
            {AdaptiveCardSchemaKey::ConditionallyEnabled, "conditionallyEnabled"},
            {AdaptiveCardSchemaKey::ConnectionName, "connectionName"},
            {AdaptiveCardSchemaKey::Container, "container"},
            {AdaptiveCardSchemaKey::ContainerStyles, "containerStyles"},
            {AdaptiveCardSchemaKey::BorderWidth, "borderWidth"},
            {AdaptiveCardSchemaKey::CornerRadius, "cornerRadius"},
            {AdaptiveCardSchemaKey::Dark, "dark"},
            {AdaptiveCardSchemaKey::Data, "data"},
            {AdaptiveCardSchemaKey::DataQuery, "Data.Query"},
            {AdaptiveCardSchemaKey::Dataset, "dataset"},
            {AdaptiveCardSchemaKey::DateInput, "dateInput"},
            {AdaptiveCardSchemaKey::Default, "default"},
            {AdaptiveCardSchemaKey::DefaultPoster, "defaultPoster"},
            {AdaptiveCardSchemaKey::Count, "count"},
            {AdaptiveCardSchemaKey::Description, "description"},
            {AdaptiveCardSchemaKey::ElementId, "elementId"},
            {AdaptiveCardSchemaKey::Emphasis, "emphasis"},
            {AdaptiveCardSchemaKey::ErrorMessage, "errorMessage"},
            {AdaptiveCardSchemaKey::ExtraLarge, "extraLarge"},
            {AdaptiveCardSchemaKey::FactSet, "factSet"},
            {AdaptiveCardSchemaKey::Facts, "facts"},
            {AdaptiveCardSchemaKey::Fallback, "fallback"},
            {AdaptiveCardSchemaKey::FallbackText, "fallbackText"},
            {AdaptiveCardSchemaKey::FillMode, "fillMode"},
            {AdaptiveCardSchemaKey::Filled, "filled"},
            {AdaptiveCardSchemaKey::FirstRowAsHeaders, "firstRowAsHeaders"},
            {AdaptiveCardSchemaKey::FontFamily, "fontFamily"},
            {AdaptiveCardSchemaKey::FontSizes, "fontSizes"},
            {AdaptiveCardSchemaKey::FontType, "fontType"},
            {AdaptiveCardSchemaKey::FontTypes, "fontTypes"},
            {AdaptiveCardSchemaKey::FontWeights, "fontWeights"},
            {AdaptiveCardSchemaKey::ForegroundColor, "foregroundColor"},
            {AdaptiveCardSchemaKey::ForegroundColors, "foregroundColors"},
            {AdaptiveCardSchemaKey::Good, "good"},
            {AdaptiveCardSchemaKey::GridStyle, "gridStyle"},
            {AdaptiveCardSchemaKey::Heading, "heading"},
            {AdaptiveCardSchemaKey::HeadingLevel, "headingLevel"},
            {AdaptiveCardSchemaKey::Height, "height"},
            {AdaptiveCardSchemaKey::Highlight, "highlight"},
            {AdaptiveCardSchemaKey::HighlightColor, "highlightColor"},
            {AdaptiveCardSchemaKey::HighlightColors, "highlightColors"},
            {AdaptiveCardSchemaKey::HorizontalAlignment, "horizontalAlignment"},
            {AdaptiveCardSchemaKey::HorizontalCellContentAlignment, "horizontalCellContentAlignment"},
            {AdaptiveCardSchemaKey::HostWidthBreakpoints, "hostWidthBreakpoints"},
            {AdaptiveCardSchemaKey::IconPlacement, "iconPlacement"},
            {AdaptiveCardSchemaKey::IconPosition, "iconPosition"},
            {AdaptiveCardSchemaKey::IconSize, "iconSize"},
            {AdaptiveCardSchemaKey::IconUrl, "iconUrl"},
            {AdaptiveCardSchemaKey::Id, "id"},
            {AdaptiveCardSchemaKey::Image, "image"},
            {AdaptiveCardSchemaKey::Icon, "icon"},
            {AdaptiveCardSchemaKey::ImageBaseUrl, "imageBaseUrl"},
            {AdaptiveCardSchemaKey::ImageSet, "imageSet"},
            {AdaptiveCardSchemaKey::ImageSize, "imageSize"},
            {AdaptiveCardSchemaKey::ImageSizes, "imageSizes"},
            {AdaptiveCardSchemaKey::Images, "images"},
            {AdaptiveCardSchemaKey::Informative, "informative"},
            {AdaptiveCardSchemaKey::InlineAction, "inlineAction"},
            {AdaptiveCardSchemaKey::InlineTopMargin, "inlineTopMargin"},
            {AdaptiveCardSchemaKey::Inlines, "inlines"},
            {AdaptiveCardSchemaKey::InputSpacing, "inputSpacing"},
            {AdaptiveCardSchemaKey::Inputs, "inputs"},
            {AdaptiveCardSchemaKey::IsEnabled, "isEnabled"},
            {AdaptiveCardSchemaKey::IsMultiSelect, "isMultiSelect"},
            {AdaptiveCardSchemaKey::IsMultiline, "isMultiline"},
            {AdaptiveCardSchemaKey::ShowBorder, "showBorder"},
            {AdaptiveCardSchemaKey::RoundedCorners, "roundedCorners"},
            {AdaptiveCardSchemaKey::IsRequired, "isRequired"},
            {AdaptiveCardSchemaKey::IsSelected, "isSelected"},
            {AdaptiveCardSchemaKey::IsSubtle, "isSubtle"},
            {AdaptiveCardSchemaKey::IsVisible, "isVisible"},
            {AdaptiveCardSchemaKey::Italic, "italic"},
            {AdaptiveCardSchemaKey::Items, "items"},
            {AdaptiveCardSchemaKey::Label, "label"},
            {AdaptiveCardSchemaKey::Language, "lang"},
            {AdaptiveCardSchemaKey::Large, "large"},
            {AdaptiveCardSchemaKey::Left, "left"},
            {AdaptiveCardSchemaKey::Light, "light"},
            {AdaptiveCardSchemaKey::Lighter, "lighter"},
            {AdaptiveCardSchemaKey::LineColor, "lineColor"},
            {AdaptiveCardSchemaKey::LineThickness, "lineThickness"},
            {AdaptiveCardSchemaKey::Max, "max"},
            {AdaptiveCardSchemaKey::MaxActions, "maxActions"},
            {AdaptiveCardSchemaKey::MaxImageHeight, "maxImageHeight"},
            {AdaptiveCardSchemaKey::MaxLength, "maxLength"},
            {AdaptiveCardSchemaKey::MaxLines, "maxLines"},
            {AdaptiveCardSchemaKey::MaxWidth, "maxWidth"},
            {AdaptiveCardSchemaKey::Media, "media"},
            {AdaptiveCardSchemaKey::Medium, "medium"},
            {AdaptiveCardSchemaKey::MetaData, "metaData"},
            {AdaptiveCardSchemaKey::Method, "method"},
            {AdaptiveCardSchemaKey::MimeType, "mimeType"},
            {AdaptiveCardSchemaKey::Min, "min"},
            {AdaptiveCardSchemaKey::MinHeight, "minHeight"},
            {AdaptiveCardSchemaKey::Mode, "mode"},
            {AdaptiveCardSchemaKey::Monospace, "monospace"},
            {AdaptiveCardSchemaKey::Narrow, "narrow"},
            {AdaptiveCardSchemaKey::NumberInput, "numberInput"},
            {AdaptiveCardSchemaKey::RatingInput, "ratingInput"},
            {AdaptiveCardSchemaKey::RatingLabel, "ratingLabel"},
            {AdaptiveCardSchemaKey::OptionalInputs, "optionalInputs"},
            {AdaptiveCardSchemaKey::Padding, "padding"},
            {AdaptiveCardSchemaKey::Placeholder, "placeholder"},
            {AdaptiveCardSchemaKey::PlayButton, "playButton"},
            {AdaptiveCardSchemaKey::Poster, "poster"},
            {AdaptiveCardSchemaKey::ProviderId, "providerId"},
            {AdaptiveCardSchemaKey::Refresh, "refresh"},
            {AdaptiveCardSchemaKey::Regex, "regex"},
            {AdaptiveCardSchemaKey::Repeat, "repeat"},
            {AdaptiveCardSchemaKey::RepeatHorizontally, "repeatHorizontally"},
            {AdaptiveCardSchemaKey::RepeatVertically, "repeatVertically"},
            {AdaptiveCardSchemaKey::RequiredInputs, "requiredInputs"},
            {AdaptiveCardSchemaKey::Requires, "requires"},
            {AdaptiveCardSchemaKey::RichTextBlock, "richTextBlock"},
            {AdaptiveCardSchemaKey::Right, "right"},
            {AdaptiveCardSchemaKey::Rows, "rows"},
            {AdaptiveCardSchemaKey::Rtl, "rtl"},
            {AdaptiveCardSchemaKey::Schema, "$schema"},
            {AdaptiveCardSchemaKey::SelectAction, "selectAction"},
            {AdaptiveCardSchemaKey::Separator, "separator"},
            {AdaptiveCardSchemaKey::ShowActionMode, "showActionMode"},
            {AdaptiveCardSchemaKey::ShowCard, "showCard"},
            {AdaptiveCardSchemaKey::ShowCardActionConfig, "showCardActionConfig"},
            {AdaptiveCardSchemaKey::ShowGridLines, "showGridLines"},
            {AdaptiveCardSchemaKey::Size, "size"},
            {AdaptiveCardSchemaKey::Small, "small"},
            {AdaptiveCardSchemaKey::Sources, "sources"},
            {AdaptiveCardSchemaKey::Spacing, "spacing"},
            {AdaptiveCardSchemaKey::SpacingDefinition, "spacingDefinition"},
            {AdaptiveCardSchemaKey::Speak, "speak"},
            {AdaptiveCardSchemaKey::Standard, "standard"},
            {AdaptiveCardSchemaKey::Stretch, "stretch"},
            {AdaptiveCardSchemaKey::Strikethrough, "strikethrough"},
            {AdaptiveCardSchemaKey::Style, "style"},
            {AdaptiveCardSchemaKey::Subtle, "subtle"},
            {AdaptiveCardSchemaKey::Suffix, "suffix"},
            {AdaptiveCardSchemaKey::SupportsInteractivity, "supportsInteractivity"},
            {AdaptiveCardSchemaKey::Table, "table"},
            {AdaptiveCardSchemaKey::TableCell, "tableCell"},
            {AdaptiveCardSchemaKey::TableRow, "tableRow"},
            {AdaptiveCardSchemaKey::TargetElements, "targetElements"},
            {AdaptiveCardSchemaKey::TargetInputIds, "targetInputIds"},
            {AdaptiveCardSchemaKey::TargetWidth, "targetWidth"},
            {AdaptiveCardSchemaKey::Text, "text"},
            {AdaptiveCardSchemaKey::TextBlock, "textBlock"},
            {AdaptiveCardSchemaKey::TextConfig, "textConfig"},
            {AdaptiveCardSchemaKey::TextInput, "textInput"},
            {AdaptiveCardSchemaKey::TextStyles, "textStyles"},
            {AdaptiveCardSchemaKey::MarigoldColor, "marigoldColor"},
            {AdaptiveCardSchemaKey::NeutralColor, "neutralColor"},
            {AdaptiveCardSchemaKey::FilledStar, "filledStar"},
            {AdaptiveCardSchemaKey::EmptyStar, "emptyStar"},
            {AdaptiveCardSchemaKey::RatingTextColor, "ratingTextColor"},
            {AdaptiveCardSchemaKey::CountTextColor, "countTextColor"},
            {AdaptiveCardSchemaKey::TextWeight, "weight"},
            {AdaptiveCardSchemaKey::Thickness, "thickness"},
            {AdaptiveCardSchemaKey::TimeInput, "timeInput"},
            {AdaptiveCardSchemaKey::Title, "title"},
            {AdaptiveCardSchemaKey::Tint, "tint"},
            {AdaptiveCardSchemaKey::ToggleInput, "toggleInput"},
            {AdaptiveCardSchemaKey::Layout, "Layout"},
            {AdaptiveCardSchemaKey::ItemFit, "itemFit"},
            {AdaptiveCardSchemaKey::RowSpacing, "rowSpacing"},
            {AdaptiveCardSchemaKey::ColumnSpacing, "columnSpacing"},
            {AdaptiveCardSchemaKey::ItemWidth, "itemWidth"},
            {AdaptiveCardSchemaKey::MinItemWidth, "minItemWidth"},
            {AdaptiveCardSchemaKey::MaxItemWidth, "maxItemWidth"},
            {AdaptiveCardSchemaKey::HorizontalItemsAlignment, "horizontalItemsAlignment"},
            {AdaptiveCardSchemaKey::Row, "row"},
            {AdaptiveCardSchemaKey::RowSpan, "rowSpan"},
            {AdaptiveCardSchemaKey::ColumnSpan, "columnSpan"},
            {AdaptiveCardSchemaKey::AreaGridName, "grid.area"},
            {AdaptiveCardSchemaKey::Areas, "areas"},
            {AdaptiveCardSchemaKey::Layouts, "layouts"},
            {AdaptiveCardSchemaKey::TokenExchangeResource, "tokenExchangeResource"},
            {AdaptiveCardSchemaKey::Tooltip, "tooltip"},
            {AdaptiveCardSchemaKey::Top, "top"},
            {AdaptiveCardSchemaKey::Type, "type"},
            {AdaptiveCardSchemaKey::Underline, "underline"},
            {AdaptiveCardSchemaKey::Uri, "uri"},
            {AdaptiveCardSchemaKey::Url, "url"},
            {AdaptiveCardSchemaKey::UserIds, "userIds"},
            {AdaptiveCardSchemaKey::Value, "value"},
            {AdaptiveCardSchemaKey::ValueChangedAction, "valueChangedAction"},
            {AdaptiveCardSchemaKey::ValueChangedActionType, "type"},
            {AdaptiveCardSchemaKey::ValueOff, "valueOff"},
            {AdaptiveCardSchemaKey::ValueOn, "valueOn"},
            {AdaptiveCardSchemaKey::Verb, "verb"},
            {AdaptiveCardSchemaKey::VeryNarrow, "veryNarrow"},
            {AdaptiveCardSchemaKey::Version, "version"},
            {AdaptiveCardSchemaKey::VerticalAlignment, "verticalAlignment"},
            {AdaptiveCardSchemaKey::VerticalCellContentAlignment, "verticalCellContentAlignment"},
            {AdaptiveCardSchemaKey::VerticalContentAlignment, "verticalContentAlignment"},
            {AdaptiveCardSchemaKey::Warning, "warning"},
            {AdaptiveCardSchemaKey::WebUrl, "webUrl"},
            {AdaptiveCardSchemaKey::Weight, "weight"},
            {AdaptiveCardSchemaKey::Width, "width"},
            {AdaptiveCardSchemaKey::CompoundButton,"compoundButton"},
            {AdaptiveCardSchemaKey::CarouselPage,"CarouselPage"},
            {AdaptiveCardSchemaKey::Pages,"pages"},
            {AdaptiveCardSchemaKey::PageAnimation,"pageAnimation"},
            {AdaptiveCardSchemaKey::PageControl,"pageControl"},
            {AdaptiveCardSchemaKey::SelectedTintColor,"selectedTintColor"},
            {AdaptiveCardSchemaKey::TextColor, "textColor"},
            {AdaptiveCardSchemaKey::StrokeColor, "strokeColor"},
            {AdaptiveCardSchemaKey::Shape, "shape"},
            {AdaptiveCardSchemaKey::ExtraSmall,"extraSmall"},
            {AdaptiveCardSchemaKey::Wrap, "wrap"},
            {AdaptiveCardSchemaKey::MenuActions, "menuActions"},
<<<<<<< HEAD
            {AdaptiveCardSchemaKey::LabelPosition, "labelPosition"}});
=======
            {AdaptiveCardSchemaKey::ThemedIconUrls, "themedIconUrls"},
            {AdaptiveCardSchemaKey::ThemedUrls, "themedUrls"},
            {AdaptiveCardSchemaKey::Theme, "theme"}});
>>>>>>> 826f8f1d

    DEFINE_ADAPTIVECARD_ENUM(CardElementType, {
            {CardElementType::ActionSet, "ActionSet"},
            {CardElementType::AdaptiveCard, "AdaptiveCard"},
            {CardElementType::Badge, "Badge"},
            {CardElementType::ChoiceSetInput, "Input.ChoiceSet"},
            {CardElementType::Column, "Column"},
            {CardElementType::ColumnSet, "ColumnSet"},
            {CardElementType::Container, "Container"},
            {CardElementType::Custom, "Custom"},
            {CardElementType::DateInput, "Input.Date"},
            {CardElementType::Fact, "Fact"},
            {CardElementType::FactSet, "FactSet"},
            {CardElementType::Image, "Image"},
            {CardElementType::Icon, "Icon"},
            {CardElementType::ImageSet, "ImageSet"},
            {CardElementType::Media, "Media"},
            {CardElementType::NumberInput, "Input.Number"},
            {CardElementType::RatingInput, "Input.Rating"},
            {CardElementType::RatingLabel, "Rating"},
            {CardElementType::RichTextBlock, "RichTextBlock"},
            {CardElementType::Table, "Table"},
            {CardElementType::TableCell, "TableCell"},
            {CardElementType::TableRow, "TableRow"},
            {CardElementType::TextBlock, "TextBlock"},
            {CardElementType::TextInput, "Input.Text"},
            {CardElementType::TimeInput, "Input.Time"},
            {CardElementType::ToggleInput, "Input.Toggle"},
            {CardElementType::CompoundButton,"CompoundButton"},
            {CardElementType::Carousel,"Carousel"},
            {CardElementType::CarouselPage,"CarouselPage"},
            {CardElementType::Unknown, "Unknown"}});

    DEFINE_ADAPTIVECARD_ENUM(ActionType, {
            {ActionType::Unsupported, "Unsupported"},
            {ActionType::Execute, "Action.Execute"},
            {ActionType::OpenUrl, "Action.OpenUrl"},
            {ActionType::ShowCard, "Action.ShowCard"},
            {ActionType::Submit, "Action.Submit"},
            {ActionType::ToggleVisibility, "Action.ToggleVisibility"},
            {ActionType::Custom, "Custom"},
            {ActionType::UnknownAction, "UnknownAction"},
            {ActionType::Overflow, "Overflow"}});

    DEFINE_ADAPTIVECARD_ENUM(HeightType, {
            {HeightType::Auto, "Auto"},
            {HeightType::Stretch, "Stretch"}});

    DEFINE_ADAPTIVECARD_ENUM(RatingSize, {
            {RatingSize::Medium, "medium"},
            {RatingSize::Large, "large"}});

    DEFINE_ADAPTIVECARD_ENUM(RatingColor, {
            {RatingColor::Neutral, "neutral"},
            {RatingColor::Marigold, "marigold"}});

    DEFINE_ADAPTIVECARD_ENUM(RatingStyle, {
            {RatingStyle::Default, "default"},
            {RatingStyle::Compact, "compact"}});

    DEFINE_ADAPTIVECARD_ENUM(Spacing, {
            {Spacing::Default, "default"},
            {Spacing::None, "none"},
            {Spacing::Small, "small"},
            {Spacing::Medium, "medium"},
            {Spacing::Large, "large"},
            {Spacing::ExtraLarge, "extraLarge"},
            {Spacing::ExtraSmall, "extraSmall"},
            {Spacing::Padding, "padding"}});

    DEFINE_ADAPTIVECARD_ENUM(SeparatorThickness, {
            {SeparatorThickness::Default, "default"},
            {SeparatorThickness::Thick, "thick"}});

    DEFINE_ADAPTIVECARD_ENUM(ImageStyle, {
            {
                {ImageStyle::Default, "default"},
                {ImageStyle::Person, "person"},
                {ImageStyle::RoundedCorners, "roundedCorners"}
            },
            {
                {"normal", ImageStyle::Default} // Back compat to support "Normal" for "Default" for pre V1.0 payloads
            }});

    DEFINE_ADAPTIVECARD_ENUM(IconSize, {
        {IconSize::xxSmall, "xxSmall"},
        {IconSize::xSmall, "xSmall"},
        {IconSize::Small, "Small"},
        {IconSize::Standard, "Standard"},
        {IconSize::Medium, "Medium"},
        {IconSize::Large, "Large"},
        {IconSize::xLarge, "xLarge"},
        {IconSize::xxLarge, "xxLarge"}});

    DEFINE_ADAPTIVECARD_ENUM(IconStyle, {
        {IconStyle::Regular, "Regular"},
        {IconStyle::Filled, "Filled"},});

    DEFINE_ADAPTIVECARD_ENUM(VerticalAlignment, {
        { VerticalAlignment::Top, "top" },
        { VerticalAlignment::Center, "center" },
        { VerticalAlignment::Bottom, "bottom" }});

    DEFINE_ADAPTIVECARD_ENUM(ImageFillMode, {
        { ImageFillMode::Cover, "cover" },
        { ImageFillMode::RepeatHorizontally, "repeatHorizontally" },
        { ImageFillMode::RepeatVertically, "repeatVertically" },
        { ImageFillMode::Repeat, "repeat" }});

    DEFINE_ADAPTIVECARD_ENUM(ItemFit, {
        { ItemFit::Fit, "Fit" },
        { ItemFit::Fill, "Fill" }});

    DEFINE_ADAPTIVECARD_ENUM(LayoutContainerType, {
        { LayoutContainerType::None, "Layout.None" },
        { LayoutContainerType::Stack, "Layout.Stack" },
        { LayoutContainerType::Flow, "Layout.Flow" },
        { LayoutContainerType::AreaGrid, "Layout.AreaGrid" }});

    DEFINE_ADAPTIVECARD_ENUM(ImageSize, {
            {ImageSize::Auto, "Auto"},
            {ImageSize::Large, "Large"},
            {ImageSize::Medium, "Medium"},
            {ImageSize::Small, "Small"},
            {ImageSize::Stretch, "Stretch"}});

    DEFINE_ADAPTIVECARD_ENUM(HorizontalAlignment, {
            {HorizontalAlignment::Center, "center"},
            {HorizontalAlignment::Left, "left"},
            {HorizontalAlignment::Right, "right"}});

    DEFINE_ADAPTIVECARD_ENUM(ForegroundColor, {
            {ForegroundColor::Accent, "Accent"},
            {ForegroundColor::Attention, "Attention"},
            {ForegroundColor::Dark, "Dark"},
            {ForegroundColor::Default, "Default"},
            {ForegroundColor::Good, "Good"},
            {ForegroundColor::Light, "Light"},
            {ForegroundColor::Warning, "Warning"}});

    DEFINE_ADAPTIVECARD_ENUM(TextStyle, {
            {TextStyle::Default, "default"},
            {TextStyle::Heading, "heading"}});

    DEFINE_ADAPTIVECARD_ENUM(TextWeight, {
            {
                {TextWeight::Bolder, "Bolder"},
                {TextWeight::Lighter, "Lighter"},
                {TextWeight::Default, "Default"}
            },
            {
                {"Normal", TextWeight::Default} // Back compat to support "Normal" for "Default" for pre V1.0 payloads
            }});

    DEFINE_ADAPTIVECARD_ENUM(TextSize, {
            {
                {TextSize::ExtraLarge, "ExtraLarge"},
                {TextSize::Large, "Large"},
                {TextSize::Medium, "Medium"},
                {TextSize::Default, "Default"},
                {TextSize::Small, "Small"}
            },
            {
                {"Normal", TextSize::Default} // Back compat to support "Normal" for "Default" for pre V1.0 payloads
            }});

    DEFINE_ADAPTIVECARD_ENUM(FontType, {
            {FontType::Default, "Default"},
            {FontType::Monospace, "Monospace"}});

    DEFINE_ADAPTIVECARD_ENUM(ActionsOrientation, {
            {ActionsOrientation::Horizontal, "Horizontal"},
            {ActionsOrientation::Vertical, "Vertical"}});

    DEFINE_ADAPTIVECARD_ENUM(ActionMode, {
            {ActionMode::Inline, "Inline"},
            {ActionMode::Popup, "Popup"}});

    DEFINE_ADAPTIVECARD_ENUM(ActionRole, {
            {ActionRole::Button, "Button"},
            {ActionRole::Link, "Link"},
            {ActionRole::Tab, "Tab"},
            {ActionRole::Menu, "Menu"},
            {ActionRole::MenuItem, "MenuItem"}});

    DEFINE_ADAPTIVECARD_ENUM(AssociatedInputs, {
            {AssociatedInputs::Auto, "Auto"},
            {AssociatedInputs::None, "None"}});

    DEFINE_ADAPTIVECARD_ENUM(ChoiceSetStyle, {
            {ChoiceSetStyle::Compact, "Compact"},
            {ChoiceSetStyle::Expanded, "Expanded"},
            {ChoiceSetStyle::Filtered, "Filtered"}});

    DEFINE_ADAPTIVECARD_ENUM(TextInputStyle, {
            {TextInputStyle::Email, "Email"},
            {TextInputStyle::Tel, "Tel"},
            {TextInputStyle::Text, "Text"},
            {TextInputStyle::Url, "Url"},
            {TextInputStyle::Password, "Password"}});

    DEFINE_ADAPTIVECARD_ENUM(ContainerStyle, {
            {ContainerStyle::Default, "Default"},
            {ContainerStyle::Emphasis, "Emphasis"},
            {ContainerStyle::Good, "Good"},
            {ContainerStyle::Attention, "Attention"},
            {ContainerStyle::Warning, "Warning"},
            {ContainerStyle::Accent, "Accent"}});

    DEFINE_ADAPTIVECARD_ENUM(ActionAlignment, {
            {ActionAlignment::Left, "Left"},
            {ActionAlignment::Center, "Center"},
            {ActionAlignment::Right, "Right"},
            {ActionAlignment::Stretch, "Stretch"}});

    DEFINE_ADAPTIVECARD_ENUM(IconPlacement, {
            {IconPlacement::AboveTitle, "AboveTitle"},
            {IconPlacement::LeftOfTitle, "LeftOfTitle"}});

    DEFINE_ADAPTIVECARD_ENUM(VerticalContentAlignment, {
            {VerticalContentAlignment::Top, "Top"},
            {VerticalContentAlignment::Center, "Center"},
            {VerticalContentAlignment::Bottom, "Bottom"}});

    DEFINE_ADAPTIVECARD_ENUM(PageAnimation, {
            {PageAnimation::Slide,"Slide"},
            {PageAnimation::CrossFade,"CrossFade"},
            {PageAnimation::None,"None"}});

    DEFINE_ADAPTIVECARD_ENUM(InlineElementType, {
            {InlineElementType::TextRun, "TextRun"}});

    DEFINE_ADAPTIVECARD_ENUM(Mode, {
            {Mode::Primary, "primary"},
            {Mode::Secondary, "secondary"}});

    DEFINE_ADAPTIVECARD_ENUM(Theme, {
            {Theme::Light, "Light"},
            {Theme::Dark, "Dark"}})

    DEFINE_ADAPTIVECARD_ENUM(ErrorStatusCode, {
            {ErrorStatusCode::InvalidJson, "InvalidJson"},
            {ErrorStatusCode::RenderFailed, "RenderFailed"},
            {ErrorStatusCode::RequiredPropertyMissing, "RequiredPropertyMissing"},
            {ErrorStatusCode::InvalidPropertyValue, "InvalidPropertyValue"},
            {ErrorStatusCode::UnsupportedParserOverride, "UnsupportedParserOverride"},
            {ErrorStatusCode::IdCollision, "IdCollision"},
            {ErrorStatusCode::CustomError, "CustomError"}});

    DEFINE_ADAPTIVECARD_ENUM(TargetWidthType, {
        {TargetWidthType::Default, "Default"},
        {TargetWidthType::VeryNarrow, "veryNarrow"},
        {TargetWidthType::Narrow, "narrow"},
        {TargetWidthType::Standard, "standard"},
        {TargetWidthType::Wide, "wide"},
        {TargetWidthType::AtMostVeryNarrow, "atMost:veryNarrow"},
        {TargetWidthType::AtMostNarrow, "atMost:narrow"},
        {TargetWidthType::AtMostStandard, "atMost:standard"},
        {TargetWidthType::AtMostWide, "atMost:wide"},
        {TargetWidthType::AtLeastVeryNarrow, "atLeast:veryNarrow"},
        {TargetWidthType::AtLeastNarrow, "atLeast:narrow"},
        {TargetWidthType::AtLeastStandard, "atLeast:standard"},
        {TargetWidthType::AtLeastWide, "atLeast:wide"}});

    DEFINE_ADAPTIVECARD_ENUM(ValueChangedActionType, {
            {ValueChangedActionType::ResetInputs, "Action.ResetInputs"},});

    DEFINE_ADAPTIVECARD_ENUM(IconPosition, {
        {IconPosition::Before, "Before"},
        {IconPosition::After, "After"},});

    DEFINE_ADAPTIVECARD_ENUM(Shape, {
        {Shape::Square, "Square"},
        {Shape::Rounded, "Rounded"},
        {Shape::Circular, "Circular"}});

    DEFINE_ADAPTIVECARD_ENUM(BadgeStyle, {
        {BadgeStyle::Default, "Default"},
        {BadgeStyle::Accent, "Accent"},
        {BadgeStyle::Attention, "Attention"},
        {BadgeStyle::Good, "Good"},
        {BadgeStyle::Informative, "Informative"},
        {BadgeStyle::Subtle, "Subtle"},
        {BadgeStyle::Warning, "Warning"}});

    DEFINE_ADAPTIVECARD_ENUM(BadgeSize, {
        {BadgeSize::Medium, "Medium"},
        {BadgeSize::Large, "Large"},
        {BadgeSize::ExtraLarge, "ExtraLarge"}});

    DEFINE_ADAPTIVECARD_ENUM(BadgeAppearance, {
        {BadgeAppearance::Filled, "Filled"},
        {BadgeAppearance::Tint, "Tint"}});

    DEFINE_ADAPTIVECARD_ENUM(ProgressSize, {
        {ProgressSize::Tiny, "Tiny"},
        {ProgressSize::Small, "Small"},
        {ProgressSize::Medium, "Medium"},
        {ProgressSize::Large, "Large"}})

    DEFINE_ADAPTIVECARD_ENUM(LabelPosition, {
        {LabelPosition::Above, "Above"},
        {LabelPosition::Below, "Below"},
        {LabelPosition::Before, "Before"},
        {LabelPosition::After, "After"}})
}<|MERGE_RESOLUTION|>--- conflicted
+++ resolved
@@ -263,13 +263,10 @@
             {AdaptiveCardSchemaKey::ExtraSmall,"extraSmall"},
             {AdaptiveCardSchemaKey::Wrap, "wrap"},
             {AdaptiveCardSchemaKey::MenuActions, "menuActions"},
-<<<<<<< HEAD
-            {AdaptiveCardSchemaKey::LabelPosition, "labelPosition"}});
-=======
             {AdaptiveCardSchemaKey::ThemedIconUrls, "themedIconUrls"},
             {AdaptiveCardSchemaKey::ThemedUrls, "themedUrls"},
-            {AdaptiveCardSchemaKey::Theme, "theme"}});
->>>>>>> 826f8f1d
+            {AdaptiveCardSchemaKey::Theme, "theme"},
+        {AdaptiveCardSchemaKey::LabelPosition, "labelPosition"}});
 
     DEFINE_ADAPTIVECARD_ENUM(CardElementType, {
             {CardElementType::ActionSet, "ActionSet"},
