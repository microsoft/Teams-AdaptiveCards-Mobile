--- conflicted
+++ resolved
@@ -262,11 +262,8 @@
             {AdaptiveCardSchemaKey::Shape, "shape"},
             {AdaptiveCardSchemaKey::ExtraSmall,"extraSmall"},
             {AdaptiveCardSchemaKey::Wrap, "wrap"},
-<<<<<<< HEAD
+            {AdaptiveCardSchemaKey::MenuActions, "menuActions"},
             {AdaptiveCardSchemaKey::Content, "content"}});
-=======
-            {AdaptiveCardSchemaKey::MenuActions, "menuActions"}});
->>>>>>> b3d73dbe
 
     DEFINE_ADAPTIVECARD_ENUM(CardElementType, {
             {CardElementType::ActionSet, "ActionSet"},
