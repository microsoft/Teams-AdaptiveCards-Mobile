--- conflicted
+++ resolved
@@ -538,11 +538,7 @@
                                                                                      AdaptiveCardSchemaKey::Badge,
                                                                                      defaultValue.badgeConfig,
                                                                                      BadgeConfig::Deserialize);
-<<<<<<< HEAD
-    result.borderColour = ParseUtil::GetString(json, AdaptiveCardSchemaKey::BorderColor, result.borderColour);
-=======
     result.borderColor = ParseUtil::GetString(json, AdaptiveCardSchemaKey::BorderColor, result.borderColor);
->>>>>>> c9d20d8d
     return result;
 }
 
