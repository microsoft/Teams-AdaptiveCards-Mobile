// Copyright (C) Microsoft Corporation. All rights reserved.
// Licensed under the MIT License.

#include "pch.h"
#include "TableCell.h"
#include "FlowLayout.h"
#include "AreaGridLayout.h"

using namespace AdaptiveCards;

namespace AdaptiveCards
{
TableCell::TableCell() : Container(CardElementType::TableCell)
{
}

std::shared_ptr<TableCell> TableCell::DeserializeTableCell(ParseContext& context, const Json::Value& value)
{
    const auto& idProperty = ParseUtil::GetString(value, AdaptiveCardSchemaKey::Id);
    const InternalId internalId = InternalId::Next();

    context.PushElement(idProperty, internalId);

    auto cell = StyledCollectionElement::Deserialize<TableCell>(context, value);
    cell->SetRtl(ParseUtil::GetOptionalBool(value, AdaptiveCardSchemaKey::Rtl));
<<<<<<< HEAD
    
=======

>>>>>>> a5e0c3dd
    if (const auto& layoutArray = ParseUtil::GetArray(value, AdaptiveCardSchemaKey::Layouts, false); !layoutArray.empty())
    {
        auto& layouts = cell->GetLayouts();
        for (const auto& layoutJson : layoutArray)
        {
            std::shared_ptr<Layout> layout = Layout::Deserialize(layoutJson);
            if(layout->GetLayoutContainerType() == LayoutContainerType::Flow)
            {
                layouts.push_back(FlowLayout::Deserialize(layoutJson));
            }
            else if (layout->GetLayoutContainerType() == LayoutContainerType::AreaGrid)
            {
<<<<<<< HEAD
                std::shared_ptr<AreaGridLayout> areaGridLayout = AreaGridLayout::Deserialize(layoutJson);
                if (areaGridLayout->GetAreas().size() == 0 && areaGridLayout->GetColumns().size() == 0)
                {
                    // this needs to be stack layout
                    std::shared_ptr<Layout> stackLayout = std::make_shared<Layout>();
                    stackLayout->SetLayoutContainerType(LayoutContainerType::Stack);
                    layouts.push_back(stackLayout);
                }
                else if (areaGridLayout->GetColumns().size() == 0)
                {
                    // this needs to be flow layout
                    std::shared_ptr<FlowLayout> flowLayout = std::make_shared<FlowLayout>();
                    flowLayout->SetLayoutContainerType(LayoutContainerType::Flow);
                    layouts.push_back(flowLayout);
                }
                else
                {
                   layouts.push_back(AreaGridLayout::Deserialize(layoutJson));
                }
            }
        }
    }
    
=======
                layouts.push_back(AreaGridLayout::Deserialize(layoutJson));
            }
        }
    }

>>>>>>> a5e0c3dd
    context.PopElement();

    return cell;
}

std::shared_ptr<TableCell> TableCell::DeserializeTableCellFromString(ParseContext& context, const std::string& jsonString)
{
    return TableCell::DeserializeTableCell(context, ParseUtil::GetJsonValueFromString(jsonString));
}
} // namespace AdaptiveCards<|MERGE_RESOLUTION|>--- conflicted
+++ resolved
@@ -18,16 +18,12 @@
 {
     const auto& idProperty = ParseUtil::GetString(value, AdaptiveCardSchemaKey::Id);
     const InternalId internalId = InternalId::Next();
-
+    
     context.PushElement(idProperty, internalId);
-
+    
     auto cell = StyledCollectionElement::Deserialize<TableCell>(context, value);
     cell->SetRtl(ParseUtil::GetOptionalBool(value, AdaptiveCardSchemaKey::Rtl));
-<<<<<<< HEAD
     
-=======
-
->>>>>>> a5e0c3dd
     if (const auto& layoutArray = ParseUtil::GetArray(value, AdaptiveCardSchemaKey::Layouts, false); !layoutArray.empty())
     {
         auto& layouts = cell->GetLayouts();
@@ -40,7 +36,6 @@
             }
             else if (layout->GetLayoutContainerType() == LayoutContainerType::AreaGrid)
             {
-<<<<<<< HEAD
                 std::shared_ptr<AreaGridLayout> areaGridLayout = AreaGridLayout::Deserialize(layoutJson);
                 if (areaGridLayout->GetAreas().size() == 0 && areaGridLayout->GetColumns().size() == 0)
                 {
@@ -58,21 +53,14 @@
                 }
                 else
                 {
-                   layouts.push_back(AreaGridLayout::Deserialize(layoutJson));
+                    layouts.push_back(AreaGridLayout::Deserialize(layoutJson));
                 }
             }
         }
     }
     
-=======
-                layouts.push_back(AreaGridLayout::Deserialize(layoutJson));
-            }
-        }
-    }
-
->>>>>>> a5e0c3dd
     context.PopElement();
-
+    
     return cell;
 }
 
