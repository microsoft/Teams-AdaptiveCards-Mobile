// Copyright (c) Microsoft Corporation. All rights reserved.
// Licensed under the MIT License.
#pragma once

#include "pch.h"
#include "BaseCardElement.h"
#include "BaseActionElement.h"
#include "ParseResult.h"
#include "Refresh.h"
#include "Authentication.h"
#include "Layout.h"
<<<<<<< HEAD
#include "References.h"
=======
>>>>>>> 5288dc9c
#include "Resources.h"
#include "StringResource.h"

namespace AdaptiveCards
{
class Container;
class BackgroundImage;
class References;

class AdaptiveCard
{
public:
    AdaptiveCard();

    AdaptiveCard(
        std::string const& version,
        std::string const& fallbackText,
        std::string const& backgroundImageUrl,
        ContainerStyle style,
        std::string const& speak,
        std::string const& language,
        VerticalContentAlignment verticalContentAlignment,
        HeightType height,
        unsigned int minHeight);

    AdaptiveCard(
        std::string const& version,
        std::string const& fallbackText,
        std::string const& backgroundImageUrl,
        ContainerStyle style,
        std::string const& speak,
        std::string const& language,
        VerticalContentAlignment verticalContentAlignment,
        HeightType height,
        unsigned int minHeight,
        std::vector<std::shared_ptr<BaseCardElement>>& body,
        std::vector<std::shared_ptr<BaseActionElement>>& actions);

    AdaptiveCard(
        std::string const& version,
        std::string const& fallbackText,
        std::shared_ptr<BackgroundImage> backgroundImage,
        ContainerStyle style,
        std::string const& speak,
        std::string const& language,
        VerticalContentAlignment verticalContentAlignment,
        HeightType height,
        unsigned int minHeight);

    AdaptiveCard(
        std::string const& version,
        std::string const& fallbackText,
        std::shared_ptr<BackgroundImage> backgroundImage,
        ContainerStyle style,
        std::string const& speak,
        std::string const& language,
        VerticalContentAlignment verticalContentAlignment,
        HeightType height,
        unsigned int minHeight,
        std::vector<std::shared_ptr<BaseCardElement>>& body,
        std::vector<std::shared_ptr<BaseActionElement>>& actions);

    AdaptiveCard(
        std::string const& version,
        std::string const& fallbackText,
        std::shared_ptr<BackgroundImage> backgroundImage,
        std::shared_ptr<Refresh> refresh,
        std::shared_ptr<Authentication> authentication,
        ContainerStyle style,
        std::string const& speak,
        std::string const& language,
        VerticalContentAlignment verticalContentAlignment,
        HeightType height,
        unsigned int minHeight,
        std::vector<std::shared_ptr<BaseCardElement>>& body,
        std::vector<std::shared_ptr<BaseActionElement>>& actions);

    AdaptiveCard(
        std::string const& version,
        std::string const& fallbackText,
        std::shared_ptr<BackgroundImage> backgroundImage,
        std::shared_ptr<Refresh> refresh,
        std::shared_ptr<Authentication> authentication,
        ContainerStyle style,
        std::string const& speak,
        std::string const& language,
        VerticalContentAlignment verticalContentAlignment,
        HeightType height,
        unsigned int minHeight,
        std::vector<std::shared_ptr<BaseCardElement>>& body,
        std::vector<std::shared_ptr<BaseActionElement>>& actions,
        std::unordered_map<std::string, AdaptiveCards::SemanticVersion>& p_requires,
        std::shared_ptr<BaseElement>& fallbackContent,
        FallbackType& fallbackType);

    std::string GetVersion() const;
    void SetVersion(const std::string& value);
    std::string GetFallbackText() const;
    void SetFallbackText(const std::string& value);
    std::shared_ptr<BackgroundImage> GetBackgroundImage() const;
    void SetBackgroundImage(const std::shared_ptr<BackgroundImage> value);
    std::shared_ptr<Refresh> GetRefresh() const;
    void SetRefresh(const std::shared_ptr<Refresh> value);
    std::shared_ptr<Authentication> GetAuthentication() const;
    void SetAuthentication(const std::shared_ptr<Authentication> value);
    std::string GetSpeak() const;
    void SetSpeak(const std::string& value);
    ContainerStyle GetStyle() const;
    void SetStyle(const ContainerStyle value);
    const std::string& GetLanguage() const;
    void SetLanguage(const std::string& value);
    VerticalContentAlignment GetVerticalContentAlignment() const;
    void SetVerticalContentAlignment(const VerticalContentAlignment value);
    HeightType GetHeight() const;
    void SetHeight(const HeightType value);
    unsigned int GetMinHeight() const;
    void SetMinHeight(const unsigned int value);
    std::optional<bool> GetRtl() const;
    void SetRtl(const std::optional<bool>& value);

    std::shared_ptr<BaseActionElement> GetSelectAction() const;
    void SetSelectAction(const std::shared_ptr<BaseActionElement> action);

    std::vector<std::shared_ptr<BaseCardElement>>& GetBody();
    const std::vector<std::shared_ptr<BaseCardElement>>& GetBody() const;
    std::vector<std::shared_ptr<BaseActionElement>>& GetActions();
    const std::vector<std::shared_ptr<BaseActionElement>>& GetActions() const;
<<<<<<< HEAD
    const std::vector<std::shared_ptr<References>>& GetReferences() const;
    const std::optional<std::shared_ptr<References>> GetReference(int index) const;
=======
>>>>>>> 5288dc9c
    std::shared_ptr<AdaptiveCards::Resources> GetResources() const;

    std::vector<std::shared_ptr<AdaptiveCards::Layout>>& GetLayouts();
    const std::vector<std::shared_ptr<AdaptiveCards::Layout>>& GetLayouts() const;
    void SetLayouts(const std::vector<std::shared_ptr<AdaptiveCards::Layout>>& value);

    const std::unordered_set<std::string>& GetKnownProperties() const;
    const Json::Value& GetAdditionalProperties() const;
    void SetAdditionalProperties(Json::Value&& additionalProperties);
    void SetAdditionalProperties(const Json::Value& additionalProperties);

    std::vector<RemoteResourceInformation> GetResourceInformation();

    CardElementType GetElementType() const;

    std::unordered_map<std::string, AdaptiveCards::SemanticVersion>& GetRootRequires();
    const std::unordered_map<std::string, AdaptiveCards::SemanticVersion>& GetRootRequires() const;
    std::shared_ptr<BaseElement> GetRootFallbackContent() const;
    FallbackType GetRootFallbackType() const;
#ifdef __ANDROID__
#pragma GCC diagnostic ignored "-Wdynamic-exception-spec"
    static std::shared_ptr<ParseResult> DeserializeFromFile(
        const std::string& jsonFile, std::string rendererVersion, ParseContext& context) throw(AdaptiveCards::AdaptiveCardParseException);
    static std::shared_ptr<ParseResult> DeserializeFromFile(
        const std::string& jsonFile, std::string rendererVersion) throw(AdaptiveCards::AdaptiveCardParseException);

    static std::shared_ptr<ParseResult> Deserialize(
        const Json::Value& json, std::string rendererVersion, ParseContext& context) throw(AdaptiveCards::AdaptiveCardParseException);

    static std::shared_ptr<ParseResult> DeserializeFromString(
        const std::string& jsonString, std::string rendererVersion, ParseContext& context) throw(AdaptiveCards::AdaptiveCardParseException);
    static std::shared_ptr<ParseResult> DeserializeFromString(
        const std::string& jsonString, std::string rendererVersion) throw(AdaptiveCards::AdaptiveCardParseException);
    static std::shared_ptr<AdaptiveCard> MakeFallbackTextCard(
        const std::string& fallbackText, const std::string& language, const std::string& speak) throw(AdaptiveCards::AdaptiveCardParseException);
#else
    static std::shared_ptr<ParseResult> DeserializeFromFile(const std::string& jsonFile, const std::string& rendererVersion, ParseContext& context);
    static std::shared_ptr<ParseResult> DeserializeFromFile(const std::string& jsonFile, const std::string& rendererVersion);

    static std::shared_ptr<ParseResult> Deserialize(const Json::Value& json, const std::string& rendererVersion, ParseContext& context);

    static std::shared_ptr<ParseResult> DeserializeFromString(const std::string& jsonString, const std::string& rendererVersion, ParseContext& context);
    static std::shared_ptr<ParseResult> DeserializeFromString(const std::string& jsonString, const std::string& rendererVersion);

    static std::shared_ptr<AdaptiveCard> MakeFallbackTextCard(
        const std::string& fallbackText, const std::string& language, const std::string& speak);

#endif // __ANDROID__
    Json::Value SerializeToJsonValue() const;
    std::string Serialize() const;

    const InternalId GetInternalId() const
    {
        return m_internalId;
    }
    // Feature support validation
    static const std::unordered_map<std::string, AdaptiveCards::SemanticVersion> GetFeaturesSupported();
    static bool MeetsRootRequirements(std::unordered_map<std::string, AdaptiveCards::SemanticVersion> requiresSet);

    // Replace all occurrences of ${rs:key} with value from the map
    static std::string ReplaceStringResources(
            const std::string& input,
            std::shared_ptr<AdaptiveCards::Resources> resources,
            const std::string& locale);
<<<<<<< HEAD
=======
    static bool IsStringResourcePresent(const std::string& input);
>>>>>>> 5288dc9c

private:
    static void _ValidateLanguage(const std::string& language, std::vector<std::shared_ptr<AdaptiveCardParseWarning>>& warnings);
    static bool _IsStringResourcePresent(const std::string& input);
    void PopulateKnownPropertiesSet();

    std::string m_version;
    std::string m_fallbackText;
    std::shared_ptr<BackgroundImage> m_backgroundImage;
    std::shared_ptr<Refresh> m_refresh;
    std::shared_ptr<Authentication> m_authentication;
    std::string m_speak;
    ContainerStyle m_style;
    std::string m_language;
    VerticalContentAlignment m_verticalContentAlignment;
    HeightType m_height;
    unsigned int m_minHeight;
    std::optional<bool> m_rtl;
    InternalId m_internalId;
    std::unordered_set<std::string> m_knownProperties;
    Json::Value m_additionalProperties;

    std::vector<std::shared_ptr<Layout>> m_layouts;

    std::vector<std::shared_ptr<BaseCardElement>> m_body;
    std::vector<std::shared_ptr<BaseActionElement>> m_actions;
<<<<<<< HEAD
    std::vector<std::shared_ptr<References>> m_references;
=======
>>>>>>> 5288dc9c
    std::shared_ptr<AdaptiveCards::Resources> m_resources;

    std::shared_ptr<BaseActionElement> m_selectAction;

    std::unordered_map<std::string, AdaptiveCards::SemanticVersion> m_requires;
    std::shared_ptr<BaseElement> m_fallbackContent;
    FallbackType m_fallbackType;
};
} // namespace AdaptiveCards<|MERGE_RESOLUTION|>--- conflicted
+++ resolved
@@ -9,10 +9,7 @@
 #include "Refresh.h"
 #include "Authentication.h"
 #include "Layout.h"
-<<<<<<< HEAD
 #include "References.h"
-=======
->>>>>>> 5288dc9c
 #include "Resources.h"
 #include "StringResource.h"
 
@@ -140,11 +137,8 @@
     const std::vector<std::shared_ptr<BaseCardElement>>& GetBody() const;
     std::vector<std::shared_ptr<BaseActionElement>>& GetActions();
     const std::vector<std::shared_ptr<BaseActionElement>>& GetActions() const;
-<<<<<<< HEAD
     const std::vector<std::shared_ptr<References>>& GetReferences() const;
     const std::optional<std::shared_ptr<References>> GetReference(int index) const;
-=======
->>>>>>> 5288dc9c
     std::shared_ptr<AdaptiveCards::Resources> GetResources() const;
 
     std::vector<std::shared_ptr<AdaptiveCards::Layout>>& GetLayouts();
@@ -209,14 +203,10 @@
             const std::string& input,
             std::shared_ptr<AdaptiveCards::Resources> resources,
             const std::string& locale);
-<<<<<<< HEAD
-=======
     static bool IsStringResourcePresent(const std::string& input);
->>>>>>> 5288dc9c
 
 private:
     static void _ValidateLanguage(const std::string& language, std::vector<std::shared_ptr<AdaptiveCardParseWarning>>& warnings);
-    static bool _IsStringResourcePresent(const std::string& input);
     void PopulateKnownPropertiesSet();
 
     std::string m_version;
@@ -239,10 +229,7 @@
 
     std::vector<std::shared_ptr<BaseCardElement>> m_body;
     std::vector<std::shared_ptr<BaseActionElement>> m_actions;
-<<<<<<< HEAD
     std::vector<std::shared_ptr<References>> m_references;
-=======
->>>>>>> 5288dc9c
     std::shared_ptr<AdaptiveCards::Resources> m_resources;
 
     std::shared_ptr<BaseActionElement> m_selectAction;
