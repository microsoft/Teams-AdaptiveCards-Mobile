// Copyright (c) Microsoft Corporation. All rights reserved.
// Licensed under the MIT License.
#include "pch.h"
#include "Image.h"
#include "ParseUtil.h"
#include "ParseContext.h"
#include "SharedAdaptiveCard.h"
#include "Util.h"

using namespace AdaptiveCards;

Image::Image() :
    BaseCardElement(CardElementType::Image), m_imageStyle(ImageStyle::Default), m_imageSize(ImageSize::None),
    m_pixelWidth(0), m_pixelHeight(0), m_hAlignment(std::nullopt)
{
    PopulateKnownPropertiesSet();
}

Json::Value Image::SerializeToJsonValue() const
{
    const std::string pixelstring("px");

    Json::Value root = BaseCardElement::SerializeToJsonValue();

    if (m_pixelWidth || m_pixelHeight)
    {
        if (m_pixelWidth)
        {
            std::ostringstream stringStream;
            stringStream << m_pixelWidth;

            std::string widthString = stringStream.str() + pixelstring;
            root[AdaptiveCardSchemaKeyToString(AdaptiveCardSchemaKey::Width)] = widthString;
        }
        if (m_pixelHeight)
        {
            std::ostringstream stringStream;
            stringStream << m_pixelHeight;

            std::string heightString = stringStream.str() + pixelstring;
            root[AdaptiveCardSchemaKeyToString(AdaptiveCardSchemaKey::Height)] = heightString;
        }
    }
    else if (m_imageSize != ImageSize::None)
    {
        root[AdaptiveCardSchemaKeyToString(AdaptiveCardSchemaKey::Size)] = ImageSizeToString(m_imageSize);
    }

    if (m_imageStyle != ImageStyle::Default)
    {
        root[AdaptiveCardSchemaKeyToString(AdaptiveCardSchemaKey::Style)] = ImageStyleToString(m_imageStyle);
    }

    if (!m_url.empty())
    {
        root[AdaptiveCardSchemaKeyToString(AdaptiveCardSchemaKey::Url)] = m_url;
    }

    if (!m_backgroundColor.empty())
    {
        root[AdaptiveCardSchemaKeyToString(AdaptiveCardSchemaKey::BackgroundColor)] = m_backgroundColor;
    }

    if (m_hAlignment.has_value())
    {
        root[AdaptiveCardSchemaKeyToString(AdaptiveCardSchemaKey::HorizontalAlignment)] =
            HorizontalAlignmentToString(m_hAlignment.value_or(HorizontalAlignment::Left));
    }

    if (!m_altText.empty())
    {
        root[AdaptiveCardSchemaKeyToString(AdaptiveCardSchemaKey::AltText)] = m_altText;
    }

    if (m_selectAction != nullptr)
    {
        root[AdaptiveCardSchemaKeyToString(AdaptiveCardSchemaKey::SelectAction)] =
            BaseCardElement::SerializeSelectAction(m_selectAction);
    }

    return root;
}

const std::string& Image::GetUrl(
        const ACTheme theme,
        std::shared_ptr<AdaptiveCards::Resources> resources,
        const std::string& locale) const {
<<<<<<< HEAD
    auto themedUrl = ThemedUrl::GetThemedUrl(theme, m_themedUrls, m_url);
    return themedUrl;
    //return AdaptiveCard::ReplaceStringResources(themedUrl, resources, locale);
=======
//             We need to use ReplaceStringResources in case we want to support String Resources for Image.
//             Currently there's no requirement, as SMBA copies the image & replaces the same before sending ahead.
//             auto themedUrl = ThemedUrl::GetThemedUrl(theme, m_themedUrls, m_url);
//             return AdaptiveCard::ReplaceStringResources(themedUrl, resources, locale);
    return ThemedUrl::GetThemedUrl(theme, m_themedUrls, m_url);
>>>>>>> 5288dc9c
}

std::string Image::GetUrl() const
{
    return m_url;
}

void Image::SetUrl(const std::string& value)
{
    m_url = value;
}

std::string Image::GetBackgroundColor() const
{
    return m_backgroundColor;
}

void Image::SetBackgroundColor(const std::string& value)
{
    m_backgroundColor = value;
}

ImageStyle Image::GetImageStyle() const
{
    return m_imageStyle;
}

void Image::SetImageStyle(const ImageStyle value)
{
    m_imageStyle = value;
}

ImageSize Image::GetImageSize() const
{
    return m_imageSize;
}

void Image::SetImageSize(const ImageSize value)
{
    m_imageSize = value;
}

const ImageFitMode Image::GetImageFitMode() const {
    return m_imageFitMode;
}

const HorizontalContentAlignment Image::GetHorizontalContentAlignment() const {
    return m_horizontalContentAlignment;
}

const VerticalContentAlignment Image::GetVerticalContentAlignment() const {
    return m_verticalContentAlignment;
}

std::string Image::GetAltText() const
{
    return m_altText;
}

void Image::SetAltText(const std::string& value)
{
    m_altText = value;
}

std::optional<HorizontalAlignment> Image::GetHorizontalAlignment() const
{
    return m_hAlignment;
}

void Image::SetHorizontalAlignment(const std::optional<HorizontalAlignment> value)
{
    m_hAlignment = value;
}

std::shared_ptr<BaseActionElement> Image::GetSelectAction() const
{
    return m_selectAction;
}

void Image::SetSelectAction(const std::shared_ptr<BaseActionElement> action)
{
    m_selectAction = action;
}

unsigned int Image::GetPixelWidth() const
{
    return m_pixelWidth;
}

void Image::SetPixelWidth(unsigned int value)
{
    m_pixelWidth = value;
}

unsigned int Image::GetPixelHeight() const
{
    return m_pixelHeight;
}

void Image::SetPixelHeight(unsigned int value)
{
    m_pixelHeight = value;
}

std::shared_ptr<BaseCardElement> ImageParser::DeserializeFromString(ParseContext& context, const std::string& jsonString)
{
    return ImageParser::Deserialize(context, ParseUtil::GetJsonValueFromString(jsonString));
}

std::shared_ptr<BaseCardElement> ImageParser::Deserialize(ParseContext& context, const Json::Value& json)
{
    ParseUtil::ExpectTypeString(json, CardElementType::Image);
    return ImageParser::DeserializeWithoutCheckingType(context, json);
}

std::shared_ptr<BaseCardElement> ImageParser::DeserializeWithoutCheckingType(ParseContext& context, const Json::Value& json)
{
    std::shared_ptr<Image> image = BaseCardElement::Deserialize<Image>(context, json);

    image->SetUrl(ParseUtil::GetString(json, AdaptiveCardSchemaKey::Url, true));
    image->SetBackgroundColor(ValidateColor(ParseUtil::GetString(json, AdaptiveCardSchemaKey::BackgroundColor), context.warnings));
    image->SetImageStyle(ParseUtil::GetEnumValue<ImageStyle>(json, AdaptiveCardSchemaKey::Style, ImageStyle::Default, ImageStyleFromString));
    image->SetAltText(ParseUtil::GetString(json, AdaptiveCardSchemaKey::AltText));
    image->SetHorizontalAlignment(ParseUtil::GetOptionalEnumValue<HorizontalAlignment>(
        json, AdaptiveCardSchemaKey::HorizontalAlignment, HorizontalAlignmentFromString));

    image->m_imageFitMode = ParseUtil::GetEnumValue<ImageFitMode>(json, AdaptiveCardSchemaKey::ImageFitMode, DEFAULT_IMAGE_FIT_MODE, ImageFitModeFromString);
    image->m_horizontalContentAlignment = ParseUtil::GetEnumValue<HorizontalContentAlignment>(json, AdaptiveCardSchemaKey::HorizontalContentAlignment, DEFAULT_HORIZONTAL_CONTENT_ALIGNMENT, HorizontalContentAlignmentFromString);
    image->m_verticalContentAlignment = ParseUtil::GetEnumValue<VerticalContentAlignment>(json, AdaptiveCardSchemaKey::VerticalContentAlignment, DEFAULT_VERTICAL_CONTENT_ALIGNMENT, VerticalContentAlignmentFromString);

    // When fitMode is set to contain, the default style is always used
    if (image->m_imageFitMode == ImageFitMode::Contain) {
        image->SetImageStyle(ImageStyle::Default);
    }

    const auto& widthDimension =
        ParseSizeForPixelSize(ParseUtil::GetString(json, AdaptiveCardSchemaKey::Width), &context.warnings);
    const auto& heightDimension =
        ParseSizeForPixelSize(ParseUtil::GetString(json, AdaptiveCardSchemaKey::Height), &context.warnings);

    if (widthDimension.has_value() || heightDimension.has_value())
    {
        // Need to take breaking change to only set width/height if parse was successful (see microsoft/AdaptiveCards#5781)
        image->SetPixelWidth(widthDimension.value_or(0));
        image->SetPixelHeight(heightDimension.value_or(0));
    }
    else
    {
        image->SetImageSize(ParseUtil::GetEnumValue<ImageSize>(json, AdaptiveCardSchemaKey::Size, ImageSize::None, ImageSizeFromString));
    }

    // Parse optional selectAction
    image->SetSelectAction(ParseUtil::GetAction(context, json, AdaptiveCardSchemaKey::SelectAction, false));

    auto themedUrls = ParseUtil::GetElementCollectionOfSingleType<ThemedUrl>(context, json, AdaptiveCardSchemaKey::ThemedUrls, ThemedUrl::Deserialize, false);
    image->m_themedUrls = std::move(themedUrls);

    return image;
}

void Image::PopulateKnownPropertiesSet()
{
    m_knownProperties.insert(
        {AdaptiveCardSchemaKeyToString(AdaptiveCardSchemaKey::AltText),
         AdaptiveCardSchemaKeyToString(AdaptiveCardSchemaKey::BackgroundColor),
         AdaptiveCardSchemaKeyToString(AdaptiveCardSchemaKey::Height),
         AdaptiveCardSchemaKeyToString(AdaptiveCardSchemaKey::HorizontalAlignment),
         AdaptiveCardSchemaKeyToString(AdaptiveCardSchemaKey::SelectAction),
         AdaptiveCardSchemaKeyToString(AdaptiveCardSchemaKey::Size),
         AdaptiveCardSchemaKeyToString(AdaptiveCardSchemaKey::Style),
         AdaptiveCardSchemaKeyToString(AdaptiveCardSchemaKey::Url),
         AdaptiveCardSchemaKeyToString(AdaptiveCardSchemaKey::Width)});
}

void Image::GetResourceInformation(std::vector<RemoteResourceInformation>& resourceInfo)
{
    RemoteResourceInformation imageResourceInfo;
    imageResourceInfo.url = GetUrl();
    imageResourceInfo.mimeType = "image";
    resourceInfo.push_back(imageResourceInfo);
}<|MERGE_RESOLUTION|>--- conflicted
+++ resolved
@@ -85,17 +85,11 @@
         const ACTheme theme,
         std::shared_ptr<AdaptiveCards::Resources> resources,
         const std::string& locale) const {
-<<<<<<< HEAD
-    auto themedUrl = ThemedUrl::GetThemedUrl(theme, m_themedUrls, m_url);
-    return themedUrl;
-    //return AdaptiveCard::ReplaceStringResources(themedUrl, resources, locale);
-=======
 //             We need to use ReplaceStringResources in case we want to support String Resources for Image.
 //             Currently there's no requirement, as SMBA copies the image & replaces the same before sending ahead.
 //             auto themedUrl = ThemedUrl::GetThemedUrl(theme, m_themedUrls, m_url);
 //             return AdaptiveCard::ReplaceStringResources(themedUrl, resources, locale);
     return ThemedUrl::GetThemedUrl(theme, m_themedUrls, m_url);
->>>>>>> 5288dc9c
 }
 
 std::string Image::GetUrl() const
