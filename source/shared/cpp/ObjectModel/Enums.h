// Copyright (c) Microsoft Corporation. All rights reserved.
// Licensed under the MIT License.
#pragma once
#include "pch.h"
#include "EnumMagic.h"

namespace AdaptiveCards
{
enum class AdaptiveCardSchemaKey
{
    Accent = 0,
    Action,
    ActionAlignment,
    ActionMode,
    ActionOrientation,
    ActionRole,
    ActionSet,
    ActionSetConfig,
    Actions,
    ActionsOrientation,
    AdaptiveCard,
    AllowCustomStyle,
    AllowInlinePlayback,
    AltText,
    Appearance,
    Name,
    AssociatedInputs,
    Attention,
    Authentication,
    BackgroundColor,
    BackgroundImage,
    BackgroundImageUrl,
    BaseCardElement,
    BaseContainerStyle,
    Bleed,
    Body,
    Bolder,
    BorderColor,
    Bottom,
    Badge,
    BadgeStyles,
    ButtonSpacing,
    Buttons,
    CaptionSources,
    Card,
    CellSpacing,
    Cells,
    Center,
    ChoiceSet,
    Choices,
    ChoicesData,
    ChoicesDataType,
    Color,
    ColorConfig,
    Column,
    ColumnHeader,
    ColumnSet,
    Columns,
    ConditionallyEnabled,
    ConnectionName,
    Container,
    ContainerStyles,
    BorderWidth,
    CornerRadius,
    Dark,
    Data,
    DataQuery,
    Dataset,
    DateInput,
    Default,
    DefaultPoster,
    Count,
    Description,
    ElementId,
    Emphasis,
    ErrorMessage,
    ExtraLarge,
    FactSet,
    Facts,
    Fallback,
    FallbackText,
    FillMode,
    Filled,
    FirstRowAsHeaders,
    FontFamily,
    FontSizes,
    FontType,
    FontTypes,
    FontWeights,
    ForegroundColor,
    ForegroundColors,
    Good,
    GridStyle,
    Heading,
    HeadingLevel,
    Height,
    Highlight,
    HighlightColor,
    HighlightColors,
    HorizontalAlignment,
    HorizontalCellContentAlignment,
    HostWidthBreakpoints,
    IconPlacement,
    IconSize,
    IconUrl,
    Id,
    Image,
    Icon,
    IconPosition,
    ImageBaseUrl,
    ImageSet,
    ImageSize,
    ImageSizes,
    Images,
    Informative,
    InlineAction,
    InlineTopMargin,
    Inlines,
    InputSpacing,
    Inputs,
    IsEnabled,
    IsMultiSelect,
    IsMultiline,
    ShowBorder,
    RoundedCorners,
    IsRequired,
    IsSelected,
    IsSubtle,
    IsVisible,
    Italic,
    Items,
    Label,
    Language,
    Large,
    Left,
    Light,
    Lighter,
    LineColor,
    LineColorDefault,
    LineColorEmphasis,
    LineColorGood,
    LineColorAttention,
    LineColorWarning,
    LineColorAccent,
    LineThickness,
    Max,
    MaxActions,
    MaxImageHeight,
    MaxLength,
    MaxLines,
    MaxWidth,
    Media,
    Medium,
    MetaData,
    Method,
    MimeType,
    Min,
    MinHeight,
    Mode,
    Monospace,
    Narrow,
    NumberInput,
    RatingInput,
    RatingLabel,
    OptionalInputs,
    Padding,
    Placeholder,
    PlayButton,
    Poster,
    ProviderId,
    Refresh,
    Regex,
    Repeat,
    RepeatHorizontally,
    RepeatVertically,
    RequiredInputs,
    Requires,
    RichTextBlock,
    Right,
    Rows,
    Rtl,
    Schema,
    SelectAction,
    Separator,
    Shape,
    ShowActionMode,
    ShowCard,
    ShowCardActionConfig,
    ShowGridLines,
    Size,
    Small,
    Sources,
    Spacing,
    SpacingDefinition,
    Speak,
    Standard,
    Stretch,
    Strikethrough,
    StrokeColor,
    Style,
    Subtle,
    Suffix,
    SupportsInteractivity,
    Table,
    TableCell,
    TableRow,
    TargetElements,
    Layout,
    ItemFit,
    RowSpacing,
    ColumnSpacing,
    ItemWidth,
    MinItemWidth,
    MaxItemWidth,
    HorizontalItemsAlignment,
    Row,
    RowSpan,
    ColumnSpan,
    AreaGridName,
    Areas,
    Layouts,
    TargetInputIds,
    TargetWidth,
    Text,
    TextBlock,
    TextConfig,
    TextInput,
    TextStyles,
    Tint,
    MarigoldColor,
    NeutralColor,
    FilledStar,
    EmptyStar,
    RatingTextColor,
    CountTextColor,
    TextColor,
    TextWeight,
    Thickness,
    TimeInput,
    Title,
    ToggleInput,
    TokenExchangeResource,
    Tooltip,
    Top,
    Type,
    Underline,
    Uri,
    Url,
    UserIds,
    Value,
    ValueChangedAction,
    ValueChangedActionType,
    ValueOff,
    ValueOn,
    Verb,
    VeryNarrow,
    Version,
    VerticalAlignment,
    VerticalCellContentAlignment,
    VerticalContentAlignment,
    Warning,
    WebUrl,
    Weight,
    Width,
    Wrap,
    CompoundButton,
    CarouselPage,
    Pages,
    PageAnimation,
    PageControl,
    SelectedTintColor,
    ExtraSmall,
    MenuActions,
    ThemedIconUrls,
    ThemedUrls,
    Theme,
    TintColor,
    LabelPosition,
    Content,
    DisplayArrow,
    MaxPopoverWidth,
    Position,
    Popover,
    ImageFitMode,
    HorizontalContentAlignment,
<<<<<<< HEAD
    Resources,
    Strings,
    DefaultValue,
    LocalizedValues,
    Abstract,
    Keywords,
    References,
    ReferenceIndex
=======
    LabelFor
>>>>>>> b9fd7d92
};

DECLARE_ADAPTIVECARD_ENUM(AdaptiveCardSchemaKey);

enum class CardElementType
{
    // When the order of existing enums are changed, corresponding changes are needed in iOS (ACOBaseCardElement.h)
    ActionSet = 0,
    AdaptiveCard,
    ChoiceInput,
    ChoiceSetInput,
    Column,
    ColumnSet,
    Container,
    Custom,
    DateInput,
    Fact,
    FactSet,
    Image,
    Icon,
    ImageSet,
    Media,
    NumberInput,
    RatingInput,
    RatingLabel,
    RichTextBlock,
    Table,
    TableCell,
    TableRow,
    TextBlock,
    TextInput,
    TimeInput,
    ToggleInput,
    CompoundButton,
    Carousel,
    CarouselPage,
    Badge,
    ProgressBar,
    ProgressRing,
    Unknown
};
DECLARE_ADAPTIVECARD_ENUM(CardElementType);

enum class InlineElementType
{
    TextRun = 0,
    CitationRun,
    IconRun,
    ImageRun
};
DECLARE_ADAPTIVECARD_ENUM(InlineElementType);

enum class TextStyle
{
    Default = 0,
    Heading
};
DECLARE_ADAPTIVECARD_ENUM(TextStyle);

enum class TextSize
{
    Small = 0,
    Default,
    Medium,
    Large,
    ExtraLarge
};
DECLARE_ADAPTIVECARD_ENUM(TextSize);

enum class TextWeight
{
    Lighter = 0,
    Default,
    Bolder
};
DECLARE_ADAPTIVECARD_ENUM(TextWeight);

enum class FontType
{
    Default = 0,
    Monospace
};
DECLARE_ADAPTIVECARD_ENUM(FontType);

enum class ForegroundColor
{
    Default = 0,
    Dark,
    Light,
    Accent,
    Good,
    Warning,
    Attention
};
DECLARE_ADAPTIVECARD_ENUM(ForegroundColor);

enum class HorizontalAlignment
{
    Left = 0,
    Center,
    Right
};
DECLARE_ADAPTIVECARD_ENUM(HorizontalAlignment);

enum class HorizontalContentAlignment {
    Left = 0,
    Center,
    Right
};
DECLARE_ADAPTIVECARD_ENUM(HorizontalContentAlignment);

enum class VerticalAlignment {
    Top = 0,
    Center,
    Bottom
};
DECLARE_ADAPTIVECARD_ENUM(VerticalAlignment);

enum class VerticalContentAlignment {
    Top = 0,
    Center,
    Bottom
};
DECLARE_ADAPTIVECARD_ENUM(VerticalContentAlignment);

enum class IconSize
{
    xxSmall = 0,
    xSmall,
    Small,
    Standard,
    Medium,
    Large,
    xLarge,
    xxLarge
};
DECLARE_ADAPTIVECARD_ENUM(IconSize);

enum class IconStyle
{
    Regular = 0,
    Filled
};
DECLARE_ADAPTIVECARD_ENUM(IconStyle);

enum class ImageFillMode
{
    Cover = 0,
    RepeatHorizontally,
    RepeatVertically,
    Repeat
};
DECLARE_ADAPTIVECARD_ENUM(ImageFillMode);

enum class ItemFit
{
    Fit = 0,
    Fill,
};
DECLARE_ADAPTIVECARD_ENUM(ItemFit);

enum class LayoutContainerType
{
    None = 0,
    Stack,
    Flow,
    AreaGrid
};
DECLARE_ADAPTIVECARD_ENUM(LayoutContainerType);

enum class ImageStyle
{
    Default = 0,
    Person,
    RoundedCorners
};
DECLARE_ADAPTIVECARD_ENUM(ImageStyle);

enum class ImageSize
{
    None = 0,
    Auto,
    Stretch,
    Small,
    Medium,
    Large,
};
DECLARE_ADAPTIVECARD_ENUM(ImageSize);

enum class ImageFitMode {
    Cover,
    Contain,
    Fill
};
DECLARE_ADAPTIVECARD_ENUM(ImageFitMode);

enum class TextInputStyle
{
    Text = 0,
    Tel,
    Url,
    Email,
    Password,
};
DECLARE_ADAPTIVECARD_ENUM(TextInputStyle);

enum class ActionType
{
    Unsupported = 0,
    Execute,
    OpenUrl,
    Popover,
    ShowCard,
    Submit,
    ToggleVisibility,
    Custom,
    UnknownAction,
    Overflow
};
DECLARE_ADAPTIVECARD_ENUM(ActionType);

enum class ActionAlignment
{
    Left = 0,
    Center,
    Right,
    Stretch,
};
DECLARE_ADAPTIVECARD_ENUM(ActionAlignment);

enum class AssociatedInputs
{
    Auto = 0,
    None
};
DECLARE_ADAPTIVECARD_ENUM(AssociatedInputs);

enum class ChoiceSetStyle
{
    Compact = 0,
    Expanded,
    Filtered
};
DECLARE_ADAPTIVECARD_ENUM(ChoiceSetStyle);

enum class SeparatorThickness
{
    Default = 0,
    Thick,
};
DECLARE_ADAPTIVECARD_ENUM(SeparatorThickness);

enum class Spacing
{
    Default = 0,
    None,
    ExtraSmall,
    Small,
    Medium,
    Large,
    ExtraLarge,
    Padding
};
DECLARE_ADAPTIVECARD_ENUM(Spacing);

enum class ActionsOrientation
{
    Vertical = 0,
    Horizontal
};
DECLARE_ADAPTIVECARD_ENUM(ActionsOrientation);

enum class ActionMode
{
    Inline = 0,
    Popup
};
DECLARE_ADAPTIVECARD_ENUM(ActionMode);

enum class ActionRole
{
    Button = 0,
    Link,
    Tab,
    Menu,
    MenuItem
};
DECLARE_ADAPTIVECARD_ENUM(ActionRole);

enum class ContainerStyle
{
    None,
    Default,
    Emphasis,
    Good,
    Attention,
    Warning,
    Accent
};
DECLARE_ADAPTIVECARD_ENUM(ContainerStyle);

enum class Mode
{
    Primary = 0,
    Secondary
};
DECLARE_ADAPTIVECARD_ENUM(Mode);

enum class ACTheme
{
    None = 0,
    Light,
    Dark
};
DECLARE_ADAPTIVECARD_ENUM(ACTheme)

enum class ErrorStatusCode
{
    InvalidJson = 0,
    RenderFailed,
    RequiredPropertyMissing,
    InvalidPropertyValue,
    UnsupportedParserOverride,
    IdCollision,
    CustomError,
};
DECLARE_ADAPTIVECARD_ENUM(ErrorStatusCode);

enum class WarningStatusCode
{
    UnknownElementType = 0,
    UnknownActionElementType,
    UnknownPropertyOnElement,
    UnknownEnumValue,
    NoRendererForType,
    InteractivityNotSupported,
    MaxActionsExceeded,
    AssetLoadFailed,
    UnsupportedSchemaVersion,
    UnsupportedMediaType,
    InvalidMediaMix,
    InvalidColorFormat,
    InvalidDimensionSpecified,
    InvalidLanguage,
    InvalidValue,
    CustomWarning,
    EmptyLabelInRequiredInput,
    RequiredPropertyMissing,
};
// No mapping to string needed

enum class DateTimePreparsedTokenFormat
{
    RegularString = 0,
    Time,
    DateCompact,
    DateShort,
    DateLong
};
// No mapping to string needed

// We have to define all possible combinations because java doesn't allow bitwise operations between enum values
// and it also limits the values an enum can have to only the values defined in the enum, so combinations wouldn't be
// allowed unless they have been explicitly declared (i.e. 0x0101 wouldn't be valid as it was not part of the declared values)
enum class ContainerBleedDirection
{
    BleedRestricted = 0x0000,
    BleedLeft = 0x0001,
    BleedRight = 0x0010,
    BleedLeftRight = 0x0011,
    BleedUp = 0x0100,
    BleedLeftUp = 0x0101,
    BleedRightUp = 0x0110,
    BleedLeftRightUp = 0x0111,
    BleedDown = 0x1000,
    BleedLeftDown = 0x1001,
    BleedRightDown = 0x1010,
    BleedLeftRightDown = 0x1011,
    BleedUpDown = 0x1100,
    BleedLeftUpDown = 0x1101,
    BleedRightUpDown = 0x1110,
    BleedAll = 0x1111
};

// Define bit operators so we can use ContainerBleedDirection as a bitmask
inline ContainerBleedDirection operator~(ContainerBleedDirection a)
{
    return (ContainerBleedDirection) ~(int)a;
}
inline ContainerBleedDirection operator|(ContainerBleedDirection a, ContainerBleedDirection b)
{
    return (ContainerBleedDirection)((int)a | (int)b);
}
inline ContainerBleedDirection operator&(ContainerBleedDirection a, ContainerBleedDirection b)
{
    return (ContainerBleedDirection)((int)a & (int)b);
}
inline ContainerBleedDirection& operator|=(ContainerBleedDirection& a, ContainerBleedDirection b)
{
    return (ContainerBleedDirection&)((int&)a |= (int)b);
}
inline ContainerBleedDirection& operator&=(ContainerBleedDirection& a, ContainerBleedDirection b)
{
    return (ContainerBleedDirection&)((int&)a &= (int)b);
}

// No mapping to string needed

enum class IconPlacement
{
    AboveTitle = 0,
    LeftOfTitle,
    RightOfTitle
};
DECLARE_ADAPTIVECARD_ENUM(IconPlacement);

enum class PageAnimation
{
    Slide =0,
    CrossFade,
    None
};

DECLARE_ADAPTIVECARD_ENUM(PageAnimation);

enum class HeightType
{
    Auto = 0,
    Stretch
};

DECLARE_ADAPTIVECARD_ENUM(HeightType);

enum class RatingSize
{
    Medium = 0,
    Large
};
DECLARE_ADAPTIVECARD_ENUM(RatingSize);

enum class RatingColor
{
    Neutral = 0,
    Marigold
};
DECLARE_ADAPTIVECARD_ENUM(RatingColor);

enum class RatingStyle
{
    Default = 0,
    Compact
};
DECLARE_ADAPTIVECARD_ENUM(RatingStyle);

// Important: "Content" below is a placeholder for a JSON value -- we can't perform automatic mapping.
enum class FallbackType
{
    None,
    Drop,
    Content
};

enum class HostWidth
{
    Default = 0,
    VeryNarrow = 1,
    Narrow = 2,
    Standard = 3,
    Wide = 4
};

enum class TargetWidthType
{
    Default = 0,
    VeryNarrow,
    Narrow,
    Standard,
    Wide,
    AtMostVeryNarrow,
    AtMostNarrow,
    AtMostStandard,
    AtMostWide,
    AtLeastVeryNarrow,
    AtLeastNarrow,
    AtLeastStandard,
    AtLeastWide
};
DECLARE_ADAPTIVECARD_ENUM(TargetWidthType);

enum class ValueChangedActionType
{
    ResetInputs
};
DECLARE_ADAPTIVECARD_ENUM(ValueChangedActionType);

enum class IconPosition
{
    Before,
    After
};
DECLARE_ADAPTIVECARD_ENUM(IconPosition);

enum class Shape
{
    Square,
    Rounded,
    Circular
};
DECLARE_ADAPTIVECARD_ENUM(Shape);

enum class LabelPosition {
    Above,
    Below,
    Before,
    After
};
DECLARE_ADAPTIVECARD_ENUM(LabelPosition)

enum class ProgressSize {
    Tiny,
    Small,
    Medium,
    Large
};
DECLARE_ADAPTIVECARD_ENUM(ProgressSize)

enum class BadgeStyle
{
    Default,
    Accent,
    Attention,
    Good,
    Informative,
    Subtle,
    Warning
};
DECLARE_ADAPTIVECARD_ENUM(BadgeStyle);

enum class BadgeSize
{
    Medium,
    Large,
    ExtraLarge
};
DECLARE_ADAPTIVECARD_ENUM(BadgeSize);

enum class BadgeAppearance
{
    Filled,
    Tint
};
DECLARE_ADAPTIVECARD_ENUM(BadgeAppearance);

enum class ProgressBarColor {
    Accent,
    Attention,
    Good,
    Warning
};
DECLARE_ADAPTIVECARD_ENUM(ProgressBarColor);

enum class ReferenceType {
    AdaptiveCard,
    Document
};
DECLARE_ADAPTIVECARD_ENUM(ReferenceType);
}
// namespace AdaptiveCards<|MERGE_RESOLUTION|>--- conflicted
+++ resolved
@@ -283,7 +283,7 @@
     Popover,
     ImageFitMode,
     HorizontalContentAlignment,
-<<<<<<< HEAD
+    LabelFor,
     Resources,
     Strings,
     DefaultValue,
@@ -292,9 +292,6 @@
     Keywords,
     References,
     ReferenceIndex
-=======
-    LabelFor
->>>>>>> b9fd7d92
 };
 
 DECLARE_ADAPTIVECARD_ENUM(AdaptiveCardSchemaKey);
