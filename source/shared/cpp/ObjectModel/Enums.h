--- conflicted
+++ resolved
@@ -265,13 +265,10 @@
     SelectedTintColor,
     ExtraSmall,
     MenuActions,
-<<<<<<< HEAD
-    LabelPosition
-=======
     ThemedIconUrls,
     ThemedUrls,
-    Theme
->>>>>>> 826f8f1d
+    Theme,
+    LabelPosition
 };
 
 DECLARE_ADAPTIVECARD_ENUM(AdaptiveCardSchemaKey);
