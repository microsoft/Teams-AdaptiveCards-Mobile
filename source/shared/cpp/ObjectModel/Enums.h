--- conflicted
+++ resolved
@@ -279,12 +279,9 @@
     DisplayArrow,
     MaxPopoverWidth,
     Position,
-<<<<<<< HEAD
+    Popover,
     ImageFitMode,
     HorizontalContentAlignment
-=======
-    Popover
->>>>>>> 1bb4aa71
 };
 
 DECLARE_ADAPTIVECARD_ENUM(AdaptiveCardSchemaKey);
@@ -386,26 +383,13 @@
 };
 DECLARE_ADAPTIVECARD_ENUM(HorizontalAlignment);
 
-enum class HorizontalContentAlignment {
-    Left = 0,
-    Center,
-    Right
-};
-DECLARE_ADAPTIVECARD_ENUM(HorizontalContentAlignment);
-
-enum class VerticalAlignment {
+enum class VerticalAlignment
+{
     Top = 0,
     Center,
     Bottom
 };
 DECLARE_ADAPTIVECARD_ENUM(VerticalAlignment);
-
-enum class VerticalContentAlignment {
-    Top = 0,
-    Center,
-    Bottom
-};
-DECLARE_ADAPTIVECARD_ENUM(VerticalContentAlignment);
 
 enum class IconSize
 {
@@ -470,13 +454,6 @@
     Large,
 };
 DECLARE_ADAPTIVECARD_ENUM(ImageSize);
-
-enum class ImageFitMode {
-    Cover,
-    Contain,
-    Fill
-};
-DECLARE_ADAPTIVECARD_ENUM(ImageFitMode);
 
 enum class TextInputStyle
 {
@@ -698,6 +675,15 @@
 };
 DECLARE_ADAPTIVECARD_ENUM(IconPlacement);
 
+enum class VerticalContentAlignment
+{
+    Top = 0,
+    Center,
+    Bottom
+};
+
+DECLARE_ADAPTIVECARD_ENUM(VerticalContentAlignment);
+
 enum class PageAnimation
 {
     Slide =0,
