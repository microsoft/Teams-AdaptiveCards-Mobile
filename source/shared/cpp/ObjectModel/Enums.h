// Copyright (c) Microsoft Corporation. All rights reserved.
// Licensed under the MIT License.
#pragma once
#include "pch.h"
#include "EnumMagic.h"

namespace AdaptiveCards
{
enum class AdaptiveCardSchemaKey
{
    Accent = 0,
    Action,
    ActionAlignment,
    ActionMode,
    ActionOrientation,
    ActionRole,
    ActionSet,
    ActionSetConfig,
    Actions,
    ActionsOrientation,
    AdaptiveCard,
    AllowCustomStyle,
    AllowInlinePlayback,
    AltText,
    Appearance,
    Name,
    AssociatedInputs,
    Attention,
    Authentication,
    BackgroundColor,
    BackgroundImage,
    BackgroundImageUrl,
    BaseCardElement,
    BaseContainerStyle,
    Bleed,
    Body,
    Bolder,
    BorderColor,
    Bottom,
    Badge,
    BadgeStyles,
    ButtonSpacing,
    Buttons,
    CaptionSources,
    Card,
    CellSpacing,
    Cells,
    Center,
    ChoiceSet,
    Choices,
    ChoicesData,
    ChoicesDataType,
    Color,
    ColorConfig,
    Column,
    ColumnHeader,
    ColumnSet,
    Columns,
    ConditionallyEnabled,
    ConnectionName,
    Container,
    ContainerStyles,
    BorderWidth,
    CornerRadius,
    Dark,
    Data,
    DataQuery,
    Dataset,
    DateInput,
    Default,
    DefaultPoster,
    Count,
    Description,
    ElementId,
    Emphasis,
    ErrorMessage,
    ExtraLarge,
    FactSet,
    Facts,
    Fallback,
    FallbackText,
    FillMode,
    Filled,
    FirstRowAsHeaders,
    FontFamily,
    FontSizes,
    FontType,
    FontTypes,
    FontWeights,
    ForegroundColor,
    ForegroundColors,
    Good,
    GridStyle,
    Heading,
    HeadingLevel,
    Height,
    Highlight,
    HighlightColor,
    HighlightColors,
    HorizontalAlignment,
    HorizontalCellContentAlignment,
    HostWidthBreakpoints,
    IconPlacement,
    IconSize,
    IconUrl,
    Id,
    Image,
    Icon,
    IconPosition,
    ImageBaseUrl,
    ImageSet,
    ImageSize,
    ImageSizes,
    Images,
    Informative,
    InlineAction,
    InlineTopMargin,
    Inlines,
    InputSpacing,
    Inputs,
    IsEnabled,
    IsMultiSelect,
    IsMultiline,
    ShowBorder,
    RoundedCorners,
    IsRequired,
    IsSelected,
    IsSubtle,
    IsVisible,
    Italic,
    Items,
    Label,
    Language,
    Large,
    Left,
    Light,
    Lighter,
    LineColor,
    LineThickness,
    Max,
    MaxActions,
    MaxImageHeight,
    MaxLength,
    MaxLines,
    MaxWidth,
    Media,
    Medium,
    MetaData,
    Method,
    MimeType,
    Min,
    MinHeight,
    Mode,
    Monospace,
    Narrow,
    NumberInput,
    RatingInput,
    RatingLabel,
    OptionalInputs,
    Padding,
    Placeholder,
    PlayButton,
    Poster,
    ProviderId,
    Refresh,
    Regex,
    Repeat,
    RepeatHorizontally,
    RepeatVertically,
    RequiredInputs,
    Requires,
    RichTextBlock,
    Right,
    Rows,
    Rtl,
    Schema,
    SelectAction,
    Separator,
    Shape,
    ShowActionMode,
    ShowCard,
    ShowCardActionConfig,
    ShowGridLines,
    Size,
    Small,
    Sources,
    Spacing,
    SpacingDefinition,
    Speak,
    Standard,
    Stretch,
    Strikethrough,
    StrokeColor,
    Style,
    Subtle,
    Suffix,
    SupportsInteractivity,
    Table,
    TableCell,
    TableRow,
    TargetElements,
    Layout,
    ItemFit,
    RowSpacing,
    ColumnSpacing,
    ItemWidth,
    MinItemWidth,
    MaxItemWidth,
    HorizontalItemsAlignment,
    Row,
    RowSpan,
    ColumnSpan,
    AreaGridName,
    Areas,
    Layouts,
    TargetInputIds,
    TargetWidth,
    Text,
    TextBlock,
    TextConfig,
    TextInput,
    TextStyles,
    Tint,
    MarigoldColor,
    NeutralColor,
    FilledStar,
    EmptyStar,
    RatingTextColor,
    CountTextColor,
    TextColor,
    TextWeight,
    Thickness,
    TimeInput,
    Title,
    ToggleInput,
    TokenExchangeResource,
    Tooltip,
    Top,
    Type,
    Underline,
    Uri,
    Url,
    UserIds,
    Value,
    ValueChangedAction,
    ValueChangedActionType,
    ValueOff,
    ValueOn,
    Verb,
    VeryNarrow,
    Version,
    VerticalAlignment,
    VerticalCellContentAlignment,
    VerticalContentAlignment,
    Warning,
    WebUrl,
    Weight,
    Width,
    Wrap,
    CompoundButton,
    CarouselPage,
    Pages,
    PageAnimation,
    PageControl,
    SelectedTintColor,
    ExtraSmall,
    MenuActions,
    ThemedIconUrls,
    ThemedUrls,
    Theme
};

DECLARE_ADAPTIVECARD_ENUM(AdaptiveCardSchemaKey);

enum class CardElementType
{
    // When the order of existing enums are changed, corresponding changes are needed in iOS (ACOBaseCardElement.h)
    ActionSet = 0,
    AdaptiveCard,
    ChoiceInput,
    ChoiceSetInput,
    Column,
    ColumnSet,
    Container,
    Custom,
    DateInput,
    Fact,
    FactSet,
    Image,
    Icon,
    ImageSet,
    Media,
    NumberInput,
    RatingInput,
    RatingLabel,
    RichTextBlock,
    Table,
    TableCell,
    TableRow,
    TextBlock,
    TextInput,
    TimeInput,
    ToggleInput,
    CompoundButton,
    Carousel,
    CarouselPage,
    Badge,
    Unknown
};
DECLARE_ADAPTIVECARD_ENUM(CardElementType);

enum class InlineElementType
{
    TextRun = 0
};
DECLARE_ADAPTIVECARD_ENUM(InlineElementType);

enum class TextStyle
{
    Default = 0,
    Heading
};
DECLARE_ADAPTIVECARD_ENUM(TextStyle);

enum class TextSize
{
    Small = 0,
    Default,
    Medium,
    Large,
    ExtraLarge
};
DECLARE_ADAPTIVECARD_ENUM(TextSize);

enum class TextWeight
{
    Lighter = 0,
    Default,
    Bolder
};
DECLARE_ADAPTIVECARD_ENUM(TextWeight);

enum class FontType
{
    Default = 0,
    Monospace
};
DECLARE_ADAPTIVECARD_ENUM(FontType);

enum class ForegroundColor
{
    Default = 0,
    Dark,
    Light,
    Accent,
    Good,
    Warning,
    Attention
};
DECLARE_ADAPTIVECARD_ENUM(ForegroundColor);

enum class HorizontalAlignment
{
    Left = 0,
    Center,
    Right
};
DECLARE_ADAPTIVECARD_ENUM(HorizontalAlignment);

enum class VerticalAlignment
{
    Top = 0,
    Center,
    Bottom
};
DECLARE_ADAPTIVECARD_ENUM(VerticalAlignment);

enum class IconSize
{
    xxSmall = 0,
    xSmall,
    Small,
    Standard,
    Medium,
    Large,
    xLarge,
    xxLarge
};
DECLARE_ADAPTIVECARD_ENUM(IconSize);

enum class IconStyle
{
    Regular = 0,
    Filled
};
DECLARE_ADAPTIVECARD_ENUM(IconStyle);

enum class ImageFillMode
{
    Cover = 0,
    RepeatHorizontally,
    RepeatVertically,
    Repeat
};
DECLARE_ADAPTIVECARD_ENUM(ImageFillMode);

enum class ItemFit
{
    Fit = 0,
    Fill,
};
DECLARE_ADAPTIVECARD_ENUM(ItemFit);

enum class LayoutContainerType
{
    None = 0,
    Stack,
    Flow,
    AreaGrid
};
DECLARE_ADAPTIVECARD_ENUM(LayoutContainerType);

enum class ImageStyle
{
    Default = 0,
    Person,
    RoundedCorners
};
DECLARE_ADAPTIVECARD_ENUM(ImageStyle);

enum class ImageSize
{
    None = 0,
    Auto,
    Stretch,
    Small,
    Medium,
    Large,
};
DECLARE_ADAPTIVECARD_ENUM(ImageSize);

enum class TextInputStyle
{
    Text = 0,
    Tel,
    Url,
    Email,
    Password,
};
DECLARE_ADAPTIVECARD_ENUM(TextInputStyle);

enum class ActionType
{
    Unsupported = 0,
    Execute,
    OpenUrl,
    ShowCard,
    Submit,
    ToggleVisibility,
    Custom,
    UnknownAction,
    Overflow
};
DECLARE_ADAPTIVECARD_ENUM(ActionType);

enum class ActionAlignment
{
    Left = 0,
    Center,
    Right,
    Stretch,
};
DECLARE_ADAPTIVECARD_ENUM(ActionAlignment);

enum class AssociatedInputs
{
    Auto = 0,
    None
};
DECLARE_ADAPTIVECARD_ENUM(AssociatedInputs);

enum class ChoiceSetStyle
{
    Compact = 0,
    Expanded,
    Filtered
};
DECLARE_ADAPTIVECARD_ENUM(ChoiceSetStyle);

enum class SeparatorThickness
{
    Default = 0,
    Thick,
};
DECLARE_ADAPTIVECARD_ENUM(SeparatorThickness);

enum class Spacing
{
    Default = 0,
    None,
    ExtraSmall,
    Small,
    Medium,
    Large,
    ExtraLarge,
    Padding
};
DECLARE_ADAPTIVECARD_ENUM(Spacing);

enum class ActionsOrientation
{
    Vertical = 0,
    Horizontal
};
DECLARE_ADAPTIVECARD_ENUM(ActionsOrientation);

enum class ActionMode
{
    Inline = 0,
    Popup
};
DECLARE_ADAPTIVECARD_ENUM(ActionMode);

enum class ActionRole
{
    Button = 0,
    Link,
    Tab,
    Menu,
    MenuItem
};
DECLARE_ADAPTIVECARD_ENUM(ActionRole);

enum class ContainerStyle
{
    None,
    Default,
    Emphasis,
    Good,
    Attention,
    Warning,
    Accent
};
DECLARE_ADAPTIVECARD_ENUM(ContainerStyle);

enum class Mode
{
    Primary = 0,
    Secondary
};
DECLARE_ADAPTIVECARD_ENUM(Mode);

<<<<<<< HEAD
enum class ACTheme
{
    Light = 1,
    Dark
};
DECLARE_ADAPTIVECARD_ENUM(ACTheme)
=======
enum class Theme
{
    None,
    Light,
    Dark
};
DECLARE_ADAPTIVECARD_ENUM(Theme)
>>>>>>> 826f8f1d

enum class ErrorStatusCode
{
    InvalidJson = 0,
    RenderFailed,
    RequiredPropertyMissing,
    InvalidPropertyValue,
    UnsupportedParserOverride,
    IdCollision,
    CustomError,
};
DECLARE_ADAPTIVECARD_ENUM(ErrorStatusCode);

enum class WarningStatusCode
{
    UnknownElementType = 0,
    UnknownActionElementType,
    UnknownPropertyOnElement,
    UnknownEnumValue,
    NoRendererForType,
    InteractivityNotSupported,
    MaxActionsExceeded,
    AssetLoadFailed,
    UnsupportedSchemaVersion,
    UnsupportedMediaType,
    InvalidMediaMix,
    InvalidColorFormat,
    InvalidDimensionSpecified,
    InvalidLanguage,
    InvalidValue,
    CustomWarning,
    EmptyLabelInRequiredInput,
    RequiredPropertyMissing,
};
// No mapping to string needed

enum class DateTimePreparsedTokenFormat
{
    RegularString = 0,
    Time,
    DateCompact,
    DateShort,
    DateLong
};
// No mapping to string needed

// We have to define all possible combinations because java doesn't allow bitwise operations between enum values
// and it also limits the values an enum can have to only the values defined in the enum, so combinations wouldn't be
// allowed unless they have been explicitly declared (i.e. 0x0101 wouldn't be valid as it was not part of the declared values)
enum class ContainerBleedDirection
{
    BleedRestricted = 0x0000,
    BleedLeft = 0x0001,
    BleedRight = 0x0010,
    BleedLeftRight = 0x0011,
    BleedUp = 0x0100,
    BleedLeftUp = 0x0101,
    BleedRightUp = 0x0110,
    BleedLeftRightUp = 0x0111,
    BleedDown = 0x1000,
    BleedLeftDown = 0x1001,
    BleedRightDown = 0x1010,
    BleedLeftRightDown = 0x1011,
    BleedUpDown = 0x1100,
    BleedLeftUpDown = 0x1101,
    BleedRightUpDown = 0x1110,
    BleedAll = 0x1111
};

// Define bit operators so we can use ContainerBleedDirection as a bitmask
inline ContainerBleedDirection operator~(ContainerBleedDirection a)
{
    return (ContainerBleedDirection) ~(int)a;
}
inline ContainerBleedDirection operator|(ContainerBleedDirection a, ContainerBleedDirection b)
{
    return (ContainerBleedDirection)((int)a | (int)b);
}
inline ContainerBleedDirection operator&(ContainerBleedDirection a, ContainerBleedDirection b)
{
    return (ContainerBleedDirection)((int)a & (int)b);
}
inline ContainerBleedDirection& operator|=(ContainerBleedDirection& a, ContainerBleedDirection b)
{
    return (ContainerBleedDirection&)((int&)a |= (int)b);
}
inline ContainerBleedDirection& operator&=(ContainerBleedDirection& a, ContainerBleedDirection b)
{
    return (ContainerBleedDirection&)((int&)a &= (int)b);
}

// No mapping to string needed

enum class IconPlacement
{
    AboveTitle = 0,
    LeftOfTitle,
    RightOfTitle
};
DECLARE_ADAPTIVECARD_ENUM(IconPlacement);

enum class VerticalContentAlignment
{
    Top = 0,
    Center,
    Bottom
};

DECLARE_ADAPTIVECARD_ENUM(VerticalContentAlignment);

enum class PageAnimation
{
    Slide =0,
    CrossFade,
    None
};

DECLARE_ADAPTIVECARD_ENUM(PageAnimation);

enum class HeightType
{
    Auto = 0,
    Stretch
};

DECLARE_ADAPTIVECARD_ENUM(HeightType);

enum class RatingSize
{
    Medium = 0,
    Large
};
DECLARE_ADAPTIVECARD_ENUM(RatingSize);

enum class RatingColor
{
    Neutral = 0,
    Marigold
};
DECLARE_ADAPTIVECARD_ENUM(RatingColor);

enum class RatingStyle
{
    Default = 0,
    Compact
};
DECLARE_ADAPTIVECARD_ENUM(RatingStyle);

// Important: "Content" below is a placeholder for a JSON value -- we can't perform automatic mapping.
enum class FallbackType
{
    None,
    Drop,
    Content
};

enum class HostWidth
{
    Default = 0,
    VeryNarrow = 1,
    Narrow = 2,
    Standard = 3,
    Wide = 4
};

enum class TargetWidthType
{
    Default = 0,
    VeryNarrow,
    Narrow,
    Standard,
    Wide,
    AtMostVeryNarrow,
    AtMostNarrow,
    AtMostStandard,
    AtMostWide,
    AtLeastVeryNarrow,
    AtLeastNarrow,
    AtLeastStandard,
    AtLeastWide
};
DECLARE_ADAPTIVECARD_ENUM(TargetWidthType);

enum class ValueChangedActionType
{
    ResetInputs
};
DECLARE_ADAPTIVECARD_ENUM(ValueChangedActionType);

enum class IconPosition
{
    Before,
    After
};
DECLARE_ADAPTIVECARD_ENUM(IconPosition);

enum class Shape
{
    Square,
    Rounded,
    Circular
};
DECLARE_ADAPTIVECARD_ENUM(Shape);

enum class BadgeStyle
{
    Default,
    Accent,
    Attention,
    Good,
    Informative,
    Subtle,
    Warning
};
DECLARE_ADAPTIVECARD_ENUM(BadgeStyle);

enum class BadgeSize
{
    Medium,
    Large,
    ExtraLarge
};
DECLARE_ADAPTIVECARD_ENUM(BadgeSize);

enum class BadgeAppearance
{
    Filled,
    Tint
};
DECLARE_ADAPTIVECARD_ENUM(BadgeAppearance);
} // namespace AdaptiveCards<|MERGE_RESOLUTION|>--- conflicted
+++ resolved
@@ -550,22 +550,13 @@
 };
 DECLARE_ADAPTIVECARD_ENUM(Mode);
 
-<<<<<<< HEAD
 enum class ACTheme
 {
-    Light = 1,
+    Nonw = 0,
+    Light = 1
     Dark
 };
 DECLARE_ADAPTIVECARD_ENUM(ACTheme)
-=======
-enum class Theme
-{
-    None,
-    Light,
-    Dark
-};
-DECLARE_ADAPTIVECARD_ENUM(Theme)
->>>>>>> 826f8f1d
 
 enum class ErrorStatusCode
 {
