--- conflicted
+++ resolved
@@ -283,14 +283,11 @@
     Popover,
     ImageFitMode,
     HorizontalContentAlignment,
-<<<<<<< HEAD
+    LabelFor,
     Resources,
     Strings,
     DefaultValue,
     LocalizedValues
-=======
-    LabelFor
->>>>>>> b9fd7d92
 };
 
 DECLARE_ADAPTIVECARD_ENUM(AdaptiveCardSchemaKey);
