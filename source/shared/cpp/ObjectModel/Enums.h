--- conflicted
+++ resolved
@@ -265,16 +265,13 @@
     SelectedTintColor,
     ExtraSmall,
     MenuActions,
-<<<<<<< HEAD
+    ThemedIconUrls,
+    ThemedUrls,
+    Theme,
     Content,
     DisplayArrow,
     MaxPopoverWidth,
     Position
-=======
-    ThemedIconUrls,
-    ThemedUrls,
-    Theme
->>>>>>> d4ea6ed7
 };
 
 DECLARE_ADAPTIVECARD_ENUM(AdaptiveCardSchemaKey);
