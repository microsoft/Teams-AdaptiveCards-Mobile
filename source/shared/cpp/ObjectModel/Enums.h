// Copyright (c) Microsoft Corporation. All rights reserved.
// Licensed under the MIT License.
#pragma once
#include "pch.h"
#include "EnumMagic.h"

namespace AdaptiveCards
{
enum class AdaptiveCardSchemaKey
{
    Accent = 0,
    Action,
    ActionAlignment,
    ActionMode,
    ActionOrientation,
    ActionRole,
    ActionSet,
    ActionSetConfig,
    Actions,
    ActionsOrientation,
    AdaptiveCard,
    AllowCustomStyle,
    AllowInlinePlayback,
    AltText,
    Name,
    AssociatedInputs,
    Attention,
    Authentication,
    BackgroundColor,
    BackgroundImage,
    BackgroundImageUrl,
    BaseCardElement,
    BaseContainerStyle,
    Bleed,
    Body,
    Bolder,
    BorderColor,
    Bottom,
    Badge,
    ButtonSpacing,
    Buttons,
    CaptionSources,
    Card,
    CellSpacing,
    Cells,
    Center,
    ChoiceSet,
    Choices,
    ChoicesData,
    ChoicesDataType,
    Color,
    ColorConfig,
    Column,
    ColumnHeader,
    ColumnSet,
    Columns,
    ConditionallyEnabled,
    ConnectionName,
    Container,
    ContainerStyles,
    BorderWidth,
    CornerRadius,
    Dark,
    Data,
    DataQuery,
    Dataset,
    DateInput,
    Default,
    DefaultPoster,
<<<<<<< HEAD
    Count,
=======
    Description,
>>>>>>> c6b4a8e1
    ElementId,
    Emphasis,
    ErrorMessage,
    ExtraLarge,
    FactSet,
    Facts,
    Fallback,
    FallbackText,
    FillMode,
    FirstRowAsHeaders,
    FontFamily,
    FontSizes,
    FontType,
    FontTypes,
    FontWeights,
    ForegroundColor,
    ForegroundColors,
    Good,
    GridStyle,
    Heading,
    HeadingLevel,
    Height,
    Highlight,
    HighlightColor,
    HighlightColors,
    HorizontalAlignment,
    HorizontalCellContentAlignment,
    HostWidthBreakpoints,
    IconPlacement,
    IconSize,
    IconUrl,
    Id,
    Image,
    Icon,
    ImageBaseUrl,
    ImageSet,
    ImageSize,
    ImageSizes,
    Images,
    InlineAction,
    InlineTopMargin,
    Inlines,
    InputSpacing,
    Inputs,
    IsEnabled,
    IsMultiSelect,
    IsMultiline,
    ShowBorder,
    RoundedCorners,
    IsRequired,
    IsSelected,
    IsSubtle,
    IsVisible,
    Italic,
    Items,
    Label,
    Language,
    Large,
    Left,
    Light,
    Lighter,
    LineColor,
    LineThickness,
    Max,
    MaxActions,
    MaxImageHeight,
    MaxLength,
    MaxLines,
    MaxWidth,
    Media,
    Medium,
    MetaData,
    Method,
    MimeType,
    Min,
    MinHeight,
    Mode,
    Monospace,
    Narrow,
    NumberInput,
    RatingInput,
    RatingLabel,
    OptionalInputs,
    Padding,
    Placeholder,
    PlayButton,
    Poster,
    ProviderId,
    Refresh,
    Regex,
    Repeat,
    RepeatHorizontally,
    RepeatVertically,
    RequiredInputs,
    Requires,
    RichTextBlock,
    Right,
    Rows,
    Rtl,
    Schema,
    SelectAction,
    Separator,
    ShowActionMode,
    ShowCard,
    ShowCardActionConfig,
    ShowGridLines,
    Size,
    Small,
    Sources,
    Spacing,
    SpacingDefinition,
    Speak,
    Standard,
    Stretch,
    Strikethrough,
    Style,
    Subtle,
    Suffix,
    SupportsInteractivity,
    Table,
    TableCell,
    TableRow,
    TargetElements,
    TargetInputIds,
    TargetWidth,
    Text,
    TextBlock,
    TextConfig,
    TextInput,
    TextStyles,
    MarigoldColor,
    NeutralColor,
    FilledStar,
    EmptyStar,
    RatingTextColor,
    CountTextColor,
    TextWeight,
    Thickness,
    TimeInput,
    Title,
    ToggleInput,
    TokenExchangeResource,
    Tooltip,
    Top,
    Type,
    Underline,
    Uri,
    Url,
    UserIds,
    Value,
    ValueChangedAction,
    ValueChangedActionType,
    ValueOff,
    ValueOn,
    Verb,
    VeryNarrow,
    Version,
    VerticalAlignment,
    VerticalCellContentAlignment,
    VerticalContentAlignment,
    Warning,
    WebUrl,
    Weight,
    Width,
    Wrap,
    CompoundButton
};
DECLARE_ADAPTIVECARD_ENUM(AdaptiveCardSchemaKey);

enum class CardElementType
{
    // When the order of existing enums are changed, corresponding changes are needed in iOS (ACOBaseCardElement.h)
    ActionSet = 0,
    AdaptiveCard,
    ChoiceInput,
    ChoiceSetInput,
    Column,
    ColumnSet,
    Container,
    Custom,
    DateInput,
    Fact,
    FactSet,
    Image,
    Icon,
    ImageSet,
    Media,
    NumberInput,
    RatingInput,
    RatingLabel,
    RichTextBlock,
    Table,
    TableCell,
    TableRow,
    TextBlock,
    TextInput,
    TimeInput,
    ToggleInput,
    CompoundButton,
    Unknown,
};
DECLARE_ADAPTIVECARD_ENUM(CardElementType);

enum class InlineElementType
{
    TextRun = 0
};
DECLARE_ADAPTIVECARD_ENUM(InlineElementType);

enum class TextStyle
{
    Default = 0,
    Heading
};
DECLARE_ADAPTIVECARD_ENUM(TextStyle);

enum class TextSize
{
    Small = 0,
    Default,
    Medium,
    Large,
    ExtraLarge
};
DECLARE_ADAPTIVECARD_ENUM(TextSize);

enum class TextWeight
{
    Lighter = 0,
    Default,
    Bolder
};
DECLARE_ADAPTIVECARD_ENUM(TextWeight);

enum class FontType
{
    Default = 0,
    Monospace
};
DECLARE_ADAPTIVECARD_ENUM(FontType);

enum class ForegroundColor
{
    Default = 0,
    Dark,
    Light,
    Accent,
    Good,
    Warning,
    Attention
};
DECLARE_ADAPTIVECARD_ENUM(ForegroundColor);

enum class HorizontalAlignment
{
    Left = 0,
    Center,
    Right
};
DECLARE_ADAPTIVECARD_ENUM(HorizontalAlignment);

enum class VerticalAlignment
{
    Top = 0,
    Center,
    Bottom
};
DECLARE_ADAPTIVECARD_ENUM(VerticalAlignment);

enum class IconSize
{
    xxSmall = 0,
    xSmall,
    Small,
    Standard,
    Medium,
    Large,
    xLarge,
    xxLarge
};
DECLARE_ADAPTIVECARD_ENUM(IconSize);

enum class IconStyle
{
    Regular = 0,
    Filled
};
DECLARE_ADAPTIVECARD_ENUM(IconStyle);

enum class ImageFillMode
{
    Cover = 0,
    RepeatHorizontally,
    RepeatVertically,
    Repeat
};
DECLARE_ADAPTIVECARD_ENUM(ImageFillMode);

enum class ImageStyle
{
    Default = 0,
    Person,
    RoundedCorners
};
DECLARE_ADAPTIVECARD_ENUM(ImageStyle);

enum class ImageSize
{
    None = 0,
    Auto,
    Stretch,
    Small,
    Medium,
    Large,
};
DECLARE_ADAPTIVECARD_ENUM(ImageSize);

enum class TextInputStyle
{
    Text = 0,
    Tel,
    Url,
    Email,
    Password,
};
DECLARE_ADAPTIVECARD_ENUM(TextInputStyle);

enum class ActionType
{
    Unsupported = 0,
    Execute,
    OpenUrl,
    ShowCard,
    Submit,
    ToggleVisibility,
    Custom,
    UnknownAction,
    Overflow
};
DECLARE_ADAPTIVECARD_ENUM(ActionType);

enum class ActionAlignment
{
    Left = 0,
    Center,
    Right,
    Stretch,
};
DECLARE_ADAPTIVECARD_ENUM(ActionAlignment);

enum class AssociatedInputs
{
    Auto = 0,
    None
};
DECLARE_ADAPTIVECARD_ENUM(AssociatedInputs);

enum class ChoiceSetStyle
{
    Compact = 0,
    Expanded,
    Filtered
};
DECLARE_ADAPTIVECARD_ENUM(ChoiceSetStyle);

enum class SeparatorThickness
{
    Default = 0,
    Thick,
};
DECLARE_ADAPTIVECARD_ENUM(SeparatorThickness);

enum class Spacing
{
    Default = 0,
    None,
    Small,
    Medium,
    Large,
    ExtraLarge,
    Padding
};
DECLARE_ADAPTIVECARD_ENUM(Spacing);

enum class ActionsOrientation
{
    Vertical = 0,
    Horizontal
};
DECLARE_ADAPTIVECARD_ENUM(ActionsOrientation);

enum class ActionMode
{
    Inline = 0,
    Popup
};
DECLARE_ADAPTIVECARD_ENUM(ActionMode);

enum class ActionRole
{
    Button = 0,
    Link,
    Tab,
    Menu,
    MenuItem
};
DECLARE_ADAPTIVECARD_ENUM(ActionRole);

enum class ContainerStyle
{
    None,
    Default,
    Emphasis,
    Good,
    Attention,
    Warning,
    Accent
};
DECLARE_ADAPTIVECARD_ENUM(ContainerStyle);

enum class Mode
{
    Primary = 0,
    Secondary
};
DECLARE_ADAPTIVECARD_ENUM(Mode);

enum class ErrorStatusCode
{
    InvalidJson = 0,
    RenderFailed,
    RequiredPropertyMissing,
    InvalidPropertyValue,
    UnsupportedParserOverride,
    IdCollision,
    CustomError,
};
DECLARE_ADAPTIVECARD_ENUM(ErrorStatusCode);

enum class WarningStatusCode
{
    UnknownElementType = 0,
    UnknownActionElementType,
    UnknownPropertyOnElement,
    UnknownEnumValue,
    NoRendererForType,
    InteractivityNotSupported,
    MaxActionsExceeded,
    AssetLoadFailed,
    UnsupportedSchemaVersion,
    UnsupportedMediaType,
    InvalidMediaMix,
    InvalidColorFormat,
    InvalidDimensionSpecified,
    InvalidLanguage,
    InvalidValue,
    CustomWarning,
    EmptyLabelInRequiredInput,
    RequiredPropertyMissing,
};
// No mapping to string needed

enum class DateTimePreparsedTokenFormat
{
    RegularString = 0,
    Time,
    DateCompact,
    DateShort,
    DateLong
};
// No mapping to string needed

// We have to define all possible combinations because java doesn't allow bitwise operations between enum values
// and it also limits the values an enum can have to only the values defined in the enum, so combinations wouldn't be
// allowed unless they have been explicitly declared (i.e. 0x0101 wouldn't be valid as it was not part of the declared values)
enum class ContainerBleedDirection
{
    BleedRestricted = 0x0000,
    BleedLeft = 0x0001,
    BleedRight = 0x0010,
    BleedLeftRight = 0x0011,
    BleedUp = 0x0100,
    BleedLeftUp = 0x0101,
    BleedRightUp = 0x0110,
    BleedLeftRightUp = 0x0111,
    BleedDown = 0x1000,
    BleedLeftDown = 0x1001,
    BleedRightDown = 0x1010,
    BleedLeftRightDown = 0x1011,
    BleedUpDown = 0x1100,
    BleedLeftUpDown = 0x1101,
    BleedRightUpDown = 0x1110,
    BleedAll = 0x1111
};

// Define bit operators so we can use ContainerBleedDirection as a bitmask
inline ContainerBleedDirection operator~(ContainerBleedDirection a)
{
    return (ContainerBleedDirection) ~(int)a;
}
inline ContainerBleedDirection operator|(ContainerBleedDirection a, ContainerBleedDirection b)
{
    return (ContainerBleedDirection)((int)a | (int)b);
}
inline ContainerBleedDirection operator&(ContainerBleedDirection a, ContainerBleedDirection b)
{
    return (ContainerBleedDirection)((int)a & (int)b);
}
inline ContainerBleedDirection& operator|=(ContainerBleedDirection& a, ContainerBleedDirection b)
{
    return (ContainerBleedDirection&)((int&)a |= (int)b);
}
inline ContainerBleedDirection& operator&=(ContainerBleedDirection& a, ContainerBleedDirection b)
{
    return (ContainerBleedDirection&)((int&)a &= (int)b);
}

// No mapping to string needed

enum class IconPlacement
{
    AboveTitle = 0,
    LeftOfTitle
};
DECLARE_ADAPTIVECARD_ENUM(IconPlacement);

enum class VerticalContentAlignment
{
    Top = 0,
    Center,
    Bottom
};
DECLARE_ADAPTIVECARD_ENUM(VerticalContentAlignment);

enum class HeightType
{
    Auto = 0,
    Stretch
};
DECLARE_ADAPTIVECARD_ENUM(HeightType);

enum class RatingSize
{
    Medium = 0,
    Large
};
DECLARE_ADAPTIVECARD_ENUM(RatingSize);

enum class RatingColor
{
    Neutral = 0,
    Marigold
};
DECLARE_ADAPTIVECARD_ENUM(RatingColor);

enum class RatingStyle
{
    Default = 0,
    Compact
};
DECLARE_ADAPTIVECARD_ENUM(RatingStyle);

// Important: "Content" below is a placeholder for a JSON value -- we can't perform automatic mapping.
enum class FallbackType
{
    None,
    Drop,
    Content
};

enum class HostWidth
{
    Default = 0,
    VeryNarrow = 1,
    Narrow = 2,
    Standard = 3,
    Wide = 4
};

enum class TargetWidthType
{
    Default = 0,
    VeryNarrow,
    Narrow,
    Standard,
    Wide,
    AtMostVeryNarrow,
    AtMostNarrow,
    AtMostStandard,
    AtMostWide,
    AtLeastVeryNarrow,
    AtLeastNarrow,
    AtLeastStandard,
    AtLeastWide
};
DECLARE_ADAPTIVECARD_ENUM(TargetWidthType);

enum class ValueChangedActionType
{
    ResetInputs
};
DECLARE_ADAPTIVECARD_ENUM(ValueChangedActionType);

} // namespace AdaptiveCards<|MERGE_RESOLUTION|>--- conflicted
+++ resolved
@@ -67,11 +67,8 @@
     DateInput,
     Default,
     DefaultPoster,
-<<<<<<< HEAD
     Count,
-=======
     Description,
->>>>>>> c6b4a8e1
     ElementId,
     Emphasis,
     ErrorMessage,
