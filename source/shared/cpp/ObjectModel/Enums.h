--- conflicted
+++ resolved
@@ -279,12 +279,9 @@
     DisplayArrow,
     MaxPopoverWidth,
     Position,
-<<<<<<< HEAD
+    Popover,
     ImageFitMode,
     HorizontalContentAlignment
-=======
-    Popover
->>>>>>> 1bb4aa71
 };
 
 DECLARE_ADAPTIVECARD_ENUM(AdaptiveCardSchemaKey);
